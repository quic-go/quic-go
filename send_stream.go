package quic

import (
	"context"
	"fmt"
	"sync"
	"time"

	"github.com/Psiphon-Labs/quic-go/internal/ackhandler"

	"github.com/Psiphon-Labs/quic-go/internal/flowcontrol"
	"github.com/Psiphon-Labs/quic-go/internal/protocol"
	"github.com/Psiphon-Labs/quic-go/internal/utils"
	"github.com/Psiphon-Labs/quic-go/internal/wire"
)

type sendStreamI interface {
	SendStream
	handleStopSendingFrame(*wire.StopSendingFrame)
	hasData() bool
	popStreamFrame(maxBytes protocol.ByteCount) (*ackhandler.Frame, bool)
	closeForShutdown(error)
	handleMaxStreamDataFrame(*wire.MaxStreamDataFrame)
}

type sendStream struct {
	mutex sync.Mutex

	numOutstandingFrames int64
	retransmissionQueue  []*wire.StreamFrame

	ctx       context.Context
	ctxCancel context.CancelFunc

	streamID protocol.StreamID
	sender   streamSender

	writeOffset protocol.ByteCount

	cancelWriteErr      error
	closeForShutdownErr error

	closedForShutdown bool // set when CloseForShutdown() is called
	finishedWriting   bool // set once Close() is called
	canceledWrite     bool // set when CancelWrite() is called, or a STOP_SENDING frame is received
	finSent           bool // set when a STREAM_FRAME with FIN bit has been sent
	completed         bool // set when this stream has been reported to the streamSender as completed

	dataForWriting []byte // during a Write() call, this slice is the part of p that still needs to be sent out
	nextFrame      *wire.StreamFrame

	writeChan chan struct{}
	deadline  time.Time

	flowController flowcontrol.StreamFlowController

	version protocol.VersionNumber
}

var (
	_ SendStream  = &sendStream{}
	_ sendStreamI = &sendStream{}
)

func newSendStream(
	streamID protocol.StreamID,
	sender streamSender,
	flowController flowcontrol.StreamFlowController,
	version protocol.VersionNumber,
) *sendStream {
	s := &sendStream{
		streamID:       streamID,
		sender:         sender,
		flowController: flowController,
		writeChan:      make(chan struct{}, 1),
		version:        version,
	}
	s.ctx, s.ctxCancel = context.WithCancel(context.Background())
	return s
}

func (s *sendStream) StreamID() protocol.StreamID {
	return s.streamID // same for receiveStream and sendStream
}

func (s *sendStream) Write(p []byte) (int, error) {
	s.mutex.Lock()
	defer s.mutex.Unlock()

	if s.finishedWriting {
		return 0, fmt.Errorf("write on closed stream %d", s.streamID)
	}
	if s.canceledWrite {
		return 0, s.cancelWriteErr
	}
	if s.closeForShutdownErr != nil {
		return 0, s.closeForShutdownErr
	}
	if !s.deadline.IsZero() && !time.Now().Before(s.deadline) {
		return 0, errDeadline
	}
	if len(p) == 0 {
		return 0, nil
	}

	s.dataForWriting = p

	var (
		deadlineTimer  *utils.Timer
		bytesWritten   int
		notifiedSender bool
	)
	for {
		var copied bool
		var deadline time.Time
		// As soon as dataForWriting becomes smaller than a certain size x, we copy all the data to a STREAM frame (s.nextFrame),
		// which can the be popped the next time we assemble a packet.
		// This allows us to return Write() when all data but x bytes have been sent out.
		// When the user now calls Close(), this is much more likely to happen before we popped that last STREAM frame,
		// allowing us to set the FIN bit on that frame (instead of sending an empty STREAM frame with FIN).
		if s.canBufferStreamFrame() && len(s.dataForWriting) > 0 {
			if s.nextFrame == nil {
				f := wire.GetStreamFrame()
				f.Offset = s.writeOffset
				f.StreamID = s.streamID
				f.DataLenPresent = true
				f.Data = f.Data[:len(s.dataForWriting)]
				copy(f.Data, s.dataForWriting)
				s.nextFrame = f
			} else {
				l := len(s.nextFrame.Data)
				s.nextFrame.Data = s.nextFrame.Data[:l+len(s.dataForWriting)]
				copy(s.nextFrame.Data[l:], s.dataForWriting)
			}
			s.dataForWriting = nil
			bytesWritten = len(p)
			copied = true
		} else {
			bytesWritten = len(p) - len(s.dataForWriting)
			deadline = s.deadline
			if !deadline.IsZero() {
				if !time.Now().Before(deadline) {
					s.dataForWriting = nil
					return bytesWritten, errDeadline
				}
				if deadlineTimer == nil {
					deadlineTimer = utils.NewTimer()
					defer deadlineTimer.Stop()
				}
				deadlineTimer.Reset(deadline)
			}
			if s.dataForWriting == nil || s.canceledWrite || s.closedForShutdown {
				break
			}
		}

		s.mutex.Unlock()
		if !notifiedSender {
			s.sender.onHasStreamData(s.streamID) // must be called without holding the mutex
			notifiedSender = true
		}
		if copied {
			s.mutex.Lock()
			break
		}
		if deadline.IsZero() {
			<-s.writeChan
		} else {
			select {
			case <-s.writeChan:
			case <-deadlineTimer.Chan():
				deadlineTimer.SetRead()
			}
		}
		s.mutex.Lock()
	}

<<<<<<< HEAD
	// [Psiphon]
	// Stop timer to immediately release resources
	if deadlineTimer != nil {
		deadlineTimer.Reset(time.Time{})
	}

=======
	if bytesWritten == len(p) {
		return bytesWritten, nil
	}
>>>>>>> 52b8d014
	if s.closeForShutdownErr != nil {
		return bytesWritten, s.closeForShutdownErr
	} else if s.cancelWriteErr != nil {
		return bytesWritten, s.cancelWriteErr
	}
	return bytesWritten, nil
}

func (s *sendStream) canBufferStreamFrame() bool {
	var l protocol.ByteCount
	if s.nextFrame != nil {
		l = s.nextFrame.DataLen()
	}
	return l+protocol.ByteCount(len(s.dataForWriting)) <= protocol.MaxReceivePacketSize
}

// popStreamFrame returns the next STREAM frame that is supposed to be sent on this stream
// maxBytes is the maximum length this frame (including frame header) will have.
func (s *sendStream) popStreamFrame(maxBytes protocol.ByteCount) (*ackhandler.Frame, bool /* has more data to send */) {
	s.mutex.Lock()
	f, hasMoreData := s.popNewOrRetransmittedStreamFrame(maxBytes)
	if f != nil {
		s.numOutstandingFrames++
	}
	s.mutex.Unlock()

	if f == nil {
		return nil, hasMoreData
	}
	return &ackhandler.Frame{Frame: f, OnLost: s.queueRetransmission, OnAcked: s.frameAcked}, hasMoreData
}

func (s *sendStream) popNewOrRetransmittedStreamFrame(maxBytes protocol.ByteCount) (*wire.StreamFrame, bool /* has more data to send */) {
	if s.canceledWrite || s.closeForShutdownErr != nil {
		return nil, false
	}

	if len(s.retransmissionQueue) > 0 {
		f, hasMoreRetransmissions := s.maybeGetRetransmission(maxBytes)
		if f != nil || hasMoreRetransmissions {
			if f == nil {
				return nil, true
			}
			// We always claim that we have more data to send.
			// This might be incorrect, in which case there'll be a spurious call to popStreamFrame in the future.
			return f, true
		}
	}

	if len(s.dataForWriting) == 0 && s.nextFrame == nil {
		if s.finishedWriting && !s.finSent {
			s.finSent = true
			return &wire.StreamFrame{
				StreamID:       s.streamID,
				Offset:         s.writeOffset,
				DataLenPresent: true,
				Fin:            true,
			}, false
		}
		return nil, false
	}

	sendWindow := s.flowController.SendWindowSize()
	if sendWindow == 0 {
		if isBlocked, offset := s.flowController.IsNewlyBlocked(); isBlocked {
			s.sender.queueControlFrame(&wire.StreamDataBlockedFrame{
				StreamID:          s.streamID,
				MaximumStreamData: offset,
			})
			return nil, false
		}
		return nil, true
	}

	f, hasMoreData := s.popNewStreamFrame(maxBytes, sendWindow)
	if dataLen := f.DataLen(); dataLen > 0 {
		s.writeOffset += f.DataLen()
		s.flowController.AddBytesSent(f.DataLen())
	}
	f.Fin = s.finishedWriting && s.dataForWriting == nil && s.nextFrame == nil && !s.finSent
	if f.Fin {
		s.finSent = true
	}
	return f, hasMoreData
}

func (s *sendStream) popNewStreamFrame(maxBytes, sendWindow protocol.ByteCount) (*wire.StreamFrame, bool) {
	if s.nextFrame != nil {
		nextFrame := s.nextFrame
		s.nextFrame = nil

		maxDataLen := utils.MinByteCount(sendWindow, nextFrame.MaxDataLen(maxBytes, s.version))
		if nextFrame.DataLen() > maxDataLen {
			s.nextFrame = wire.GetStreamFrame()
			s.nextFrame.StreamID = s.streamID
			s.nextFrame.Offset = s.writeOffset + maxDataLen
			s.nextFrame.Data = s.nextFrame.Data[:nextFrame.DataLen()-maxDataLen]
			s.nextFrame.DataLenPresent = true
			copy(s.nextFrame.Data, nextFrame.Data[maxDataLen:])
			nextFrame.Data = nextFrame.Data[:maxDataLen]
		} else {
			s.signalWrite()
		}
		return nextFrame, s.nextFrame != nil || s.dataForWriting != nil
	}

	f := wire.GetStreamFrame()
	f.Fin = false
	f.StreamID = s.streamID
	f.Offset = s.writeOffset
	f.DataLenPresent = true
	f.Data = f.Data[:0]

	hasMoreData := s.popNewStreamFrameWithoutBuffer(f, maxBytes, sendWindow)
	if len(f.Data) == 0 && !f.Fin {
		f.PutBack()
		return nil, hasMoreData
	}
	return f, hasMoreData
}

func (s *sendStream) popNewStreamFrameWithoutBuffer(f *wire.StreamFrame, maxBytes, sendWindow protocol.ByteCount) bool {
	maxDataLen := f.MaxDataLen(maxBytes, s.version)
	if maxDataLen == 0 { // a STREAM frame must have at least one byte of data
		return s.dataForWriting != nil || s.nextFrame != nil || s.finishedWriting
	}
	s.getDataForWriting(f, utils.MinByteCount(maxDataLen, sendWindow))

	return s.dataForWriting != nil || s.nextFrame != nil || s.finishedWriting
}

func (s *sendStream) maybeGetRetransmission(maxBytes protocol.ByteCount) (*wire.StreamFrame, bool /* has more retransmissions */) {
	f := s.retransmissionQueue[0]
	newFrame, needsSplit := f.MaybeSplitOffFrame(maxBytes, s.version)
	if needsSplit {
		return newFrame, true
	}
	s.retransmissionQueue = s.retransmissionQueue[1:]
	return f, len(s.retransmissionQueue) > 0
}

func (s *sendStream) hasData() bool {
	s.mutex.Lock()
	hasData := len(s.dataForWriting) > 0
	s.mutex.Unlock()
	return hasData
}

func (s *sendStream) getDataForWriting(f *wire.StreamFrame, maxBytes protocol.ByteCount) {
	if protocol.ByteCount(len(s.dataForWriting)) <= maxBytes {
		f.Data = f.Data[:len(s.dataForWriting)]
		copy(f.Data, s.dataForWriting)
		s.dataForWriting = nil
		s.signalWrite()
		return
	}
	f.Data = f.Data[:maxBytes]
	copy(f.Data, s.dataForWriting)
	s.dataForWriting = s.dataForWriting[maxBytes:]
	if s.canBufferStreamFrame() {
		s.signalWrite()
	}
}

func (s *sendStream) frameAcked(f wire.Frame) {
	f.(*wire.StreamFrame).PutBack()

	s.mutex.Lock()
	s.numOutstandingFrames--
	if s.numOutstandingFrames < 0 {
		panic("numOutStandingFrames negative")
	}
	newlyCompleted := s.isNewlyCompleted()
	s.mutex.Unlock()

	if newlyCompleted {
		s.sender.onStreamCompleted(s.streamID)
	}
}

func (s *sendStream) isNewlyCompleted() bool {
	completed := (s.finSent || s.canceledWrite) && s.numOutstandingFrames == 0 && len(s.retransmissionQueue) == 0
	if completed && !s.completed {
		s.completed = true
		return true
	}
	return false
}

func (s *sendStream) queueRetransmission(f wire.Frame) {
	sf := f.(*wire.StreamFrame)
	sf.DataLenPresent = true
	s.mutex.Lock()
	s.retransmissionQueue = append(s.retransmissionQueue, sf)
	s.numOutstandingFrames--
	if s.numOutstandingFrames < 0 {
		panic("numOutStandingFrames negative")
	}
	s.mutex.Unlock()

	s.sender.onHasStreamData(s.streamID)
}

func (s *sendStream) Close() error {
	s.mutex.Lock()
	if s.closedForShutdown {
		s.mutex.Unlock()
		return nil
	}
	if s.canceledWrite {
		s.mutex.Unlock()
		return fmt.Errorf("close called for canceled stream %d", s.streamID)
	}
	s.ctxCancel()
	s.finishedWriting = true
	s.mutex.Unlock()

	s.sender.onHasStreamData(s.streamID) // need to send the FIN, must be called without holding the mutex
	return nil
}

func (s *sendStream) CancelWrite(errorCode protocol.ApplicationErrorCode) {
	s.cancelWriteImpl(errorCode, fmt.Errorf("Write on stream %d canceled with error code %d", s.streamID, errorCode))
}

// must be called after locking the mutex
func (s *sendStream) cancelWriteImpl(errorCode protocol.ApplicationErrorCode, writeErr error) {
	s.mutex.Lock()
	if s.canceledWrite {
		s.mutex.Unlock()
		return
	}
	s.ctxCancel()
	s.canceledWrite = true
	s.cancelWriteErr = writeErr
	newlyCompleted := s.isNewlyCompleted()
	s.mutex.Unlock()

	s.signalWrite()
	s.sender.queueControlFrame(&wire.ResetStreamFrame{
		StreamID:  s.streamID,
		FinalSize: s.writeOffset,
		ErrorCode: errorCode,
	})
	if newlyCompleted {
		s.sender.onStreamCompleted(s.streamID)
	}
}

func (s *sendStream) handleMaxStreamDataFrame(frame *wire.MaxStreamDataFrame) {
	s.mutex.Lock()
	hasStreamData := s.dataForWriting != nil || s.nextFrame != nil
	s.mutex.Unlock()

	s.flowController.UpdateSendWindow(frame.MaximumStreamData)
	if hasStreamData {
		s.sender.onHasStreamData(s.streamID)
	}
}

func (s *sendStream) handleStopSendingFrame(frame *wire.StopSendingFrame) {
	writeErr := streamCanceledError{
		errorCode: frame.ErrorCode,
		error:     fmt.Errorf("stream %d was reset with error code %d", s.streamID, frame.ErrorCode),
	}
	s.cancelWriteImpl(frame.ErrorCode, writeErr)
}

func (s *sendStream) Context() context.Context {
	return s.ctx
}

func (s *sendStream) SetWriteDeadline(t time.Time) error {
	s.mutex.Lock()
	s.deadline = t
	s.mutex.Unlock()
	s.signalWrite()
	return nil
}

// CloseForShutdown closes a stream abruptly.
// It makes Write unblock (and return the error) immediately.
// The peer will NOT be informed about this: the stream is closed without sending a FIN or RST.
func (s *sendStream) closeForShutdown(err error) {
	s.mutex.Lock()
	s.ctxCancel()
	s.closedForShutdown = true
	s.closeForShutdownErr = err
	s.mutex.Unlock()
	s.signalWrite()
}

// signalWrite performs a non-blocking send on the writeChan
func (s *sendStream) signalWrite() {
	select {
	case s.writeChan <- struct{}{}:
	default:
	}
}<|MERGE_RESOLUTION|>--- conflicted
+++ resolved
@@ -175,18 +175,9 @@
 		s.mutex.Lock()
 	}
 
-<<<<<<< HEAD
-	// [Psiphon]
-	// Stop timer to immediately release resources
-	if deadlineTimer != nil {
-		deadlineTimer.Reset(time.Time{})
-	}
-
-=======
 	if bytesWritten == len(p) {
 		return bytesWritten, nil
 	}
->>>>>>> 52b8d014
 	if s.closeForShutdownErr != nil {
 		return bytesWritten, s.closeForShutdownErr
 	} else if s.cancelWriteErr != nil {

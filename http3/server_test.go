package http3

import (
	"bytes"
	"context"
	"crypto/tls"
	"errors"
	"io"
	"log/slog"
	"net"
	"net/http"
	"runtime"
	"sync"
	"sync/atomic"
	"time"

	"github.com/quic-go/quic-go"
	mockquic "github.com/quic-go/quic-go/internal/mocks/quic"
	"github.com/quic-go/quic-go/internal/protocol"
	"github.com/quic-go/quic-go/internal/testdata"
	"github.com/quic-go/quic-go/quicvarint"

	"github.com/quic-go/qpack"
	"go.uber.org/mock/gomock"

	. "github.com/onsi/ginkgo/v2"
	. "github.com/onsi/gomega"
	gmtypes "github.com/onsi/gomega/types"
)

type mockAddr struct{ addr string }

func (ma *mockAddr) Network() string { return "udp" }
func (ma *mockAddr) String() string  { return ma.addr }

type mockAddrListener struct {
	*MockQUICEarlyListener
	addr *mockAddr
}

func (m *mockAddrListener) Addr() net.Addr {
	_ = m.MockQUICEarlyListener.Addr()
	return m.addr
}

func newMockAddrListener(addr string) *mockAddrListener {
	return &mockAddrListener{
		MockQUICEarlyListener: NewMockQUICEarlyListener(mockCtrl),
		addr:                  &mockAddr{addr: addr},
	}
}

type noPortListener struct {
	*mockAddrListener
}

func (m *noPortListener) Addr() net.Addr {
	_ = m.mockAddrListener.Addr()
	return &net.UnixAddr{
		Net:  "unix",
		Name: "/tmp/quic.sock",
	}
}

var _ = Describe("Server", func() {
	var (
		s                  *Server
		origQuicListenAddr = quicListenAddr

		newStreamID = func() func() quic.StreamID {
			var (
				id   = quic.StreamID(-4)
				lock sync.Mutex
			)
			return func() quic.StreamID {
				var nextID quic.StreamID
				lock.Lock()
				id += 4
				nextID = id
				lock.Unlock()
				return nextID
			}
		}
	)
	type testConnContextKey string

	BeforeEach(func() {
		s = &Server{
			TLSConfig:   testdata.GetTLSConfig(),
			connections: make(map[*quic.Connection]func()),
			ConnContext: func(ctx context.Context, c quic.Connection) context.Context {
				return context.WithValue(ctx, testConnContextKey("test"), c)
			},
		}
		origQuicListenAddr = quicListenAddr
	})

	AfterEach(func() {
		quicListenAddr = origQuicListenAddr
	})

	Context("handling requests", func() {
		var (
			qpackDecoder       *qpack.Decoder
			str                *mockquic.MockStream
			conn               *connection
			exampleGetRequest  *http.Request
			examplePostRequest *http.Request
		)
		reqContext := context.Background()

		decodeHeader := func(str io.Reader) map[string][]string {
			fields := make(map[string][]string)
			decoder := qpack.NewDecoder(nil)

			frame, err := parseNextFrame(str, nil)
			ExpectWithOffset(1, err).ToNot(HaveOccurred())
			ExpectWithOffset(1, frame).To(BeAssignableToTypeOf(&headersFrame{}))
			headersFrame := frame.(*headersFrame)
			data := make([]byte, headersFrame.Length)
			_, err = io.ReadFull(str, data)
			ExpectWithOffset(1, err).ToNot(HaveOccurred())
			hfs, err := decoder.DecodeFull(data)
			ExpectWithOffset(1, err).ToNot(HaveOccurred())
			for _, p := range hfs {
				fields[p.Name] = append(fields[p.Name], p.Value)
			}
			return fields
		}

		encodeRequest := func(req *http.Request) []byte {
			buf := &bytes.Buffer{}
			str := mockquic.NewMockStream(mockCtrl)
			str.EXPECT().Write(gomock.Any()).DoAndReturn(buf.Write).AnyTimes()
			rw := newRequestWriter()
			Expect(rw.WriteRequestHeader(str, req, false)).To(Succeed())
			return buf.Bytes()
		}

		setRequest := func(data []byte) {
			buf := bytes.NewBuffer(data)
			str.EXPECT().Read(gomock.Any()).DoAndReturn(func(p []byte) (int, error) {
				if buf.Len() == 0 {
					return 0, io.EOF
				}
				return buf.Read(p)
			}).AnyTimes()
		}

		BeforeEach(func() {
			var err error
			exampleGetRequest, err = http.NewRequest("GET", "https://www.example.com", nil)
			Expect(err).ToNot(HaveOccurred())
			examplePostRequest, err = http.NewRequest("POST", "https://www.example.com", bytes.NewReader([]byte("foobar")))
			Expect(err).ToNot(HaveOccurred())

			qpackDecoder = qpack.NewDecoder(nil)
			str = mockquic.NewMockStream(mockCtrl)
<<<<<<< HEAD
			str.EXPECT().StreamID().DoAndReturn(newStreamID()).AnyTimes()
=======
			str.EXPECT().StreamID().AnyTimes()
>>>>>>> 93c47855
			qconn := mockquic.NewMockEarlyConnection(mockCtrl)
			addr := &net.UDPAddr{IP: net.IPv4(127, 0, 0, 1), Port: 1337}
			qconn.EXPECT().RemoteAddr().Return(addr).AnyTimes()
			qconn.EXPECT().LocalAddr().AnyTimes()
			qconn.EXPECT().ConnectionState().Return(quic.ConnectionState{}).AnyTimes()
			qconn.EXPECT().Context().Return(context.Background()).AnyTimes()
			conn = newConnection(qconn, false, protocol.PerspectiveServer, nil)
		})

		It("calls the HTTP handler function", func() {
			requestChan := make(chan *http.Request, 1)
			s.Handler = http.HandlerFunc(func(_ http.ResponseWriter, r *http.Request) {
				requestChan <- r
			})

			setRequest(encodeRequest(exampleGetRequest))
			str.EXPECT().Context().Return(reqContext)
			str.EXPECT().Write(gomock.Any()).DoAndReturn(func(p []byte) (int, error) {
				return len(p), nil
			}).AnyTimes()
			str.EXPECT().CancelRead(gomock.Any())
			str.EXPECT().Close()

			s.handleRequest(conn, str, nil, qpackDecoder)
			var req *http.Request
			Eventually(requestChan).Should(Receive(&req))
			Expect(req.Host).To(Equal("www.example.com"))
			Expect(req.RemoteAddr).To(Equal("127.0.0.1:1337"))
			Expect(req.Context().Value(ServerContextKey)).To(Equal(s))
			Expect(req.Context().Value(testConnContextKey("test"))).ToNot(Equal(nil))
		})

		It("returns 200 with an empty handler", func() {
			s.Handler = http.HandlerFunc(func(w http.ResponseWriter, r *http.Request) {})

			responseBuf := &bytes.Buffer{}
			setRequest(encodeRequest(exampleGetRequest))
			str.EXPECT().Context().Return(reqContext)
			str.EXPECT().Write(gomock.Any()).DoAndReturn(responseBuf.Write).AnyTimes()
			str.EXPECT().CancelRead(gomock.Any())
			str.EXPECT().Close()

			s.handleRequest(conn, str, nil, qpackDecoder)
			hfs := decodeHeader(responseBuf)
			Expect(hfs).To(HaveKeyWithValue(":status", []string{"200"}))
		})

		It("sets Content-Length when the handler doesn't flush to the client", func() {
			s.Handler = http.HandlerFunc(func(w http.ResponseWriter, r *http.Request) {
				w.Write([]byte("foobar"))
			})

			responseBuf := &bytes.Buffer{}
			setRequest(encodeRequest(exampleGetRequest))
			str.EXPECT().Context().Return(reqContext)
			str.EXPECT().Write(gomock.Any()).DoAndReturn(responseBuf.Write).AnyTimes()
			str.EXPECT().CancelRead(gomock.Any())
			str.EXPECT().Close()

			s.handleRequest(conn, str, nil, qpackDecoder)
			hfs := decodeHeader(responseBuf)
			Expect(hfs).To(HaveKeyWithValue(":status", []string{"200"}))
			Expect(hfs).To(HaveKeyWithValue("content-length", []string{"6"}))
			// status, content-length, date, content-type
			Expect(hfs).To(HaveLen(4))
		})

		It("sets Content-Type when WriteHeader is called but response is not flushed", func() {
			s.Handler = http.HandlerFunc(func(w http.ResponseWriter, r *http.Request) {
				w.WriteHeader(http.StatusNotFound)
				w.Write([]byte("<html></html>"))
			})

			responseBuf := &bytes.Buffer{}
			setRequest(encodeRequest(exampleGetRequest))
			str.EXPECT().Context().Return(reqContext)
			str.EXPECT().Write(gomock.Any()).DoAndReturn(responseBuf.Write).AnyTimes()
			str.EXPECT().CancelRead(gomock.Any())
			str.EXPECT().Close()

			s.handleRequest(conn, str, nil, qpackDecoder)
			hfs := decodeHeader(responseBuf)
			Expect(hfs).To(HaveKeyWithValue(":status", []string{"404"}))
			Expect(hfs).To(HaveKeyWithValue("content-length", []string{"13"}))
			Expect(hfs).To(HaveKeyWithValue("content-type", []string{"text/html; charset=utf-8"}))
		})

		It("not sets Content-Length when the handler flushes to the client", func() {
			s.Handler = http.HandlerFunc(func(w http.ResponseWriter, r *http.Request) {
				w.Write([]byte("foobar"))
				// force flush
				w.(http.Flusher).Flush()
			})

			responseBuf := &bytes.Buffer{}
			setRequest(encodeRequest(exampleGetRequest))
			str.EXPECT().Context().Return(reqContext)
			str.EXPECT().Write(gomock.Any()).DoAndReturn(responseBuf.Write).AnyTimes()
			str.EXPECT().CancelRead(gomock.Any())
			str.EXPECT().Close()

			s.handleRequest(conn, str, nil, qpackDecoder)
			hfs := decodeHeader(responseBuf)
			Expect(hfs).To(HaveKeyWithValue(":status", []string{"200"}))
			// status, date, content-type
			Expect(hfs).To(HaveLen(3))
		})

		It("ignores calls to Write for responses to HEAD requests", func() {
			s.Handler = http.HandlerFunc(func(w http.ResponseWriter, r *http.Request) {
				w.Write([]byte("foobar"))
			})

			headRequest, err := http.NewRequest(http.MethodHead, "https://www.example.com", nil)
			Expect(err).ToNot(HaveOccurred())
			responseBuf := &bytes.Buffer{}
			setRequest(encodeRequest(headRequest))
			str.EXPECT().Context().Return(reqContext)
			str.EXPECT().Write(gomock.Any()).DoAndReturn(responseBuf.Write).AnyTimes()
			str.EXPECT().CancelRead(gomock.Any())
			str.EXPECT().Close()

			s.handleRequest(conn, str, nil, qpackDecoder)
			hfs := decodeHeader(responseBuf)
			Expect(hfs).To(HaveKeyWithValue(":status", []string{"200"}))
			Expect(responseBuf.Bytes()).To(BeEmpty())
		})

		It("response to HEAD request should also do content sniffing", func() {
			s.Handler = http.HandlerFunc(func(w http.ResponseWriter, r *http.Request) {
				w.Write([]byte("<html></html>"))
			})

			headRequest, err := http.NewRequest(http.MethodHead, "https://www.example.com", nil)
			Expect(err).ToNot(HaveOccurred())
			responseBuf := &bytes.Buffer{}
			setRequest(encodeRequest(headRequest))
			str.EXPECT().Context().Return(reqContext)
			str.EXPECT().Write(gomock.Any()).DoAndReturn(responseBuf.Write).AnyTimes()
			str.EXPECT().CancelRead(gomock.Any())
			str.EXPECT().Close()

			s.handleRequest(conn, str, nil, qpackDecoder)
			hfs := decodeHeader(responseBuf)
			Expect(hfs).To(HaveKeyWithValue(":status", []string{"200"}))
			Expect(hfs).To(HaveKeyWithValue("content-length", []string{"13"}))
			Expect(hfs).To(HaveKeyWithValue("content-type", []string{"text/html; charset=utf-8"}))
		})

		It("handles an aborting handler", func() {
			s.Handler = http.HandlerFunc(func(w http.ResponseWriter, r *http.Request) {
				panic(http.ErrAbortHandler)
			})

			responseBuf := &bytes.Buffer{}
			setRequest(encodeRequest(exampleGetRequest))
			str.EXPECT().Context().Return(reqContext)
			str.EXPECT().Write(gomock.Any()).DoAndReturn(responseBuf.Write).AnyTimes()
			str.EXPECT().CancelRead(quic.StreamErrorCode(ErrCodeInternalError))
			str.EXPECT().CancelWrite(quic.StreamErrorCode(ErrCodeInternalError))

			s.handleRequest(conn, str, nil, qpackDecoder)
			Expect(responseBuf.Bytes()).To(HaveLen(0))
		})

		It("handles a panicking handler", func() {
			var logBuf bytes.Buffer
			s.Logger = slog.New(slog.NewTextHandler(&logBuf, nil))
			s.Handler = http.HandlerFunc(func(w http.ResponseWriter, r *http.Request) {
				panic("foobar")
			})

			responseBuf := &bytes.Buffer{}
			setRequest(encodeRequest(exampleGetRequest))
			str.EXPECT().Context().Return(reqContext)
			str.EXPECT().Write(gomock.Any()).DoAndReturn(responseBuf.Write).AnyTimes()
			str.EXPECT().CancelRead(quic.StreamErrorCode(ErrCodeInternalError))
			str.EXPECT().CancelWrite(quic.StreamErrorCode(ErrCodeInternalError))

			s.handleRequest(conn, str, nil, qpackDecoder)
			Expect(responseBuf.Bytes()).To(HaveLen(0))
			Expect(logBuf.String()).To(ContainSubstring("http: panic serving"))
			Expect(logBuf.String()).To(ContainSubstring("foobar"))
		})

		Context("hijacking bidirectional streams", func() {
			var conn *mockquic.MockEarlyConnection
			testDone := make(chan struct{})

			BeforeEach(func() {
				testDone = make(chan struct{})
				conn = mockquic.NewMockEarlyConnection(mockCtrl)
				controlStr := mockquic.NewMockStream(mockCtrl)
				controlStr.EXPECT().Write(gomock.Any())
				conn.EXPECT().OpenUniStream().Return(controlStr, nil)
				conn.EXPECT().RemoteAddr().Return(&net.UDPAddr{IP: net.IPv4(127, 0, 0, 1), Port: 1337}).AnyTimes()
				conn.EXPECT().LocalAddr().AnyTimes()
			})

			AfterEach(func() { testDone <- struct{}{} })

			It("hijacks a bidirectional stream of unknown frame type", func() {
				id := quic.ConnectionTracingID(1337)
				frameTypeChan := make(chan FrameType, 1)
				s.StreamHijacker = func(ft FrameType, connTracingID quic.ConnectionTracingID, _ quic.Stream, e error) (hijacked bool, err error) {
					defer GinkgoRecover()
					Expect(e).ToNot(HaveOccurred())
					Expect(connTracingID).To(Equal(id))
					frameTypeChan <- ft
					return true, nil
				}

				buf := bytes.NewBuffer(quicvarint.Append(nil, 0x41))
				unknownStr := mockquic.NewMockStream(mockCtrl)
				unknownStr.EXPECT().Read(gomock.Any()).DoAndReturn(buf.Read).AnyTimes()
<<<<<<< HEAD
				unknownStr.EXPECT().StreamID().DoAndReturn(newStreamID()).AnyTimes()
=======
				unknownStr.EXPECT().StreamID().AnyTimes()
>>>>>>> 93c47855
				conn.EXPECT().AcceptStream(gomock.Any()).Return(unknownStr, nil)
				conn.EXPECT().AcceptStream(gomock.Any()).Return(nil, errors.New("done"))
				conn.EXPECT().AcceptUniStream(gomock.Any()).DoAndReturn(func(context.Context) (quic.ReceiveStream, error) {
					<-testDone
					return nil, errors.New("test done")
				})
				ctx := context.WithValue(context.Background(), quic.ConnectionTracingKey, id)
				conn.EXPECT().Context().Return(ctx).AnyTimes()
				s.handleConn(conn)
				Eventually(frameTypeChan).Should(Receive(BeEquivalentTo(0x41)))
				time.Sleep(scaleDuration(20 * time.Millisecond)) // don't EXPECT any calls to conn.CloseWithError
			})

			It("cancels writing when hijacker didn't hijack a bidirectional stream", func() {
				frameTypeChan := make(chan FrameType, 1)
				s.StreamHijacker = func(ft FrameType, _ quic.ConnectionTracingID, _ quic.Stream, e error) (hijacked bool, err error) {
					Expect(e).ToNot(HaveOccurred())
					frameTypeChan <- ft
					return false, nil
				}

				buf := bytes.NewBuffer(quicvarint.Append(nil, 0x41))
				unknownStr := mockquic.NewMockStream(mockCtrl)
				unknownStr.EXPECT().StreamID().AnyTimes()
				unknownStr.EXPECT().Read(gomock.Any()).DoAndReturn(buf.Read).AnyTimes()
				unknownStr.EXPECT().CancelRead(quic.StreamErrorCode(ErrCodeRequestIncomplete))
				unknownStr.EXPECT().CancelWrite(quic.StreamErrorCode(ErrCodeRequestIncomplete))
				unknownStr.EXPECT().StreamID().DoAndReturn(newStreamID()).AnyTimes()
				conn.EXPECT().AcceptStream(gomock.Any()).Return(unknownStr, nil)
				conn.EXPECT().AcceptStream(gomock.Any()).Return(nil, errors.New("done"))
				conn.EXPECT().AcceptUniStream(gomock.Any()).DoAndReturn(func(context.Context) (quic.ReceiveStream, error) {
					<-testDone
					return nil, errors.New("test done")
				})
				ctx := context.WithValue(context.Background(), quic.ConnectionTracingKey, quic.ConnectionTracingID(1234))
				conn.EXPECT().Context().Return(ctx).AnyTimes()
				s.handleConn(conn)
				Eventually(frameTypeChan).Should(Receive(BeEquivalentTo(0x41)))
				time.Sleep(scaleDuration(20 * time.Millisecond)) // don't EXPECT any calls to conn.CloseWithError
			})

			It("cancels writing when hijacker returned error", func() {
				frameTypeChan := make(chan FrameType, 1)
				s.StreamHijacker = func(ft FrameType, _ quic.ConnectionTracingID, _ quic.Stream, e error) (hijacked bool, err error) {
					Expect(e).ToNot(HaveOccurred())
					frameTypeChan <- ft
					return false, errors.New("error in hijacker")
				}

				buf := bytes.NewBuffer(quicvarint.Append(nil, 0x41))
				unknownStr := mockquic.NewMockStream(mockCtrl)
				unknownStr.EXPECT().StreamID().AnyTimes()
				unknownStr.EXPECT().Read(gomock.Any()).DoAndReturn(buf.Read).AnyTimes()
				unknownStr.EXPECT().CancelRead(quic.StreamErrorCode(ErrCodeRequestIncomplete))
				unknownStr.EXPECT().CancelWrite(quic.StreamErrorCode(ErrCodeRequestIncomplete))
				unknownStr.EXPECT().StreamID().DoAndReturn(newStreamID()).AnyTimes()
				conn.EXPECT().AcceptStream(gomock.Any()).Return(unknownStr, nil)
				conn.EXPECT().AcceptStream(gomock.Any()).Return(nil, errors.New("done"))
				conn.EXPECT().AcceptUniStream(gomock.Any()).DoAndReturn(func(context.Context) (quic.ReceiveStream, error) {
					<-testDone
					return nil, errors.New("test done")
				})
				ctx := context.WithValue(context.Background(), quic.ConnectionTracingKey, quic.ConnectionTracingID(1234))
				conn.EXPECT().Context().Return(ctx).AnyTimes()
				s.handleConn(conn)
				Eventually(frameTypeChan).Should(Receive(BeEquivalentTo(0x41)))
				time.Sleep(scaleDuration(20 * time.Millisecond)) // don't EXPECT any calls to conn.CloseWithError
			})

			It("handles errors that occur when reading the stream type", func() {
				const strID = protocol.StreamID(1234 * 4)
				testErr := errors.New("test error")
				done := make(chan struct{})
				unknownStr := mockquic.NewMockStream(mockCtrl)
				s.StreamHijacker = func(ft FrameType, _ quic.ConnectionTracingID, str quic.Stream, err error) (bool, error) {
					defer close(done)
					Expect(ft).To(BeZero())
					Expect(str.StreamID()).To(Equal(strID))
					Expect(err).To(MatchError(testErr))
					return true, nil
				}
				unknownStr.EXPECT().StreamID().Return(strID).AnyTimes()
				unknownStr.EXPECT().Read(gomock.Any()).Return(0, testErr).AnyTimes()
				unknownStr.EXPECT().StreamID().DoAndReturn(newStreamID()).AnyTimes()
				conn.EXPECT().AcceptStream(gomock.Any()).Return(unknownStr, nil)
				conn.EXPECT().AcceptStream(gomock.Any()).Return(nil, errors.New("done"))
				conn.EXPECT().AcceptUniStream(gomock.Any()).DoAndReturn(func(context.Context) (quic.ReceiveStream, error) {
					<-testDone
					return nil, errors.New("test done")
				})
				ctx := context.WithValue(context.Background(), quic.ConnectionTracingKey, quic.ConnectionTracingID(1234))
				conn.EXPECT().Context().Return(ctx).AnyTimes()
				s.handleConn(conn)
				Eventually(done).Should(BeClosed())
				time.Sleep(scaleDuration(20 * time.Millisecond)) // don't EXPECT any calls to conn.CloseWithError
			})
		})

		Context("hijacking unidirectional streams", func() {
			var conn *mockquic.MockEarlyConnection
			testDone := make(chan struct{})

			BeforeEach(func() {
				testDone = make(chan struct{})
				conn = mockquic.NewMockEarlyConnection(mockCtrl)
				controlStr := mockquic.NewMockStream(mockCtrl)
				controlStr.EXPECT().Write(gomock.Any())
				conn.EXPECT().OpenUniStream().Return(controlStr, nil)
				conn.EXPECT().AcceptStream(gomock.Any()).Return(nil, errors.New("done"))
				conn.EXPECT().RemoteAddr().Return(&net.UDPAddr{IP: net.IPv4(127, 0, 0, 1), Port: 1337}).AnyTimes()
				conn.EXPECT().LocalAddr().AnyTimes()
			})

			AfterEach(func() { testDone <- struct{}{} })

			It("hijacks an unidirectional stream of unknown stream type", func() {
				id := quic.ConnectionTracingID(42)
				streamTypeChan := make(chan StreamType, 1)
				s.UniStreamHijacker = func(st StreamType, connTracingID quic.ConnectionTracingID, _ quic.ReceiveStream, err error) bool {
					Expect(err).ToNot(HaveOccurred())
					Expect(connTracingID).To(Equal(id))
					streamTypeChan <- st
					return true
				}

				buf := bytes.NewBuffer(quicvarint.Append(nil, 0x54))
				unknownStr := mockquic.NewMockStream(mockCtrl)
				unknownStr.EXPECT().Read(gomock.Any()).DoAndReturn(buf.Read).AnyTimes()
				conn.EXPECT().AcceptUniStream(gomock.Any()).DoAndReturn(func(context.Context) (quic.ReceiveStream, error) {
					return unknownStr, nil
				})
				conn.EXPECT().AcceptUniStream(gomock.Any()).DoAndReturn(func(context.Context) (quic.ReceiveStream, error) {
					<-testDone
					return nil, errors.New("test done")
				})
				ctx := context.WithValue(context.Background(), quic.ConnectionTracingKey, id)
				conn.EXPECT().Context().Return(ctx).AnyTimes()
				s.handleConn(conn)
				Eventually(streamTypeChan).Should(Receive(BeEquivalentTo(0x54)))
				time.Sleep(scaleDuration(20 * time.Millisecond)) // don't EXPECT any calls to conn.CloseWithError
			})

			It("handles errors that occur when reading the stream type", func() {
				testErr := errors.New("test error")
				done := make(chan struct{})
				unknownStr := mockquic.NewMockStream(mockCtrl)
				s.UniStreamHijacker = func(st StreamType, _ quic.ConnectionTracingID, str quic.ReceiveStream, err error) bool {
					defer close(done)
					Expect(st).To(BeZero())
					Expect(str).To(Equal(unknownStr))
					Expect(err).To(MatchError(testErr))
					return true
				}

				unknownStr.EXPECT().Read(gomock.Any()).DoAndReturn(func([]byte) (int, error) { return 0, testErr })
				conn.EXPECT().AcceptUniStream(gomock.Any()).Return(unknownStr, nil)
				conn.EXPECT().AcceptUniStream(gomock.Any()).DoAndReturn(func(context.Context) (quic.ReceiveStream, error) {
					<-testDone
					return nil, errors.New("test done")
				})
				ctx := context.WithValue(context.Background(), quic.ConnectionTracingKey, quic.ConnectionTracingID(1234))
				conn.EXPECT().Context().Return(ctx).AnyTimes()
				s.handleConn(conn)
				Eventually(done).Should(BeClosed())
				time.Sleep(scaleDuration(20 * time.Millisecond)) // don't EXPECT any calls to conn.CloseWithError
			})

			It("cancels reading when hijacker didn't hijack an unidirectional stream", func() {
				streamTypeChan := make(chan StreamType, 1)
				s.UniStreamHijacker = func(st StreamType, _ quic.ConnectionTracingID, _ quic.ReceiveStream, err error) bool {
					Expect(err).ToNot(HaveOccurred())
					streamTypeChan <- st
					return false
				}

				buf := bytes.NewBuffer(quicvarint.Append(nil, 0x54))
				unknownStr := mockquic.NewMockStream(mockCtrl)
				unknownStr.EXPECT().Read(gomock.Any()).DoAndReturn(buf.Read).AnyTimes()
				unknownStr.EXPECT().CancelRead(quic.StreamErrorCode(ErrCodeStreamCreationError))

				conn.EXPECT().AcceptUniStream(gomock.Any()).DoAndReturn(func(context.Context) (quic.ReceiveStream, error) {
					return unknownStr, nil
				})
				conn.EXPECT().AcceptUniStream(gomock.Any()).DoAndReturn(func(context.Context) (quic.ReceiveStream, error) {
					<-testDone
					return nil, errors.New("test done")
				})
				ctx := context.WithValue(context.Background(), quic.ConnectionTracingKey, quic.ConnectionTracingID(1234))
				conn.EXPECT().Context().Return(ctx).AnyTimes()
				s.handleConn(conn)
				Eventually(streamTypeChan).Should(Receive(BeEquivalentTo(0x54)))
				time.Sleep(scaleDuration(20 * time.Millisecond)) // don't EXPECT any calls to conn.CloseWithError
			})
		})

		Context("stream- and connection-level errors", func() {
			var conn *mockquic.MockEarlyConnection
			testDone := make(chan struct{})

			BeforeEach(func() {
				testDone = make(chan struct{})
				addr := &net.UDPAddr{IP: net.IPv4(127, 0, 0, 1), Port: 1337}
				conn = mockquic.NewMockEarlyConnection(mockCtrl)
				controlStr := mockquic.NewMockStream(mockCtrl)
				controlStr.EXPECT().Write(gomock.Any())
				conn.EXPECT().OpenUniStream().Return(controlStr, nil)
				conn.EXPECT().AcceptUniStream(gomock.Any()).DoAndReturn(func(context.Context) (quic.ReceiveStream, error) {
					<-testDone
					return nil, errors.New("test done")
				})
				conn.EXPECT().AcceptStream(gomock.Any()).Return(str, nil)
				conn.EXPECT().AcceptStream(gomock.Any()).Return(nil, errors.New("done"))
				conn.EXPECT().RemoteAddr().Return(addr).AnyTimes()
				conn.EXPECT().LocalAddr().AnyTimes()
				conn.EXPECT().ConnectionState().Return(quic.ConnectionState{}).AnyTimes()
				conn.EXPECT().Context().Return(context.Background()).AnyTimes()
			})

			AfterEach(func() { testDone <- struct{}{} })

			It("cancels reading when client sends a body in GET request", func() {
				var handlerCalled bool
				s.Handler = http.HandlerFunc(func(w http.ResponseWriter, r *http.Request) {
					handlerCalled = true
				})

				requestData := encodeRequest(exampleGetRequest)
				b := (&dataFrame{Length: 6}).Append(nil) // add a body
				b = append(b, []byte("foobar")...)
				responseBuf := &bytes.Buffer{}
				setRequest(append(requestData, b...))
				done := make(chan struct{})
				str.EXPECT().Context().Return(reqContext)
				str.EXPECT().Write(gomock.Any()).DoAndReturn(responseBuf.Write).AnyTimes()
				str.EXPECT().CancelRead(quic.StreamErrorCode(ErrCodeNoError))
				str.EXPECT().Close().Do(func() error { close(done); return nil })

				s.handleConn(conn)
				Eventually(done).Should(BeClosed())
				hfs := decodeHeader(responseBuf)
				Expect(hfs).To(HaveKeyWithValue(":status", []string{"200"}))
				Expect(handlerCalled).To(BeTrue())
			})

			It("doesn't close the stream if the stream was hijacked (via HTTPStream)", func() {
				handlerCalled := make(chan struct{})
				s.Handler = http.HandlerFunc(func(w http.ResponseWriter, r *http.Request) {
					defer close(handlerCalled)
					w.(HTTPStreamer).HTTPStream()
					str.Write([]byte("foobar"))
				})

				requestData := encodeRequest(exampleGetRequest)
				b := (&dataFrame{Length: 6}).Append(nil) // add a body
				b = append(b, []byte("foobar")...)
				setRequest(append(requestData, b...))
				str.EXPECT().Context().Return(reqContext)
				var buf bytes.Buffer
				str.EXPECT().Write(gomock.Any()).DoAndReturn(buf.Write).AnyTimes()

				s.handleConn(conn)
				Eventually(handlerCalled).Should(BeClosed())

				// The buffer is expected to contain:
				// 1. The response header (in a HEADERS frame)
				// 2. the "foobar" (unframed)
				frame, err := parseNextFrame(&buf, nil)
				Expect(err).ToNot(HaveOccurred())
				Expect(frame).To(BeAssignableToTypeOf(&headersFrame{}))
				df := frame.(*headersFrame)
				data := make([]byte, df.Length)
				_, err = io.ReadFull(&buf, data)
				Expect(err).ToNot(HaveOccurred())
				hdrs, err := qpackDecoder.DecodeFull(data)
				Expect(err).ToNot(HaveOccurred())
				Expect(hdrs).To(ContainElement(qpack.HeaderField{Name: ":status", Value: "200"}))
				Expect(buf.Bytes()).To(Equal([]byte("foobar")))
			})

			It("errors when the client sends a too large header frame", func() {
				s.MaxHeaderBytes = 20
				s.Handler = http.HandlerFunc(func(w http.ResponseWriter, r *http.Request) {
					Fail("Handler should not be called.")
				})

				requestData := encodeRequest(exampleGetRequest)
				b := (&dataFrame{Length: 6}).Append(nil) // add a body
				b = append(b, []byte("foobar")...)
				responseBuf := &bytes.Buffer{}
				setRequest(append(requestData, b...))
				done := make(chan struct{})
				str.EXPECT().Write(gomock.Any()).DoAndReturn(responseBuf.Write).AnyTimes()
				str.EXPECT().CancelRead(quic.StreamErrorCode(ErrCodeFrameError))
				str.EXPECT().CancelWrite(quic.StreamErrorCode(ErrCodeFrameError)).Do(func(quic.StreamErrorCode) { close(done) })

				s.handleConn(conn)
				Eventually(done).Should(BeClosed())
			})

			It("handles a request for which the client immediately resets the stream", func() {
				handlerCalled := make(chan struct{})
				s.Handler = http.HandlerFunc(func(w http.ResponseWriter, r *http.Request) {
					close(handlerCalled)
				})

				testErr := errors.New("stream reset")
				done := make(chan struct{})
				str.EXPECT().Read(gomock.Any()).Return(0, testErr)
				str.EXPECT().CancelRead(quic.StreamErrorCode(ErrCodeRequestIncomplete))
				str.EXPECT().CancelWrite(quic.StreamErrorCode(ErrCodeRequestIncomplete)).Do(func(quic.StreamErrorCode) { close(done) })

				s.handleConn(conn)
				Consistently(handlerCalled).ShouldNot(BeClosed())
			})

			It("closes the connection when the first frame is not a HEADERS frame", func() {
				handlerCalled := make(chan struct{})
				s.Handler = http.HandlerFunc(func(w http.ResponseWriter, r *http.Request) {
					close(handlerCalled)
				})

				b := (&dataFrame{}).Append(nil)
				setRequest(b)
				str.EXPECT().Write(gomock.Any()).DoAndReturn(func(p []byte) (int, error) {
					return len(p), nil
				}).AnyTimes()

				done := make(chan struct{})
				conn.EXPECT().CloseWithError(quic.ApplicationErrorCode(ErrCodeFrameUnexpected), gomock.Any()).Do(func(quic.ApplicationErrorCode, string) error {
					close(done)
					return nil
				})
				s.handleConn(conn)
				Eventually(done).Should(BeClosed())
			})

			It("rejects a request that has too large request headers", func() {
				handlerCalled := make(chan struct{})
				s.Handler = http.HandlerFunc(func(w http.ResponseWriter, r *http.Request) {
					close(handlerCalled)
				})

				// use 2*DefaultMaxHeaderBytes here. qpack will compress the request,
				// but the request will still end up larger than DefaultMaxHeaderBytes.
				url := bytes.Repeat([]byte{'a'}, http.DefaultMaxHeaderBytes*2)
				req, err := http.NewRequest(http.MethodGet, "https://"+string(url), nil)
				Expect(err).ToNot(HaveOccurred())
				setRequest(encodeRequest(req))
				str.EXPECT().Write(gomock.Any()).DoAndReturn(func(p []byte) (int, error) {
					return len(p), nil
				}).AnyTimes()
				done := make(chan struct{})
				str.EXPECT().CancelRead(quic.StreamErrorCode(ErrCodeFrameError))
				str.EXPECT().CancelWrite(quic.StreamErrorCode(ErrCodeFrameError)).Do(func(quic.StreamErrorCode) { close(done) })

				s.handleConn(conn)
				Eventually(done).Should(BeClosed())
			})
		})

		It("resets the stream when the body of POST request is not read, and the request handler replaces the request.Body", func() {
			handlerCalled := make(chan struct{})
			s.Handler = http.HandlerFunc(func(w http.ResponseWriter, r *http.Request) {
				r.Body = struct {
					io.Reader
					io.Closer
				}{}
				close(handlerCalled)
			})

			setRequest(encodeRequest(examplePostRequest))
			str.EXPECT().Context().Return(reqContext)
			str.EXPECT().Write(gomock.Any()).DoAndReturn(func(p []byte) (int, error) {
				return len(p), nil
			}).AnyTimes()
			str.EXPECT().CancelRead(quic.StreamErrorCode(ErrCodeNoError))
			str.EXPECT().Close()

			s.handleRequest(conn, str, nil, qpackDecoder)
			Eventually(handlerCalled).Should(BeClosed())
		})

		It("cancels the request context when the stream is closed", func() {
			handlerCalled := make(chan struct{})
			s.Handler = http.HandlerFunc(func(w http.ResponseWriter, r *http.Request) {
				defer GinkgoRecover()
				Expect(r.Context().Done()).To(BeClosed())
				Expect(r.Context().Err()).To(MatchError(context.Canceled))
				close(handlerCalled)
			})
			setRequest(encodeRequest(examplePostRequest))

			reqContext, cancel := context.WithCancel(context.Background())
			cancel()
			str.EXPECT().Context().Return(reqContext)
			str.EXPECT().Write(gomock.Any()).DoAndReturn(func(p []byte) (int, error) {
				return len(p), nil
			}).AnyTimes()
			str.EXPECT().CancelRead(quic.StreamErrorCode(ErrCodeNoError))
			str.EXPECT().Close()

			s.handleRequest(conn, str, nil, qpackDecoder)
			Eventually(handlerCalled).Should(BeClosed())
		})
	})

	Context("setting http headers", func() {
		BeforeEach(func() {
			s.QUICConfig = &quic.Config{Versions: []protocol.Version{protocol.Version1}}
		})

		var ln1 QUICEarlyListener
		var ln2 QUICEarlyListener
		expected := http.Header{
			"Alt-Svc": {`h3=":443"; ma=2592000`},
		}

		addListener := func(addr string, ln *QUICEarlyListener) {
			mln := newMockAddrListener(addr)
			mln.EXPECT().Addr()
			*ln = mln
			s.addListener(ln)
		}

		removeListener := func(ln *QUICEarlyListener) {
			s.removeListener(ln)
		}

		checkSetHeaders := func(expected gmtypes.GomegaMatcher) {
			hdr := http.Header{}
			Expect(s.SetQUICHeaders(hdr)).To(Succeed())
			Expect(hdr).To(expected)
		}

		checkSetHeaderError := func() {
			hdr := http.Header{}
			Expect(s.SetQUICHeaders(hdr)).To(Equal(ErrNoAltSvcPort))
		}

		It("sets proper headers with numeric port", func() {
			addListener(":443", &ln1)
			checkSetHeaders(Equal(expected))
			removeListener(&ln1)
			checkSetHeaderError()
		})

		It("sets proper headers with full addr", func() {
			addListener("127.0.0.1:443", &ln1)
			checkSetHeaders(Equal(expected))
			removeListener(&ln1)
			checkSetHeaderError()
		})

		It("sets proper headers with string port", func() {
			addListener(":https", &ln1)
			checkSetHeaders(Equal(expected))
			removeListener(&ln1)
			checkSetHeaderError()
		})

		It("works multiple times", func() {
			addListener(":https", &ln1)
			checkSetHeaders(Equal(expected))
			checkSetHeaders(Equal(expected))
			removeListener(&ln1)
			checkSetHeaderError()
		})

		It("works if the quic.Config sets QUIC versions", func() {
			s.QUICConfig.Versions = []quic.Version{quic.Version1, quic.Version2}
			addListener(":443", &ln1)
			checkSetHeaders(Equal(http.Header{"Alt-Svc": {`h3=":443"; ma=2592000`}}))
			removeListener(&ln1)
			checkSetHeaderError()
		})

		It("uses s.Port if set to a non-zero value", func() {
			s.Port = 8443
			addListener(":443", &ln1)
			checkSetHeaders(Equal(http.Header{"Alt-Svc": {`h3=":8443"; ma=2592000`}}))
			removeListener(&ln1)
			checkSetHeaderError()
		})

		It("uses s.Addr if listeners don't have ports available", func() {
			s.Addr = ":443"
			var logBuf bytes.Buffer
			s.Logger = slog.New(slog.NewTextHandler(&logBuf, nil))
			mln := &noPortListener{newMockAddrListener("")}
			mln.EXPECT().Addr()
			ln1 = mln
			s.addListener(&ln1)
			checkSetHeaders(Equal(expected))
			s.removeListener(&ln1)
			checkSetHeaderError()
			Expect(logBuf.String()).To(ContainSubstring("Unable to extract port from listener, will not be announced using SetQUICHeaders"))
		})

		It("properly announces multiple listeners", func() {
			addListener(":443", &ln1)
			addListener(":8443", &ln2)
			checkSetHeaders(Or(
				Equal(http.Header{"Alt-Svc": {`h3=":443"; ma=2592000,h3=":8443"; ma=2592000`}}),
				Equal(http.Header{"Alt-Svc": {`h3=":8443"; ma=2592000,h3=":443"; ma=2592000`}}),
			))
			removeListener(&ln1)
			removeListener(&ln2)
			checkSetHeaderError()
		})

		It("doesn't duplicate Alt-Svc values", func() {
			s.QUICConfig.Versions = []quic.Version{quic.Version1, quic.Version1}
			addListener(":443", &ln1)
			checkSetHeaders(Equal(http.Header{"Alt-Svc": {`h3=":443"; ma=2592000`}}))
			removeListener(&ln1)
			checkSetHeaderError()
		})
	})

	It("errors when ListenAndServe is called with s.TLSConfig nil", func() {
		Expect((&Server{}).ListenAndServe()).To(MatchError(errServerWithoutTLSConfig))
	})

	It("should nop-Close() when s.server is nil", func() {
		Expect((&Server{}).Close()).To(Succeed())
	})

	It("errors when ListenAndServeTLS is called after Close", func() {
		serv := &Server{}
		Expect(serv.Close()).To(Succeed())
		Expect(serv.ListenAndServeTLS(testdata.GetCertificatePaths())).To(MatchError(http.ErrServerClosed))
	})

	It("handles concurrent Serve and Close", func() {
		addr, err := net.ResolveUDPAddr("udp", "localhost:0")
		Expect(err).ToNot(HaveOccurred())
		c, err := net.ListenUDP("udp", addr)
		Expect(err).ToNot(HaveOccurred())
		done := make(chan struct{})
		go func() {
			defer GinkgoRecover()
			defer close(done)
			s.Serve(c)
		}()
		runtime.Gosched()
		s.Close()
		Eventually(done).Should(BeClosed())
	})

	Context("ConfigureTLSConfig", func() {
		It("advertises v1 by default", func() {
			conf := ConfigureTLSConfig(testdata.GetTLSConfig())
			ln, err := quic.ListenAddr("localhost:0", conf, &quic.Config{Versions: []quic.Version{quic.Version1}})
			Expect(err).ToNot(HaveOccurred())
			defer ln.Close()
			c, err := quic.DialAddr(context.Background(), ln.Addr().String(), &tls.Config{InsecureSkipVerify: true, NextProtos: []string{NextProtoH3}}, nil)
			Expect(err).ToNot(HaveOccurred())
			defer c.CloseWithError(0, "")
			Expect(c.ConnectionState().TLS.NegotiatedProtocol).To(Equal(NextProtoH3))
		})

		It("sets the GetConfigForClient callback if no tls.Config is given", func() {
			var receivedConf *tls.Config
			quicListenAddr = func(addr string, tlsConf *tls.Config, _ *quic.Config) (QUICEarlyListener, error) {
				receivedConf = tlsConf
				return nil, errors.New("listen err")
			}
			Expect(s.ListenAndServe()).To(HaveOccurred())
			Expect(receivedConf).ToNot(BeNil())
		})

		It("sets the ALPN for tls.Configs returned by the tls.GetConfigForClient", func() {
			tlsConf := &tls.Config{
				GetConfigForClient: func(ch *tls.ClientHelloInfo) (*tls.Config, error) {
					c := testdata.GetTLSConfig()
					c.NextProtos = []string{"foo", "bar"}
					return c, nil
				},
			}

			ln, err := quic.ListenAddr("localhost:0", ConfigureTLSConfig(tlsConf), &quic.Config{Versions: []quic.Version{quic.Version1}})
			Expect(err).ToNot(HaveOccurred())
			defer ln.Close()
			c, err := quic.DialAddr(context.Background(), ln.Addr().String(), &tls.Config{InsecureSkipVerify: true, NextProtos: []string{NextProtoH3}}, nil)
			Expect(err).ToNot(HaveOccurred())
			defer c.CloseWithError(0, "")
			Expect(c.ConnectionState().TLS.NegotiatedProtocol).To(Equal(NextProtoH3))
		})

		It("works if GetConfigForClient returns a nil tls.Config", func() {
			tlsConf := testdata.GetTLSConfig()
			tlsConf.GetConfigForClient = func(*tls.ClientHelloInfo) (*tls.Config, error) { return nil, nil }

			ln, err := quic.ListenAddr("localhost:0", ConfigureTLSConfig(tlsConf), &quic.Config{Versions: []quic.Version{quic.Version1}})
			Expect(err).ToNot(HaveOccurred())
			defer ln.Close()
			c, err := quic.DialAddr(context.Background(), ln.Addr().String(), &tls.Config{InsecureSkipVerify: true, NextProtos: []string{NextProtoH3}}, nil)
			Expect(err).ToNot(HaveOccurred())
			defer c.CloseWithError(0, "")
			Expect(c.ConnectionState().TLS.NegotiatedProtocol).To(Equal(NextProtoH3))
		})

		It("sets the ALPN for tls.Configs returned by the tls.GetConfigForClient, if it returns a static tls.Config", func() {
			tlsClientConf := testdata.GetTLSConfig()
			tlsClientConf.NextProtos = []string{"foo", "bar"}
			tlsConf := &tls.Config{
				GetConfigForClient: func(ch *tls.ClientHelloInfo) (*tls.Config, error) {
					return tlsClientConf, nil
				},
			}

			ln, err := quic.ListenAddr("localhost:0", ConfigureTLSConfig(tlsConf), &quic.Config{Versions: []quic.Version{quic.Version1}})
			Expect(err).ToNot(HaveOccurred())
			defer ln.Close()
			c, err := quic.DialAddr(context.Background(), ln.Addr().String(), &tls.Config{InsecureSkipVerify: true, NextProtos: []string{NextProtoH3}}, nil)
			Expect(err).ToNot(HaveOccurred())
			defer c.CloseWithError(0, "")
			Expect(c.ConnectionState().TLS.NegotiatedProtocol).To(Equal(NextProtoH3))
			// check that the original config was not modified
			Expect(tlsClientConf.NextProtos).To(Equal([]string{"foo", "bar"}))
		})
	})

	Context("Serve", func() {
		origQuicListen := quicListen

		AfterEach(func() {
			quicListen = origQuicListen
		})

		It("serves a packet conn", func() {
			ln := newMockAddrListener(":443")
			conn := &net.UDPConn{}
			quicListen = func(c net.PacketConn, tlsConf *tls.Config, config *quic.Config) (QUICEarlyListener, error) {
				Expect(c).To(Equal(conn))
				return ln, nil
			}

			s := &Server{
				TLSConfig: &tls.Config{},
			}

			stopAccept := make(chan struct{})
			ln.EXPECT().Accept(gomock.Any()).DoAndReturn(func(context.Context) (quic.EarlyConnection, error) {
				<-stopAccept
				return nil, errors.New("closed")
			})
			ln.EXPECT().Addr() // generate alt-svc headers
			done := make(chan struct{})
			go func() {
				defer GinkgoRecover()
				defer close(done)
				s.Serve(conn)
			}()

			Consistently(done).ShouldNot(BeClosed())
			ln.EXPECT().Close().Do(func() error { close(stopAccept); return nil })
			Expect(s.Close()).To(Succeed())
			Eventually(done).Should(BeClosed())
		})

		It("serves two packet conns", func() {
			ln1 := newMockAddrListener(":443")
			ln2 := newMockAddrListener(":8443")
			lns := make(chan QUICEarlyListener, 2)
			lns <- ln1
			lns <- ln2
			conn1 := &net.UDPConn{}
			conn2 := &net.UDPConn{}
			quicListen = func(c net.PacketConn, tlsConf *tls.Config, config *quic.Config) (QUICEarlyListener, error) {
				return <-lns, nil
			}

			s := &Server{
				TLSConfig: &tls.Config{},
			}

			stopAccept1 := make(chan struct{})
			ln1.EXPECT().Accept(gomock.Any()).DoAndReturn(func(context.Context) (quic.EarlyConnection, error) {
				<-stopAccept1
				return nil, errors.New("closed")
			})
			ln1.EXPECT().Addr() // generate alt-svc headers
			stopAccept2 := make(chan struct{})
			ln2.EXPECT().Accept(gomock.Any()).DoAndReturn(func(context.Context) (quic.EarlyConnection, error) {
				<-stopAccept2
				return nil, errors.New("closed")
			})
			ln2.EXPECT().Addr()

			done1 := make(chan struct{})
			go func() {
				defer GinkgoRecover()
				defer close(done1)
				s.Serve(conn1)
			}()
			done2 := make(chan struct{})
			go func() {
				defer GinkgoRecover()
				defer close(done2)
				s.Serve(conn2)
			}()

			Consistently(done1).ShouldNot(BeClosed())
			Expect(done2).ToNot(BeClosed())
			ln1.EXPECT().Close().Do(func() error { close(stopAccept1); return nil })
			ln2.EXPECT().Close().Do(func() error { close(stopAccept2); return nil })
			Expect(s.Close()).To(Succeed())
			Eventually(done1).Should(BeClosed())
			Eventually(done2).Should(BeClosed())
		})
	})

	Context("ServeListener", func() {
		origQuicListen := quicListen

		AfterEach(func() {
			quicListen = origQuicListen
		})

		It("serves a listener", func() {
			var called int32
			ln := newMockAddrListener(":443")
			quicListen = func(conn net.PacketConn, tlsConf *tls.Config, config *quic.Config) (QUICEarlyListener, error) {
				atomic.StoreInt32(&called, 1)
				return ln, nil
			}

			s := &Server{}

			stopAccept := make(chan struct{})
			ln.EXPECT().Accept(gomock.Any()).DoAndReturn(func(context.Context) (quic.EarlyConnection, error) {
				<-stopAccept
				return nil, errors.New("closed")
			})
			ln.EXPECT().Addr() // generate alt-svc headers
			done := make(chan struct{})
			go func() {
				defer GinkgoRecover()
				defer close(done)
				s.ServeListener(ln)
			}()

			Consistently(func() int32 { return atomic.LoadInt32(&called) }).Should(Equal(int32(0)))
			Consistently(done).ShouldNot(BeClosed())
			ln.EXPECT().Close().Do(func() error { close(stopAccept); return nil })
			Expect(s.Close()).To(Succeed())
			Eventually(done).Should(BeClosed())
		})

		It("serves two listeners", func() {
			var called int32
			ln1 := newMockAddrListener(":443")
			ln2 := newMockAddrListener(":8443")
			lns := make(chan QUICEarlyListener, 2)
			lns <- ln1
			lns <- ln2
			quicListen = func(c net.PacketConn, tlsConf *tls.Config, config *quic.Config) (QUICEarlyListener, error) {
				atomic.StoreInt32(&called, 1)
				return <-lns, nil
			}

			s := &Server{}

			stopAccept1 := make(chan struct{})
			ln1.EXPECT().Accept(gomock.Any()).DoAndReturn(func(context.Context) (quic.EarlyConnection, error) {
				<-stopAccept1
				return nil, errors.New("closed")
			})
			ln1.EXPECT().Addr() // generate alt-svc headers
			stopAccept2 := make(chan struct{})
			ln2.EXPECT().Accept(gomock.Any()).DoAndReturn(func(context.Context) (quic.EarlyConnection, error) {
				<-stopAccept2
				return nil, errors.New("closed")
			})
			ln2.EXPECT().Addr()

			done1 := make(chan struct{})
			go func() {
				defer GinkgoRecover()
				defer close(done1)
				s.ServeListener(ln1)
			}()
			done2 := make(chan struct{})
			go func() {
				defer GinkgoRecover()
				defer close(done2)
				s.ServeListener(ln2)
			}()

			Consistently(func() int32 { return atomic.LoadInt32(&called) }).Should(Equal(int32(0)))
			Consistently(done1).ShouldNot(BeClosed())
			Expect(done2).ToNot(BeClosed())
			ln1.EXPECT().Close().Do(func() error { close(stopAccept1); return nil })
			ln2.EXPECT().Close().Do(func() error { close(stopAccept2); return nil })
			Expect(s.Close()).To(Succeed())
			Eventually(done1).Should(BeClosed())
			Eventually(done2).Should(BeClosed())
		})
	})

	Context("ServeQUICConn", func() {
		It("serves a QUIC connection", func() {
			mux := http.NewServeMux()
			mux.HandleFunc("/hello", func(w http.ResponseWriter, _ *http.Request) {
				w.Write([]byte("foobar"))
			})
			s.Handler = mux
			tlsConf := testdata.GetTLSConfig()
			tlsConf.NextProtos = []string{NextProtoH3}
			conn := mockquic.NewMockEarlyConnection(mockCtrl)
			controlStr := mockquic.NewMockStream(mockCtrl)
			controlStr.EXPECT().Write(gomock.Any())
			conn.EXPECT().OpenUniStream().Return(controlStr, nil)
			testDone := make(chan struct{})
			conn.EXPECT().AcceptUniStream(gomock.Any()).DoAndReturn(func(context.Context) (quic.ReceiveStream, error) {
				<-testDone
				return nil, errors.New("test done")
			}).MaxTimes(1)
			conn.EXPECT().AcceptStream(gomock.Any()).Return(nil, &quic.ApplicationError{ErrorCode: quic.ApplicationErrorCode(ErrCodeNoError)})
			s.ServeQUICConn(conn)
			close(testDone)
		})
	})

	Context("ListenAndServe", func() {
		BeforeEach(func() {
			s.Addr = "localhost:0"
		})

		AfterEach(func() {
			Expect(s.Close()).To(Succeed())
		})

		It("uses the quic.Config to start the QUIC server", func() {
			conf := &quic.Config{HandshakeIdleTimeout: time.Nanosecond}
			var receivedConf *quic.Config
			quicListenAddr = func(addr string, _ *tls.Config, config *quic.Config) (QUICEarlyListener, error) {
				receivedConf = config
				return nil, errors.New("listen err")
			}
			s.QUICConfig = conf
			Expect(s.ListenAndServe()).To(HaveOccurred())
			Expect(receivedConf).To(Equal(conf))
		})
	})

	It("closes gracefully", func() {
		Expect(s.CloseGracefully(context.Background())).To(Succeed())
	})

	It("errors when listening fails", func() {
		testErr := errors.New("listen error")
		quicListenAddr = func(addr string, tlsConf *tls.Config, config *quic.Config) (QUICEarlyListener, error) {
			return nil, testErr
		}
		fullpem, privkey := testdata.GetCertificatePaths()
		Expect(ListenAndServeQUIC("", fullpem, privkey, nil)).To(MatchError(testErr))
	})

	It("supports H3_DATAGRAM", func() {
		s.EnableDatagrams = true
		var receivedConf *quic.Config
		quicListenAddr = func(addr string, _ *tls.Config, config *quic.Config) (QUICEarlyListener, error) {
			receivedConf = config
			return nil, errors.New("listen err")
		}
		Expect(s.ListenAndServe()).To(HaveOccurred())
		Expect(receivedConf.EnableDatagrams).To(BeTrue())
	})
})<|MERGE_RESOLUTION|>--- conflicted
+++ resolved
@@ -156,11 +156,7 @@
 
 			qpackDecoder = qpack.NewDecoder(nil)
 			str = mockquic.NewMockStream(mockCtrl)
-<<<<<<< HEAD
 			str.EXPECT().StreamID().DoAndReturn(newStreamID()).AnyTimes()
-=======
-			str.EXPECT().StreamID().AnyTimes()
->>>>>>> 93c47855
 			qconn := mockquic.NewMockEarlyConnection(mockCtrl)
 			addr := &net.UDPAddr{IP: net.IPv4(127, 0, 0, 1), Port: 1337}
 			qconn.EXPECT().RemoteAddr().Return(addr).AnyTimes()
@@ -376,11 +372,7 @@
 				buf := bytes.NewBuffer(quicvarint.Append(nil, 0x41))
 				unknownStr := mockquic.NewMockStream(mockCtrl)
 				unknownStr.EXPECT().Read(gomock.Any()).DoAndReturn(buf.Read).AnyTimes()
-<<<<<<< HEAD
 				unknownStr.EXPECT().StreamID().DoAndReturn(newStreamID()).AnyTimes()
-=======
-				unknownStr.EXPECT().StreamID().AnyTimes()
->>>>>>> 93c47855
 				conn.EXPECT().AcceptStream(gomock.Any()).Return(unknownStr, nil)
 				conn.EXPECT().AcceptStream(gomock.Any()).Return(nil, errors.New("done"))
 				conn.EXPECT().AcceptUniStream(gomock.Any()).DoAndReturn(func(context.Context) (quic.ReceiveStream, error) {

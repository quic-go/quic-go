--- conflicted
+++ resolved
@@ -157,12 +157,8 @@
 
 			qpackDecoder = qpack.NewDecoder(nil)
 			str = mockquic.NewMockStream(mockCtrl)
-<<<<<<< HEAD
+			str.EXPECT().Context().Return(reqContext).AnyTimes()
 			str.EXPECT().StreamID().DoAndReturn(newStreamID()).AnyTimes()
-=======
-			str.EXPECT().Context().Return(reqContext).AnyTimes()
-			str.EXPECT().StreamID().AnyTimes()
->>>>>>> 66f968b9
 			qconn := mockquic.NewMockEarlyConnection(mockCtrl)
 			addr := &net.UDPAddr{IP: net.IPv4(127, 0, 0, 1), Port: 1337}
 			qconn.EXPECT().RemoteAddr().Return(addr).AnyTimes()

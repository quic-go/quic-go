--- conflicted
+++ resolved
@@ -27,15 +27,11 @@
 	buf := &bytes.Buffer{}
 	rstr := mockquic.NewMockStream(mockCtrl)
 	rstr.EXPECT().Write(gomock.Any()).Do(buf.Write).AnyTimes()
-<<<<<<< HEAD
-	rw := newResponseWriter(rstr, nil, false, utils.DefaultLogger)
+	rw := newResponseWriter(newStream(rstr, nil), nil, false, nil)
 	if status == http.StatusEarlyHints {
 		rw.header.Add("Link", "</style.css>; rel=preload; as=style")
 		rw.header.Add("Link", "</script.js>; rel=preload; as=script")
 	}
-=======
-	rw := newResponseWriter(newStream(rstr, nil), nil, false, nil)
->>>>>>> 3e7ba77a
 	rw.WriteHeader(status)
 	rw.Flush()
 	return buf.Bytes()

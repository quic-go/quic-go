--- conflicted
+++ resolved
@@ -38,11 +38,7 @@
 }
 
 var _ = Describe("Client", func() {
-<<<<<<< HEAD
 	var (
-		cl            *client
-		req           *http.Request
-		origDialAddr  = dialAddr
 		handshakeChan <-chan struct{} // a closed chan
 
 		newStreamID = func() func() quic.StreamID {
@@ -60,9 +56,6 @@
 			}
 		}
 	)
-=======
-	var handshakeChan <-chan struct{} // a closed chan
->>>>>>> 12aa6382
 
 	BeforeEach(func() {
 		ch := make(chan struct{})

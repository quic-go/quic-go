--- conflicted
+++ resolved
@@ -508,13 +508,9 @@
 	}
 }
 
-<<<<<<< HEAD
 func (s *Server) handleUnidirectionalStreams(conn quic.Connection, settingsHandler PeerSettingsHandler) {
-=======
-func (s *Server) handleUnidirectionalStreams(conn quic.Connection) {
 	var rcvdControlStream atomic.Bool
 
->>>>>>> 9971fedd
 	for {
 		str, err := conn.AcceptUniStream(context.Background())
 		if err != nil {

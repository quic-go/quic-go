package http3

import (
	"errors"
	"fmt"

<<<<<<< HEAD
	"github.com/Psiphon-Labs/quic-go"
=======
	"github.com/quic-go/quic-go"
	"github.com/quic-go/quic-go/internal/utils"
>>>>>>> a3603549
)

// A Stream is a HTTP/3 stream.
// When writing to and reading from the stream, data is framed in HTTP/3 DATA frames.
type Stream quic.Stream

// The stream conforms to the quic.Stream interface, but instead of writing to and reading directly
// from the QUIC stream, it writes to and reads from the HTTP stream.
type stream struct {
	quic.Stream

	buf []byte

	onFrameError          func()
	bytesRemainingInFrame uint64
}

var _ Stream = &stream{}

func newStream(str quic.Stream, onFrameError func()) *stream {
	return &stream{
		Stream:       str,
		onFrameError: onFrameError,
		buf:          make([]byte, 0, 16),
	}
}

func (s *stream) Read(b []byte) (int, error) {
	if s.bytesRemainingInFrame == 0 {
	parseLoop:
		for {
			frame, err := parseNextFrame(s.Stream, nil)
			if err != nil {
				return 0, err
			}
			switch f := frame.(type) {
			case *headersFrame:
				// skip HEADERS frames
				continue
			case *dataFrame:
				s.bytesRemainingInFrame = f.Length
				break parseLoop
			default:
				s.onFrameError()
				// parseNextFrame skips over unknown frame types
				// Therefore, this condition is only entered when we parsed another known frame type.
				return 0, fmt.Errorf("peer sent an unexpected frame: %T", f)
			}
		}
	}

	var n int
	var err error
	if s.bytesRemainingInFrame < uint64(len(b)) {
		n, err = s.Stream.Read(b[:s.bytesRemainingInFrame])
	} else {
		n, err = s.Stream.Read(b)
	}
	s.bytesRemainingInFrame -= uint64(n)
	return n, err
}

func (s *stream) hasMoreData() bool {
	return s.bytesRemainingInFrame > 0
}

func (s *stream) Write(b []byte) (int, error) {
	s.buf = s.buf[:0]
	s.buf = (&dataFrame{Length: uint64(len(b))}).Append(s.buf)
	if _, err := s.Stream.Write(s.buf); err != nil {
		return 0, err
	}
	return s.Stream.Write(b)
}

var errTooMuchData = errors.New("peer sent too much data")

type lengthLimitedStream struct {
	*stream
	contentLength int64
	read          int64
	resetStream   bool
}

var _ Stream = &lengthLimitedStream{}

func newLengthLimitedStream(str *stream, contentLength int64) *lengthLimitedStream {
	return &lengthLimitedStream{
		stream:        str,
		contentLength: contentLength,
	}
}

func (s *lengthLimitedStream) checkContentLengthViolation() error {
	if s.read > s.contentLength || s.read == s.contentLength && s.hasMoreData() {
		if !s.resetStream {
			s.CancelRead(quic.StreamErrorCode(ErrCodeMessageError))
			s.CancelWrite(quic.StreamErrorCode(ErrCodeMessageError))
			s.resetStream = true
		}
		return errTooMuchData
	}
	return nil
}

func (s *lengthLimitedStream) Read(b []byte) (int, error) {
	if err := s.checkContentLengthViolation(); err != nil {
		return 0, err
	}
	n, err := s.stream.Read(b[:utils.Min(int64(len(b)), s.contentLength-s.read)])
	s.read += int64(n)
	if err := s.checkContentLengthViolation(); err != nil {
		return n, err
	}
	return n, err
}<|MERGE_RESOLUTION|>--- conflicted
+++ resolved
@@ -4,12 +4,8 @@
 	"errors"
 	"fmt"
 
-<<<<<<< HEAD
 	"github.com/Psiphon-Labs/quic-go"
-=======
-	"github.com/quic-go/quic-go"
-	"github.com/quic-go/quic-go/internal/utils"
->>>>>>> a3603549
+	"github.com/Psiphon-Labs/quic-go/internal/utils"
 )
 
 // A Stream is a HTTP/3 stream.

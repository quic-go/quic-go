--- conflicted
+++ resolved
@@ -2,16 +2,10 @@
 
 import (
 	"bytes"
-	"github.com/Noooste/fhttp"
 	"io"
-<<<<<<< HEAD
-
-	mockquic "github.com/Noooste/quic-go/internal/mocks/quic"
-=======
 	"net/http"
 	"net/http/httptest"
 	"testing"
->>>>>>> d7b8447e
 
 	"github.com/quic-go/qpack"
 

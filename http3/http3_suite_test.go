package http3

import (
<<<<<<< HEAD
	"github.com/Noooste/fhttp"
	"io"
=======
	"net"
>>>>>>> d7b8447e
	"os"
	"strconv"
	"testing"
	"time"

	. "github.com/onsi/ginkgo/v2"
	. "github.com/onsi/gomega"
	"github.com/stretchr/testify/require"
	"go.uber.org/mock/gomock"
)

func TestHttp3(t *testing.T) {
	RegisterFailHandler(Fail)
	RunSpecs(t, "HTTP/3 Suite")
}

func newUDPConnLocalhost(t testing.TB) *net.UDPConn {
	t.Helper()
	conn, err := net.ListenUDP("udp", &net.UDPAddr{IP: net.IPv4(127, 0, 0, 1), Port: 0})
	require.NoError(t, err)
	t.Cleanup(func() { conn.Close() })
	return conn
}

var mockCtrl *gomock.Controller

var _ = BeforeEach(func() {
	mockCtrl = gomock.NewController(GinkgoT())
})

var _ = AfterEach(func() {
	mockCtrl.Finish()
})

func scaleDuration(t time.Duration) time.Duration {
	scaleFactor := 1
	if f, err := strconv.Atoi(os.Getenv("TIMESCALE_FACTOR")); err == nil { // parsing "" errors, so this works fine if the env is not set
		scaleFactor = f
	}
	if scaleFactor == 0 {
		panic("TIMESCALE_FACTOR is 0")
	}
	return time.Duration(scaleFactor) * t
}<|MERGE_RESOLUTION|>--- conflicted
+++ resolved
@@ -1,12 +1,7 @@
 package http3
 
 import (
-<<<<<<< HEAD
-	"github.com/Noooste/fhttp"
-	"io"
-=======
 	"net"
->>>>>>> d7b8447e
 	"os"
 	"strconv"
 	"testing"

--- conflicted
+++ resolved
@@ -220,11 +220,7 @@
 	if session == nil {
 		return nil
 	}
-<<<<<<< HEAD
-	return session.CloseWithError(quic.ErrorCode(errorNoError), "")
-=======
-	return c.session.CloseWithError(quic.ApplicationErrorCode(errorNoError), "")
->>>>>>> af3e1008
+	return session.CloseWithError(quic.ApplicationErrorCode(errorNoError), "")
 }
 
 func (c *client) maxHeaderBytes() uint64 {

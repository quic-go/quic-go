--- conflicted
+++ resolved
@@ -87,12 +87,6 @@
 func (c *SingleDestinationRoundTripper) init() {
 	c.decoder = qpack.NewDecoder(func(hf qpack.HeaderField) {})
 	c.requestWriter = newRequestWriter()
-<<<<<<< HEAD
-	c.hconn = newConnection(c.Connection, c.EnableDatagrams, protocol.PerspectiveClient, c.Logger)
-	c.hconn.controlStrHandler = c.readControlStream
-	c.receivedGoawayID = quic.StreamID(-4)
-	c.runningCtx = make(map[quic.StreamID]context.CancelCauseFunc)
-=======
 	c.hconn = newConnection(
 		c.Connection.Context(),
 		c.Connection,
@@ -101,7 +95,9 @@
 		c.Logger,
 		0,
 	)
->>>>>>> 39e2a69a
+	c.hconn.controlStrHandler = c.readControlStream
+	c.receivedGoawayID = quic.StreamID(-4)
+	c.runningCtx = make(map[quic.StreamID]context.CancelCauseFunc)
 	// send the SETTINGs frame, using 0-RTT data, if possible
 	go func() {
 		if err := c.setupConn(c.hconn); err != nil {

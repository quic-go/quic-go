package http3

import (
	"bytes"
	"context"
	"crypto/tls"
	"errors"
	"fmt"
	"io"
	"net/http"
	"strconv"
	"sync"

<<<<<<< HEAD
	"github.com/Psiphon-Labs/quic-go"
	"github.com/Psiphon-Labs/quic-go/internal/protocol"
	"github.com/Psiphon-Labs/quic-go/internal/qtls"
	"github.com/Psiphon-Labs/quic-go/internal/utils"
=======
	"github.com/lucas-clemente/quic-go"
	"github.com/lucas-clemente/quic-go/internal/protocol"
	"github.com/lucas-clemente/quic-go/internal/qtls"
	"github.com/lucas-clemente/quic-go/internal/utils"
	"github.com/lucas-clemente/quic-go/quicvarint"
>>>>>>> 40b124d2
	"github.com/marten-seemann/qpack"
)

// MethodGet0RTT allows a GET request to be sent using 0-RTT.
// Note that 0-RTT data doesn't provide replay protection.
const MethodGet0RTT = "GET_0RTT"

const (
	defaultUserAgent              = "quic-go HTTP/3"
	defaultMaxResponseHeaderBytes = 10 * 1 << 20 // 10 MB
)

var defaultQuicConfig = &quic.Config{
	MaxIncomingStreams: -1, // don't allow the server to create bidirectional streams
	KeepAlive:          true,
	Versions:           []protocol.VersionNumber{protocol.VersionTLS},
}

var dialAddr = quic.DialAddrEarly

type roundTripperOpts struct {
	DisableCompression bool
	EnableDatagram     bool
	MaxHeaderBytes     int64
}

// client is a HTTP3 client doing requests
type client struct {
	tlsConf *tls.Config
	config  *quic.Config
	opts    *roundTripperOpts

	dialOnce     sync.Once
	dialer       func(network, addr string, tlsCfg *tls.Config, cfg *quic.Config) (quic.EarlySession, error)
	handshakeErr error

	requestWriter *requestWriter

	decoder *qpack.Decoder

	hostname string

	// [Psiphon]
	// Enable Close to be called concurrently with dial.
	sessionMutex sync.Mutex
	closed       bool
	session      quic.EarlySession

	logger utils.Logger
}

func newClient(
	hostname string,
	tlsConf *tls.Config,
	opts *roundTripperOpts,
	quicConfig *quic.Config,
	dialer func(network, addr string, tlsCfg *tls.Config, cfg *quic.Config) (quic.EarlySession, error),
) (*client, error) {
	if quicConfig == nil {
		quicConfig = defaultQuicConfig.Clone()
	} else if len(quicConfig.Versions) == 0 {
		quicConfig = quicConfig.Clone()
		quicConfig.Versions = []quic.VersionNumber{defaultQuicConfig.Versions[0]}
	}
	if len(quicConfig.Versions) != 1 {
		return nil, errors.New("can only use a single QUIC version for dialing a HTTP/3 connection")
	}
<<<<<<< HEAD

	// [Psiphon]
	// Avoid race condition the results from concurrent RoundTrippers using
	// defaultQuicConfig.
	if quicConfig.MaxIncomingStreams != -1 {
		quicConfig.MaxIncomingStreams = -1 // don't allow any bidirectional streams
	}

=======
	quicConfig.MaxIncomingStreams = -1 // don't allow any bidirectional streams
	quicConfig.EnableDatagrams = opts.EnableDatagram
>>>>>>> 40b124d2
	logger := utils.DefaultLogger.WithPrefix("h3 client")

	if tlsConf == nil {
		tlsConf = &tls.Config{}
	} else {
		tlsConf = tlsConf.Clone()
	}
	// Replace existing ALPNs by H3
	tlsConf.NextProtos = []string{versionToALPN(quicConfig.Versions[0])}

	return &client{
		hostname:      authorityAddr("https", hostname),
		tlsConf:       tlsConf,
		requestWriter: newRequestWriter(logger),
		decoder:       qpack.NewDecoder(func(hf qpack.HeaderField) {}),
		config:        quicConfig,
		opts:          opts,
		dialer:        dialer,
		logger:        logger,
	}, nil
}

func (c *client) dial() error {
	var err error
	var session quic.EarlySession
	if c.dialer != nil {
		session, err = c.dialer("udp", c.hostname, c.tlsConf, c.config)
	} else {
		session, err = dialAddr(c.hostname, c.tlsConf, c.config)
	}

	// [Psiphon]
	c.sessionMutex.Lock()
	if c.closed {
		session.CloseWithError(quic.ErrorCode(errorNoError), "")
		err = errors.New("closed while dialing")
	} else {
		c.session = session
	}
	c.sessionMutex.Unlock()

	if err != nil {
		return err
	}

	// send the SETTINGs frame, using 0-RTT data, if possible
	go func() {
		if err := c.setupSession(); err != nil {
			c.logger.Debugf("Setting up session failed: %s", err)
			c.session.CloseWithError(quic.ErrorCode(errorInternalError), "")
		}
	}()

	go c.handleUnidirectionalStreams()
	return nil
}

func (c *client) setupSession() error {
	// open the control stream
	str, err := c.session.OpenUniStream()
	if err != nil {
		return err
	}
	buf := &bytes.Buffer{}
	quicvarint.Write(buf, streamTypeControlStream)
	// send the SETTINGS frame
	(&settingsFrame{Datagram: c.opts.EnableDatagram}).Write(buf)
	_, err = str.Write(buf.Bytes())
	return err
}

func (c *client) handleUnidirectionalStreams() {
	for {
		str, err := c.session.AcceptUniStream(context.Background())
		if err != nil {
			c.logger.Debugf("accepting unidirectional stream failed: %s", err)
			return
		}

		go func() {
			streamType, err := quicvarint.Read(&byteReaderImpl{str})
			if err != nil {
				c.logger.Debugf("reading stream type on stream %d failed: %s", str.StreamID(), err)
				return
			}
			// We're only interested in the control stream here.
			switch streamType {
			case streamTypeControlStream:
			case streamTypeQPACKEncoderStream, streamTypeQPACKDecoderStream:
				// Our QPACK implementation doesn't use the dynamic table yet.
				// TODO: check that only one stream of each type is opened.
				return
			case streamTypePushStream:
				// We never increased the Push ID, so we don't expect any push streams.
				c.session.CloseWithError(quic.ErrorCode(errorIDError), "")
				return
			default:
				str.CancelRead(quic.ErrorCode(errorStreamCreationError))
				return
			}
			f, err := parseNextFrame(str)
			if err != nil {
				c.session.CloseWithError(quic.ErrorCode(errorFrameError), "")
				return
			}
			sf, ok := f.(*settingsFrame)
			if !ok {
				c.session.CloseWithError(quic.ErrorCode(errorMissingSettings), "")
				return
			}
			if !sf.Datagram {
				return
			}
			// If datagram support was enabled on our side as well as on the server side,
			// we can expect it to have been negotiated both on the transport and on the HTTP/3 layer.
			// Note: ConnectionState() will block until the handshake is complete (relevant when using 0-RTT).
			if c.opts.EnableDatagram && !c.session.ConnectionState().SupportsDatagrams {
				c.session.CloseWithError(quic.ErrorCode(errorSettingsError), "missing QUIC Datagram support")
			}
		}()
	}
}

func (c *client) Close() error {

	// [Psiphon]
	c.sessionMutex.Lock()
	session := c.session
	c.closed = true
	c.sessionMutex.Unlock()

	if session == nil {
		return nil
	}
	return session.CloseWithError(quic.ErrorCode(errorNoError), "")
}

func (c *client) maxHeaderBytes() uint64 {
	if c.opts.MaxHeaderBytes <= 0 {
		return defaultMaxResponseHeaderBytes
	}
	return uint64(c.opts.MaxHeaderBytes)
}

// RoundTrip executes a request and returns a response
func (c *client) RoundTrip(req *http.Request) (*http.Response, error) {
	if authorityAddr("https", hostnameFromRequest(req)) != c.hostname {
		return nil, fmt.Errorf("http3 client BUG: RoundTrip called for the wrong client (expected %s, got %s)", c.hostname, req.Host)
	}

	c.dialOnce.Do(func() {
		c.handshakeErr = c.dial()
	})

	if c.handshakeErr != nil {
		return nil, c.handshakeErr
	}

	// Immediately send out this request, if this is a 0-RTT request.
	if req.Method == MethodGet0RTT {
		req.Method = http.MethodGet
	} else {
		// wait for the handshake to complete
		select {
		case <-c.session.HandshakeComplete().Done():
		case <-req.Context().Done():
			return nil, req.Context().Err()
		}
	}

	str, err := c.session.OpenStreamSync(req.Context())
	if err != nil {
		return nil, err
	}

	// Request Cancellation:
	// This go routine keeps running even after RoundTrip() returns.
	// It is shut down when the application is done processing the body.
	reqDone := make(chan struct{})
	go func() {
		select {
		case <-req.Context().Done():
			str.CancelWrite(quic.ErrorCode(errorRequestCanceled))
			str.CancelRead(quic.ErrorCode(errorRequestCanceled))
		case <-reqDone:
		}
	}()

	rsp, rerr := c.doRequest(req, str, reqDone)
	if rerr.err != nil { // if any error occurred
		close(reqDone)
		if rerr.streamErr != 0 { // if it was a stream error
			str.CancelWrite(quic.ErrorCode(rerr.streamErr))
		}
		if rerr.connErr != 0 { // if it was a connection error
			var reason string
			if rerr.err != nil {
				reason = rerr.err.Error()
			}
			c.session.CloseWithError(quic.ErrorCode(rerr.connErr), reason)
		}
	}
	return rsp, rerr.err
}

func (c *client) doRequest(
	req *http.Request,
	str quic.Stream,
	reqDone chan struct{},
) (*http.Response, requestError) {
	var requestGzip bool
	if !c.opts.DisableCompression && req.Method != "HEAD" && req.Header.Get("Accept-Encoding") == "" && req.Header.Get("Range") == "" {
		requestGzip = true
	}
	if err := c.requestWriter.WriteRequest(str, req, requestGzip); err != nil {
		return nil, newStreamError(errorInternalError, err)
	}

	frame, err := parseNextFrame(str)
	if err != nil {
		return nil, newStreamError(errorFrameError, err)
	}
	hf, ok := frame.(*headersFrame)
	if !ok {
		return nil, newConnError(errorFrameUnexpected, errors.New("expected first frame to be a HEADERS frame"))
	}
	if hf.Length > c.maxHeaderBytes() {
		return nil, newStreamError(errorFrameError, fmt.Errorf("HEADERS frame too large: %d bytes (max: %d)", hf.Length, c.maxHeaderBytes()))
	}
	headerBlock := make([]byte, hf.Length)
	if _, err := io.ReadFull(str, headerBlock); err != nil {
		return nil, newStreamError(errorRequestIncomplete, err)
	}
	hfs, err := c.decoder.DecodeFull(headerBlock)
	if err != nil {
		// TODO: use the right error code
		return nil, newConnError(errorGeneralProtocolError, err)
	}

	connState := qtls.ToTLSConnectionState(c.session.ConnectionState().TLS)
	res := &http.Response{
		Proto:      "HTTP/3",
		ProtoMajor: 3,
		Header:     http.Header{},
		TLS:        &connState,
	}
	for _, hf := range hfs {
		switch hf.Name {
		case ":status":
			status, err := strconv.Atoi(hf.Value)
			if err != nil {
				return nil, newStreamError(errorGeneralProtocolError, errors.New("malformed non-numeric status pseudo header"))
			}
			res.StatusCode = status
			res.Status = hf.Value + " " + http.StatusText(status)
		default:
			res.Header.Add(hf.Name, hf.Value)
		}
	}
	respBody := newResponseBody(str, reqDone, func() {
		c.session.CloseWithError(quic.ErrorCode(errorFrameUnexpected), "")
	})

	// Rules for when to set Content-Length are defined in https://tools.ietf.org/html/rfc7230#section-3.3.2.
	_, hasTransferEncoding := res.Header["Transfer-Encoding"]
	isInformational := res.StatusCode >= 100 && res.StatusCode < 200
	isNoContent := res.StatusCode == 204
	isSuccessfulConnect := req.Method == http.MethodConnect && res.StatusCode >= 200 && res.StatusCode < 300
	if !hasTransferEncoding && !isInformational && !isNoContent && !isSuccessfulConnect {
		res.ContentLength = -1
		if clens, ok := res.Header["Content-Length"]; ok && len(clens) == 1 {
			if clen64, err := strconv.ParseInt(clens[0], 10, 64); err == nil {
				res.ContentLength = clen64
			}
		}
	}

	if requestGzip && res.Header.Get("Content-Encoding") == "gzip" {
		res.Header.Del("Content-Encoding")
		res.Header.Del("Content-Length")
		res.ContentLength = -1
		res.Body = newGzipReader(respBody)
		res.Uncompressed = true
	} else {
		res.Body = respBody
	}

	return res, requestError{}
}<|MERGE_RESOLUTION|>--- conflicted
+++ resolved
@@ -11,18 +11,11 @@
 	"strconv"
 	"sync"
 
-<<<<<<< HEAD
 	"github.com/Psiphon-Labs/quic-go"
 	"github.com/Psiphon-Labs/quic-go/internal/protocol"
 	"github.com/Psiphon-Labs/quic-go/internal/qtls"
 	"github.com/Psiphon-Labs/quic-go/internal/utils"
-=======
-	"github.com/lucas-clemente/quic-go"
-	"github.com/lucas-clemente/quic-go/internal/protocol"
-	"github.com/lucas-clemente/quic-go/internal/qtls"
-	"github.com/lucas-clemente/quic-go/internal/utils"
-	"github.com/lucas-clemente/quic-go/quicvarint"
->>>>>>> 40b124d2
+	"github.com/Psiphon-Labs/quic-go/quicvarint"
 	"github.com/marten-seemann/qpack"
 )
 
@@ -90,19 +83,10 @@
 	if len(quicConfig.Versions) != 1 {
 		return nil, errors.New("can only use a single QUIC version for dialing a HTTP/3 connection")
 	}
-<<<<<<< HEAD
-
-	// [Psiphon]
-	// Avoid race condition the results from concurrent RoundTrippers using
-	// defaultQuicConfig.
-	if quicConfig.MaxIncomingStreams != -1 {
-		quicConfig.MaxIncomingStreams = -1 // don't allow any bidirectional streams
-	}
-
-=======
+
 	quicConfig.MaxIncomingStreams = -1 // don't allow any bidirectional streams
 	quicConfig.EnableDatagrams = opts.EnableDatagram
->>>>>>> 40b124d2
+
 	logger := utils.DefaultLogger.WithPrefix("h3 client")
 
 	if tlsConf == nil {

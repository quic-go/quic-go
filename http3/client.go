package http3

import (
	"context"
	"crypto/tls"
	"errors"
	"fmt"
	"io"
	"net"
	"net/http"
	"strconv"
	"sync"
	"sync/atomic"
	"time"

	"github.com/Psiphon-Labs/quic-go"
	"github.com/Psiphon-Labs/quic-go/internal/protocol"
	"github.com/Psiphon-Labs/quic-go/internal/qtls"
	"github.com/Psiphon-Labs/quic-go/internal/utils"
	"github.com/Psiphon-Labs/quic-go/quicvarint"

	"github.com/quic-go/qpack"
)

// MethodGet0RTT allows a GET request to be sent using 0-RTT.
// Note that 0-RTT data doesn't provide replay protection.
const MethodGet0RTT = "GET_0RTT"

const (
	defaultUserAgent              = "quic-go HTTP/3"
	defaultMaxResponseHeaderBytes = 10 * 1 << 20 // 10 MB
)

var defaultQuicConfig = &quic.Config{
	MaxIncomingStreams: -1, // don't allow the server to create bidirectional streams
	KeepAlivePeriod:    10 * time.Second,
}

type dialFunc func(ctx context.Context, addr string, tlsCfg *tls.Config, cfg *quic.Config) (quic.EarlyConnection, error)

var dialAddr dialFunc = quic.DialAddrEarly

type roundTripperOpts struct {
	DisableCompression bool
	EnableDatagram     bool
	MaxHeaderBytes     int64
	AdditionalSettings map[uint64]uint64
	StreamHijacker     func(FrameType, quic.Connection, quic.Stream, error) (hijacked bool, err error)
	UniStreamHijacker  func(StreamType, quic.Connection, quic.ReceiveStream, error) (hijacked bool)
}

// client is a HTTP3 client doing requests
type client struct {
	tlsConf *tls.Config
	config  *quic.Config
	opts    *roundTripperOpts

	dialOnce     sync.Once
	dialer       dialFunc
	handshakeErr error

	requestWriter *requestWriter

	decoder *qpack.Decoder

	hostname string
<<<<<<< HEAD

	// [Psiphon]
	// Enable Close to be called concurrently with dial.
	connMutex sync.Mutex
	closed    bool
	conn      quic.EarlyConnection
=======
	conn     atomic.Pointer[quic.EarlyConnection]
>>>>>>> 9237dbb1

	logger utils.Logger
}

var _ roundTripCloser = &client{}

func newClient(hostname string, tlsConf *tls.Config, opts *roundTripperOpts, conf *quic.Config, dialer dialFunc) (roundTripCloser, error) {
	if conf == nil {
		conf = defaultQuicConfig.Clone()
	}
	if len(conf.Versions) == 0 {
		conf = conf.Clone()
		conf.Versions = []quic.VersionNumber{protocol.SupportedVersions[0]}
	}
	if len(conf.Versions) != 1 {
		return nil, errors.New("can only use a single QUIC version for dialing a HTTP/3 connection")
	}
	if conf.MaxIncomingStreams == 0 {
		conf.MaxIncomingStreams = -1 // don't allow any bidirectional streams
	}
	conf.EnableDatagrams = opts.EnableDatagram
	logger := utils.DefaultLogger.WithPrefix("h3 client")

	if tlsConf == nil {
		tlsConf = &tls.Config{}
	} else {
		tlsConf = tlsConf.Clone()
	}
	if tlsConf.ServerName == "" {
		sni, _, err := net.SplitHostPort(hostname)
		if err != nil {
			// It's ok if net.SplitHostPort returns an error - it could be a hostname/IP address without a port.
			sni = hostname
		}
		tlsConf.ServerName = sni
	}
	// Replace existing ALPNs by H3
	tlsConf.NextProtos = []string{versionToALPN(conf.Versions[0])}

	return &client{
		hostname:      authorityAddr("https", hostname),
		tlsConf:       tlsConf,
		requestWriter: newRequestWriter(logger),
		decoder:       qpack.NewDecoder(func(hf qpack.HeaderField) {}),
		config:        conf,
		opts:          opts,
		dialer:        dialer,
		logger:        logger,
	}, nil
}

func (c *client) dial(ctx context.Context) error {
	var err error
	var conn quic.EarlyConnection
	if c.dialer != nil {
		conn, err = c.dialer(ctx, c.hostname, c.tlsConf, c.config)
	} else {
		conn, err = dialAddr(ctx, c.hostname, c.tlsConf, c.config)
	}
	if err != nil {
		return err
	}
	c.conn.Store(&conn)

	// [Psiphon]
	c.connMutex.Lock()
	if c.closed {
		conn.CloseWithError(quic.ApplicationErrorCode(errorNoError), "")
		err = errors.New("closed while dialing")
	} else {
		c.conn = conn
	}
	c.connMutex.Unlock()

	// send the SETTINGs frame, using 0-RTT data, if possible
	go func() {
		if err := c.setupConn(conn); err != nil {
			c.logger.Debugf("Setting up connection failed: %s", err)
			conn.CloseWithError(quic.ApplicationErrorCode(ErrCodeInternalError), "")
		}
	}()

	if c.opts.StreamHijacker != nil {
		go c.handleBidirectionalStreams(conn)
	}
	go c.handleUnidirectionalStreams(conn)
	return nil
}

func (c *client) setupConn(conn quic.EarlyConnection) error {
	// open the control stream
	str, err := conn.OpenUniStream()
	if err != nil {
		return err
	}
	b := make([]byte, 0, 64)
	b = quicvarint.Append(b, streamTypeControlStream)
	// send the SETTINGS frame
	b = (&settingsFrame{Datagram: c.opts.EnableDatagram, Other: c.opts.AdditionalSettings}).Append(b)
	_, err = str.Write(b)
	return err
}

func (c *client) handleBidirectionalStreams(conn quic.EarlyConnection) {
	for {
		str, err := conn.AcceptStream(context.Background())
		if err != nil {
			c.logger.Debugf("accepting bidirectional stream failed: %s", err)
			return
		}
		go func(str quic.Stream) {
			_, err := parseNextFrame(str, func(ft FrameType, e error) (processed bool, err error) {
				return c.opts.StreamHijacker(ft, conn, str, e)
			})
			if err == errHijacked {
				return
			}
			if err != nil {
				c.logger.Debugf("error handling stream: %s", err)
			}
			conn.CloseWithError(quic.ApplicationErrorCode(ErrCodeFrameUnexpected), "received HTTP/3 frame on bidirectional stream")
		}(str)
	}
}

func (c *client) handleUnidirectionalStreams(conn quic.EarlyConnection) {
	for {
		str, err := conn.AcceptUniStream(context.Background())
		if err != nil {
			c.logger.Debugf("accepting unidirectional stream failed: %s", err)
			return
		}

		go func(str quic.ReceiveStream) {
			streamType, err := quicvarint.Read(quicvarint.NewReader(str))
			if err != nil {
				if c.opts.UniStreamHijacker != nil && c.opts.UniStreamHijacker(StreamType(streamType), conn, str, err) {
					return
				}
				c.logger.Debugf("reading stream type on stream %d failed: %s", str.StreamID(), err)
				return
			}
			// We're only interested in the control stream here.
			switch streamType {
			case streamTypeControlStream:
			case streamTypeQPACKEncoderStream, streamTypeQPACKDecoderStream:
				// Our QPACK implementation doesn't use the dynamic table yet.
				// TODO: check that only one stream of each type is opened.
				return
			case streamTypePushStream:
				// We never increased the Push ID, so we don't expect any push streams.
				conn.CloseWithError(quic.ApplicationErrorCode(ErrCodeIDError), "")
				return
			default:
				if c.opts.UniStreamHijacker != nil && c.opts.UniStreamHijacker(StreamType(streamType), conn, str, nil) {
					return
				}
				str.CancelRead(quic.StreamErrorCode(ErrCodeStreamCreationError))
				return
			}
			f, err := parseNextFrame(str, nil)
			if err != nil {
				conn.CloseWithError(quic.ApplicationErrorCode(ErrCodeFrameError), "")
				return
			}
			sf, ok := f.(*settingsFrame)
			if !ok {
				conn.CloseWithError(quic.ApplicationErrorCode(ErrCodeMissingSettings), "")
				return
			}
			if !sf.Datagram {
				return
			}
			// If datagram support was enabled on our side as well as on the server side,
			// we can expect it to have been negotiated both on the transport and on the HTTP/3 layer.
			// Note: ConnectionState() will block until the handshake is complete (relevant when using 0-RTT).
			if c.opts.EnableDatagram && !conn.ConnectionState().SupportsDatagrams {
				conn.CloseWithError(quic.ApplicationErrorCode(ErrCodeSettingsError), "missing QUIC Datagram support")
			}
		}(str)
	}
}

func (c *client) Close() error {
<<<<<<< HEAD

	// [Psiphon]
	c.connMutex.Lock()
	conn := c.conn
	c.closed = true
	c.connMutex.Unlock()

	if conn == nil {
		return nil
	}
	return conn.CloseWithError(quic.ApplicationErrorCode(errorNoError), "")
=======
	conn := c.conn.Load()
	if conn == nil {
		return nil
	}
	return (*conn).CloseWithError(quic.ApplicationErrorCode(ErrCodeNoError), "")
>>>>>>> 9237dbb1
}

func (c *client) maxHeaderBytes() uint64 {
	if c.opts.MaxHeaderBytes <= 0 {
		return defaultMaxResponseHeaderBytes
	}
	return uint64(c.opts.MaxHeaderBytes)
}

// RoundTripOpt executes a request and returns a response
func (c *client) RoundTripOpt(req *http.Request, opt RoundTripOpt) (*http.Response, error) {
	if authorityAddr("https", hostnameFromRequest(req)) != c.hostname {
		return nil, fmt.Errorf("http3 client BUG: RoundTripOpt called for the wrong client (expected %s, got %s)", c.hostname, req.Host)
	}

	c.dialOnce.Do(func() {
		c.handshakeErr = c.dial(req.Context())
	})
	if c.handshakeErr != nil {
		return nil, c.handshakeErr
	}

	// At this point, c.conn is guaranteed to be set.
	conn := *c.conn.Load()

	// Immediately send out this request, if this is a 0-RTT request.
	if req.Method == MethodGet0RTT {
		req.Method = http.MethodGet
	} else {
		// wait for the handshake to complete
		select {
		case <-conn.HandshakeComplete():
		case <-req.Context().Done():
			return nil, req.Context().Err()
		}
	}

	str, err := conn.OpenStreamSync(req.Context())
	if err != nil {
		return nil, err
	}

	// Request Cancellation:
	// This go routine keeps running even after RoundTripOpt() returns.
	// It is shut down when the application is done processing the body.
	reqDone := make(chan struct{})
	done := make(chan struct{})
	go func() {
		defer close(done)
		select {
		case <-req.Context().Done():
			str.CancelWrite(quic.StreamErrorCode(ErrCodeRequestCanceled))
			str.CancelRead(quic.StreamErrorCode(ErrCodeRequestCanceled))
		case <-reqDone:
		}
	}()

	doneChan := reqDone
	if opt.DontCloseRequestStream {
		doneChan = nil
	}
	rsp, rerr := c.doRequest(req, conn, str, opt, doneChan)
	if rerr.err != nil { // if any error occurred
		close(reqDone)
		<-done
		if rerr.streamErr != 0 { // if it was a stream error
			str.CancelWrite(quic.StreamErrorCode(rerr.streamErr))
		}
		if rerr.connErr != 0 { // if it was a connection error
			var reason string
			if rerr.err != nil {
				reason = rerr.err.Error()
			}
			conn.CloseWithError(quic.ApplicationErrorCode(rerr.connErr), reason)
		}
		return nil, rerr.err
	}
	if opt.DontCloseRequestStream {
		close(reqDone)
		<-done
	}
	return rsp, rerr.err
}

func (c *client) sendRequestBody(str Stream, body io.ReadCloser) error {
	defer body.Close()
	b := make([]byte, bodyCopyBufferSize)
	for {
		n, rerr := body.Read(b)
		if n == 0 {
			if rerr == nil {
				continue
			}
			if rerr == io.EOF {
				break
			}
		}
		if _, err := str.Write(b[:n]); err != nil {
			return err
		}
		if rerr != nil {
			if rerr == io.EOF {
				break
			}
			str.CancelWrite(quic.StreamErrorCode(ErrCodeRequestCanceled))
			return rerr
		}
	}
	return nil
}

func (c *client) doRequest(req *http.Request, conn quic.EarlyConnection, str quic.Stream, opt RoundTripOpt, reqDone chan<- struct{}) (*http.Response, requestError) {
	var requestGzip bool
	if !c.opts.DisableCompression && req.Method != "HEAD" && req.Header.Get("Accept-Encoding") == "" && req.Header.Get("Range") == "" {
		requestGzip = true
	}
	if err := c.requestWriter.WriteRequestHeader(str, req, requestGzip); err != nil {
		return nil, newStreamError(ErrCodeInternalError, err)
	}

	if req.Body == nil && !opt.DontCloseRequestStream {
		str.Close()
	}

	hstr := newStream(str, func() { conn.CloseWithError(quic.ApplicationErrorCode(ErrCodeFrameUnexpected), "") })
	if req.Body != nil {
		// send the request body asynchronously
		go func() {
			if err := c.sendRequestBody(hstr, req.Body); err != nil {
				c.logger.Errorf("Error writing request: %s", err)
			}
			if !opt.DontCloseRequestStream {
				hstr.Close()
			}
		}()
	}

	frame, err := parseNextFrame(str, nil)
	if err != nil {
		return nil, newStreamError(ErrCodeFrameError, err)
	}
	hf, ok := frame.(*headersFrame)
	if !ok {
		return nil, newConnError(ErrCodeFrameUnexpected, errors.New("expected first frame to be a HEADERS frame"))
	}
	if hf.Length > c.maxHeaderBytes() {
		return nil, newStreamError(ErrCodeFrameError, fmt.Errorf("HEADERS frame too large: %d bytes (max: %d)", hf.Length, c.maxHeaderBytes()))
	}
	headerBlock := make([]byte, hf.Length)
	if _, err := io.ReadFull(str, headerBlock); err != nil {
		return nil, newStreamError(ErrCodeRequestIncomplete, err)
	}
	hfs, err := c.decoder.DecodeFull(headerBlock)
	if err != nil {
		// TODO: use the right error code
		return nil, newConnError(ErrCodeGeneralProtocolError, err)
	}

	connState := qtls.ToTLSConnectionState(conn.ConnectionState().TLS)
	res := &http.Response{
		Proto:      "HTTP/3.0",
		ProtoMajor: 3,
		Header:     http.Header{},
		TLS:        &connState,
		Request:    req,
	}
	for _, hf := range hfs {
		switch hf.Name {
		case ":status":
			status, err := strconv.Atoi(hf.Value)
			if err != nil {
				return nil, newStreamError(ErrCodeGeneralProtocolError, errors.New("malformed non-numeric status pseudo header"))
			}
			res.StatusCode = status
			res.Status = hf.Value + " " + http.StatusText(status)
		default:
			res.Header.Add(hf.Name, hf.Value)
		}
	}
	respBody := newResponseBody(hstr, conn, reqDone)

	// Rules for when to set Content-Length are defined in https://tools.ietf.org/html/rfc7230#section-3.3.2.
	_, hasTransferEncoding := res.Header["Transfer-Encoding"]
	isInformational := res.StatusCode >= 100 && res.StatusCode < 200
	isNoContent := res.StatusCode == http.StatusNoContent
	isSuccessfulConnect := req.Method == http.MethodConnect && res.StatusCode >= 200 && res.StatusCode < 300
	if !hasTransferEncoding && !isInformational && !isNoContent && !isSuccessfulConnect {
		res.ContentLength = -1
		if clens, ok := res.Header["Content-Length"]; ok && len(clens) == 1 {
			if clen64, err := strconv.ParseInt(clens[0], 10, 64); err == nil {
				res.ContentLength = clen64
			}
		}
	}

	if requestGzip && res.Header.Get("Content-Encoding") == "gzip" {
		res.Header.Del("Content-Encoding")
		res.Header.Del("Content-Length")
		res.ContentLength = -1
		res.Body = newGzipReader(respBody)
		res.Uncompressed = true
	} else {
		res.Body = respBody
	}

	return res, requestError{}
}

func (c *client) HandshakeComplete() bool {
	conn := c.conn.Load()
	if conn == nil {
		return false
	}
	select {
	case <-(*conn).HandshakeComplete():
		return true
	default:
		return false
	}
}<|MERGE_RESOLUTION|>--- conflicted
+++ resolved
@@ -64,16 +64,7 @@
 	decoder *qpack.Decoder
 
 	hostname string
-<<<<<<< HEAD
-
-	// [Psiphon]
-	// Enable Close to be called concurrently with dial.
-	connMutex sync.Mutex
-	closed    bool
-	conn      quic.EarlyConnection
-=======
 	conn     atomic.Pointer[quic.EarlyConnection]
->>>>>>> 9237dbb1
 
 	logger utils.Logger
 }
@@ -138,16 +129,6 @@
 	}
 	c.conn.Store(&conn)
 
-	// [Psiphon]
-	c.connMutex.Lock()
-	if c.closed {
-		conn.CloseWithError(quic.ApplicationErrorCode(errorNoError), "")
-		err = errors.New("closed while dialing")
-	} else {
-		c.conn = conn
-	}
-	c.connMutex.Unlock()
-
 	// send the SETTINGs frame, using 0-RTT data, if possible
 	go func() {
 		if err := c.setupConn(conn); err != nil {
@@ -258,25 +239,11 @@
 }
 
 func (c *client) Close() error {
-<<<<<<< HEAD
-
-	// [Psiphon]
-	c.connMutex.Lock()
-	conn := c.conn
-	c.closed = true
-	c.connMutex.Unlock()
-
-	if conn == nil {
-		return nil
-	}
-	return conn.CloseWithError(quic.ApplicationErrorCode(errorNoError), "")
-=======
 	conn := c.conn.Load()
 	if conn == nil {
 		return nil
 	}
 	return (*conn).CloseWithError(quic.ApplicationErrorCode(ErrCodeNoError), "")
->>>>>>> 9237dbb1
 }
 
 func (c *client) maxHeaderBytes() uint64 {

--- conflicted
+++ resolved
@@ -11,14 +11,9 @@
 	"strings"
 	"sync"
 
-<<<<<<< HEAD
+	"golang.org/x/net/http/httpguts"
+
 	"github.com/Psiphon-Labs/quic-go"
-
-=======
->>>>>>> 1cea56ac
-	"golang.org/x/net/http/httpguts"
-
-	"github.com/quic-go/quic-go"
 )
 
 type roundTripCloser interface {

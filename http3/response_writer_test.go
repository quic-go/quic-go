--- conflicted
+++ resolved
@@ -2,19 +2,11 @@
 
 import (
 	"bytes"
-	"github.com/Noooste/fhttp"
 	"io"
-<<<<<<< HEAD
-	"time"
-
-	mockquic "github.com/Noooste/quic-go/internal/mocks/quic"
-	"github.com/quic-go/qpack"
-=======
 	"net/http"
 	"testing"
 
 	mockquic "github.com/quic-go/quic-go/internal/mocks/quic"
->>>>>>> d7b8447e
 
 	"github.com/quic-go/qpack"
 
@@ -132,16 +124,9 @@
 	require.Equal(t, 6, n)
 	require.NoError(t, err)
 
-<<<<<<< HEAD
-	It(`is compatible with "github.com/Noooste/fhttp".ResponseController`, func() {
-		Expect(rw.SetReadDeadline(time.Now().Add(1 * time.Second))).To(BeNil())
-		Expect(rw.SetWriteDeadline(time.Now().Add(1 * time.Second))).To(BeNil())
-	})
-=======
 	n, err = rw.Write([]byte{0x42})
 	require.Zero(t, n)
 	require.ErrorIs(t, err, http.ErrContentLength)
->>>>>>> d7b8447e
 
 	fields := rw.DecodeHeaders(t)
 	require.Equal(t, []string{"200"}, fields[":status"])

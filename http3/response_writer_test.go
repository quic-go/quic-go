package http3

import (
	"bytes"
	"github.com/Noooste/fhttp"
	"io"
	"testing"

<<<<<<< HEAD
	mockquic "github.com/Noooste/quic-go/internal/mocks/quic"

=======
>>>>>>> 77dff990
	"github.com/quic-go/qpack"

	"github.com/stretchr/testify/require"
	"go.uber.org/mock/gomock"
)

type testResponseWriter struct {
	*responseWriter
	buf *bytes.Buffer
}

func (rw *testResponseWriter) DecodeHeaders(t *testing.T) map[string][]string {
	t.Helper()

	rw.Flush()
	rw.flushTrailers()
	fields := make(map[string][]string)
	decoder := qpack.NewDecoder(nil)

	frame, err := (&frameParser{r: rw.buf}).ParseNext()
	require.NoError(t, err)
	require.IsType(t, &headersFrame{}, frame)
	data := make([]byte, frame.(*headersFrame).Length)
	_, err = io.ReadFull(rw.buf, data)
	require.NoError(t, err)
	hfs, err := decoder.DecodeFull(data)
	require.NoError(t, err)
	for _, p := range hfs {
		fields[p.Name] = append(fields[p.Name], p.Value)
	}
	return fields
}

func (rw *testResponseWriter) DecodeBody(t *testing.T) []byte {
	t.Helper()

	frame, err := (&frameParser{r: rw.buf}).ParseNext()
	if err == io.EOF {
		return nil
	}
	require.NoError(t, err)
	require.IsType(t, &dataFrame{}, frame)
	body := make([]byte, frame.(*dataFrame).Length)
	_, err = io.ReadFull(rw.buf, body)
	require.NoError(t, err)
	return body
}

func newTestResponseWriter(t *testing.T) *testResponseWriter {
	buf := &bytes.Buffer{}
	mockCtrl := gomock.NewController(t)
	str := NewMockDatagramStream(mockCtrl)
	str.EXPECT().Write(gomock.Any()).DoAndReturn(buf.Write).AnyTimes()
	str.EXPECT().SetReadDeadline(gomock.Any()).Return(nil).AnyTimes()
	str.EXPECT().SetWriteDeadline(gomock.Any()).Return(nil).AnyTimes()
	rw := newResponseWriter(newStream(str, nil, func(r io.Reader, u uint64) error { return nil }), nil, false, nil)
	return &testResponseWriter{responseWriter: rw, buf: buf}
}

func TestResponseWriterInvalidStatus(t *testing.T) {
	rw := newTestResponseWriter(t)
	require.Panics(t, func() { rw.WriteHeader(99) })
	require.Panics(t, func() { rw.WriteHeader(1000) })
}

func TestResponseWriterHeader(t *testing.T) {
	rw := newTestResponseWriter(t)
	rw.Header().Add("Content-Length", "42")
	rw.WriteHeader(http.StatusTeapot) // 418
	// repeated WriteHeader calls are ignored
	rw.WriteHeader(http.StatusInternalServerError)

	// set cookies
	http.SetCookie(rw, &http.Cookie{Name: "foo", Value: "bar"})
	http.SetCookie(rw, &http.Cookie{Name: "baz", Value: "lorem ipsum"})
	// write some data
	rw.Write([]byte("foobar"))

	fields := rw.DecodeHeaders(t)
	require.Equal(t, []string{"418"}, fields[":status"])
	require.Equal(t, []string{"42"}, fields["content-length"])
	require.Equal(t,
		[]string{"foo=bar", `baz="lorem ipsum"`},
		fields["set-cookie"],
	)
	require.Equal(t, []byte("foobar"), rw.DecodeBody(t))
}

func TestResponseWriterDataWithoutHeader(t *testing.T) {
	rw := newTestResponseWriter(t)
	rw.Write([]byte("foobar"))

	fields := rw.DecodeHeaders(t)
	require.Equal(t, []string{"200"}, fields[":status"])
	require.Equal(t, []byte("foobar"), rw.DecodeBody(t))
}

func TestResponseWriterDataStatusWithoutBody(t *testing.T) {
	rw := newTestResponseWriter(t)
	rw.WriteHeader(http.StatusNotModified)
	n, err := rw.Write([]byte("foobar"))
	require.Zero(t, n)
	require.ErrorIs(t, err, http.ErrBodyNotAllowed)

	fields := rw.DecodeHeaders(t)
	require.Equal(t, []string{"304"}, fields[":status"])
	require.Empty(t, rw.DecodeBody(t))
}

func TestResponseWriterContentLength(t *testing.T) {
	rw := newTestResponseWriter(t)
	rw.Header().Set("Content-Length", "6")
	n, err := rw.Write([]byte("foobar"))
	require.Equal(t, 6, n)
	require.NoError(t, err)

	n, err = rw.Write([]byte{0x42})
	require.Zero(t, n)
	require.ErrorIs(t, err, http.ErrContentLength)

	fields := rw.DecodeHeaders(t)
	require.Equal(t, []string{"200"}, fields[":status"])
	require.Equal(t, []string{"6"}, fields["content-length"])
	require.Equal(t, []byte("foobar"), rw.DecodeBody(t))
}

func TestResponseWriterContentTypeSniffing(t *testing.T) {
	t.Run("no content type", func(t *testing.T) {
		testContentTypeSniffing(t, map[string]string{}, "text/html; charset=utf-8")
	})

	t.Run("explicit content type", func(t *testing.T) {
		testContentTypeSniffing(t, map[string]string{"Content-Type": "text/plain"}, "text/plain")
	})

	t.Run("with content encoding", func(t *testing.T) {
		testContentTypeSniffing(t, map[string]string{"Content-Encoding": "gzip"}, "")
	})
}

func testContentTypeSniffing(t *testing.T, hdrs map[string]string, expectedContentType string) {
	rw := newTestResponseWriter(t)
	for k, v := range hdrs {
		rw.Header().Set(k, v)
	}
	rw.Write([]byte("<html></html>"))

	fields := rw.DecodeHeaders(t)
	require.Equal(t, []string{"200"}, fields[":status"])
	if expectedContentType == "" {
		require.NotContains(t, fields, "content-type")
	} else {
		require.Equal(t, []string{expectedContentType}, fields["content-type"])
	}
}

func TestResponseWriterEarlyHints(t *testing.T) {
	rw := newTestResponseWriter(t)
	rw.Header().Add("Link", "</style.css>; rel=preload; as=style")
	rw.Header().Add("Link", "</script.js>; rel=preload; as=script")
	rw.WriteHeader(http.StatusEarlyHints) // status 103

	n, err := rw.Write([]byte("foobar"))
	require.Equal(t, 6, n)
	require.NoError(t, err)

	// Early Hints must have been received
	fields := rw.DecodeHeaders(t)
	require.Equal(t, 2, len(fields))
	require.Equal(t, []string{"103"}, fields[":status"])
	require.Equal(t,
		[]string{"</style.css>; rel=preload; as=style", "</script.js>; rel=preload; as=script"},
		fields["link"],
	)

	// headers sent in the informational response must also be included in the final response
	fields = rw.DecodeHeaders(t)
	require.Equal(t, 4, len(fields))
	require.Equal(t, []string{"200"}, fields[":status"])
	require.Contains(t, fields, "date")
	require.Contains(t, fields, "content-type")
	require.Equal(t,
		[]string{"</style.css>; rel=preload; as=style", "</script.js>; rel=preload; as=script"},
		fields["link"],
	)

	require.Equal(t, []byte("foobar"), rw.DecodeBody(t))
}

func TestResponseWriterTrailers(t *testing.T) {
	rw := newTestResponseWriter(t)

	rw.Header().Add("Trailer", "key")
	n, err := rw.Write([]byte("foobar"))
	require.Equal(t, 6, n)
	require.NoError(t, err)

	// writeTrailers needs to be called after writing the full body
	headers := rw.DecodeHeaders(t)
	require.Equal(t, []string{"key"}, headers["trailer"])
	require.NotContains(t, headers, "foo")
	require.Equal(t, []byte("foobar"), rw.DecodeBody(t))

	// headers set after writing the body are trailers
	rw.Header().Set("key", "value")                      // announced trailer
	rw.Header().Set("foo", "bar")                        // this trailer was not announced, and will therefore be ignored
	rw.Header().Set(http.TrailerPrefix+"lorem", "ipsum") // unannounced trailer with trailer prefix
	require.NoError(t, rw.writeTrailers())

	trailers := rw.DecodeHeaders(t)
	require.Equal(t, []string{"value"}, trailers["key"])
	require.Equal(t, []string{"ipsum"}, trailers["lorem"])
	// trailers without the trailer prefix that were not announced are ignored
	require.NotContains(t, trailers, "foo")
}<|MERGE_RESOLUTION|>--- conflicted
+++ resolved
@@ -2,15 +2,10 @@
 
 import (
 	"bytes"
-	"github.com/Noooste/fhttp"
 	"io"
+	"net/http"
 	"testing"
 
-<<<<<<< HEAD
-	mockquic "github.com/Noooste/quic-go/internal/mocks/quic"
-
-=======
->>>>>>> 77dff990
 	"github.com/quic-go/qpack"
 
 	"github.com/stretchr/testify/require"

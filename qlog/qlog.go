package qlog

import (
	"bytes"
	"context"
	"fmt"
	"io"
	"log"
	"net"
	"runtime/debug"
	"sync"
	"time"

<<<<<<< HEAD
	"github.com/Psiphon-Labs/quic-go/internal/protocol"
	"github.com/Psiphon-Labs/quic-go/internal/utils"
	"github.com/Psiphon-Labs/quic-go/internal/wire"
	"github.com/Psiphon-Labs/quic-go/logging"
=======
	"github.com/quic-go/quic-go/internal/protocol"
	"github.com/quic-go/quic-go/internal/utils"
	"github.com/quic-go/quic-go/internal/wire"
	"github.com/quic-go/quic-go/logging"
>>>>>>> 1cea56ac

	"github.com/francoispqt/gojay"
)

// Setting of this only works when quic-go is used as a library.
// When building a binary from this repository, the version can be set using the following go build flag:
<<<<<<< HEAD
// -ldflags="-X github.com/Psiphon-Labs/quic-go/qlog.quicGoVersion=foobar"
=======
// -ldflags="-X github.com/quic-go/quic-go/qlog.quicGoVersion=foobar"
>>>>>>> 1cea56ac
var quicGoVersion = "(devel)"

func init() {
	if quicGoVersion != "(devel)" { // variable set by ldflags
		return
	}
	info, ok := debug.ReadBuildInfo()
	if !ok { // no build info available. This happens when quic-go is not used as a library.
		return
	}
	for _, d := range info.Deps {
<<<<<<< HEAD
		if d.Path == "github.com/Psiphon-Labs/quic-go" {
=======
		if d.Path == "github.com/quic-go/quic-go" {
>>>>>>> 1cea56ac
			quicGoVersion = d.Version
			if d.Replace != nil {
				if len(d.Replace.Version) > 0 {
					quicGoVersion = d.Version
				} else {
					quicGoVersion += " (replaced)"
				}
			}
			break
		}
	}
}

const eventChanSize = 50

type tracer struct {
	logging.NullTracer

	getLogWriter func(p logging.Perspective, connectionID []byte) io.WriteCloser
}

var _ logging.Tracer = &tracer{}

// NewTracer creates a new qlog tracer.
func NewTracer(getLogWriter func(p logging.Perspective, connectionID []byte) io.WriteCloser) logging.Tracer {
	return &tracer{getLogWriter: getLogWriter}
}

func (t *tracer) TracerForConnection(_ context.Context, p logging.Perspective, odcid protocol.ConnectionID) logging.ConnectionTracer {
	if w := t.getLogWriter(p, odcid.Bytes()); w != nil {
		return NewConnectionTracer(w, p, odcid)
	}
	return nil
}

type connectionTracer struct {
	mutex sync.Mutex

	w             io.WriteCloser
	odcid         protocol.ConnectionID
	perspective   protocol.Perspective
	referenceTime time.Time

	events     chan event
	encodeErr  error
	runStopped chan struct{}

	lastMetrics *metrics
}

var _ logging.ConnectionTracer = &connectionTracer{}

// NewConnectionTracer creates a new tracer to record a qlog for a connection.
func NewConnectionTracer(w io.WriteCloser, p protocol.Perspective, odcid protocol.ConnectionID) logging.ConnectionTracer {
	t := &connectionTracer{
		w:             w,
		perspective:   p,
		odcid:         odcid,
		runStopped:    make(chan struct{}),
		events:        make(chan event, eventChanSize),
		referenceTime: time.Now(),
	}
	go t.run()
	return t
}

func (t *connectionTracer) run() {
	defer close(t.runStopped)
	buf := &bytes.Buffer{}
	enc := gojay.NewEncoder(buf)
	tl := &topLevel{
		trace: trace{
			VantagePoint: vantagePoint{Type: t.perspective},
			CommonFields: commonFields{
				ODCID:         t.odcid,
				GroupID:       t.odcid,
				ReferenceTime: t.referenceTime,
			},
		},
	}
	if err := enc.Encode(tl); err != nil {
		panic(fmt.Sprintf("qlog encoding into a bytes.Buffer failed: %s", err))
	}
	if err := buf.WriteByte('\n'); err != nil {
		panic(fmt.Sprintf("qlog encoding into a bytes.Buffer failed: %s", err))
	}
	if _, err := t.w.Write(buf.Bytes()); err != nil {
		t.encodeErr = err
	}
	enc = gojay.NewEncoder(t.w)
	for ev := range t.events {
		if t.encodeErr != nil { // if encoding failed, just continue draining the event channel
			continue
		}
		if err := enc.Encode(ev); err != nil {
			t.encodeErr = err
			continue
		}
		if _, err := t.w.Write([]byte{'\n'}); err != nil {
			t.encodeErr = err
		}
	}
}

func (t *connectionTracer) Close() {
	if err := t.export(); err != nil {
		log.Printf("exporting qlog failed: %s\n", err)
	}
}

// export writes a qlog.
func (t *connectionTracer) export() error {
	close(t.events)
	<-t.runStopped
	if t.encodeErr != nil {
		return t.encodeErr
	}
	return t.w.Close()
}

func (t *connectionTracer) recordEvent(eventTime time.Time, details eventDetails) {
	t.events <- event{
		RelativeTime: eventTime.Sub(t.referenceTime),
		eventDetails: details,
	}
}

func (t *connectionTracer) StartedConnection(local, remote net.Addr, srcConnID, destConnID protocol.ConnectionID) {
	// ignore this event if we're not dealing with UDP addresses here
	localAddr, ok := local.(*net.UDPAddr)
	if !ok {
		return
	}
	remoteAddr, ok := remote.(*net.UDPAddr)
	if !ok {
		return
	}
	t.mutex.Lock()
	t.recordEvent(time.Now(), &eventConnectionStarted{
		SrcAddr:          localAddr,
		DestAddr:         remoteAddr,
		SrcConnectionID:  srcConnID,
		DestConnectionID: destConnID,
	})
	t.mutex.Unlock()
}

func (t *connectionTracer) NegotiatedVersion(chosen logging.VersionNumber, client, server []logging.VersionNumber) {
	var clientVersions, serverVersions []versionNumber
	if len(client) > 0 {
		clientVersions = make([]versionNumber, len(client))
		for i, v := range client {
			clientVersions[i] = versionNumber(v)
		}
	}
	if len(server) > 0 {
		serverVersions = make([]versionNumber, len(server))
		for i, v := range server {
			serverVersions[i] = versionNumber(v)
		}
	}
	t.mutex.Lock()
	t.recordEvent(time.Now(), &eventVersionNegotiated{
		clientVersions: clientVersions,
		serverVersions: serverVersions,
		chosenVersion:  versionNumber(chosen),
	})
	t.mutex.Unlock()
}

func (t *connectionTracer) ClosedConnection(e error) {
	t.mutex.Lock()
	t.recordEvent(time.Now(), &eventConnectionClosed{e: e})
	t.mutex.Unlock()
}

func (t *connectionTracer) SentTransportParameters(tp *wire.TransportParameters) {
	t.recordTransportParameters(t.perspective, tp)
}

func (t *connectionTracer) ReceivedTransportParameters(tp *wire.TransportParameters) {
	t.recordTransportParameters(t.perspective.Opposite(), tp)
}

func (t *connectionTracer) RestoredTransportParameters(tp *wire.TransportParameters) {
	ev := t.toTransportParameters(tp)
	ev.Restore = true

	t.mutex.Lock()
	t.recordEvent(time.Now(), ev)
	t.mutex.Unlock()
}

func (t *connectionTracer) recordTransportParameters(sentBy protocol.Perspective, tp *wire.TransportParameters) {
	ev := t.toTransportParameters(tp)
	ev.Owner = ownerLocal
	if sentBy != t.perspective {
		ev.Owner = ownerRemote
	}
	ev.SentBy = sentBy

	t.mutex.Lock()
	t.recordEvent(time.Now(), ev)
	t.mutex.Unlock()
}

func (t *connectionTracer) toTransportParameters(tp *wire.TransportParameters) *eventTransportParameters {
	var pa *preferredAddress
	if tp.PreferredAddress != nil {
		pa = &preferredAddress{
			IPv4:                tp.PreferredAddress.IPv4,
			PortV4:              tp.PreferredAddress.IPv4Port,
			IPv6:                tp.PreferredAddress.IPv6,
			PortV6:              tp.PreferredAddress.IPv6Port,
			ConnectionID:        tp.PreferredAddress.ConnectionID,
			StatelessResetToken: tp.PreferredAddress.StatelessResetToken,
		}
	}
	return &eventTransportParameters{
		OriginalDestinationConnectionID: tp.OriginalDestinationConnectionID,
		InitialSourceConnectionID:       tp.InitialSourceConnectionID,
		RetrySourceConnectionID:         tp.RetrySourceConnectionID,
		StatelessResetToken:             tp.StatelessResetToken,
		DisableActiveMigration:          tp.DisableActiveMigration,
		MaxIdleTimeout:                  tp.MaxIdleTimeout,
		MaxUDPPayloadSize:               tp.MaxUDPPayloadSize,
		AckDelayExponent:                tp.AckDelayExponent,
		MaxAckDelay:                     tp.MaxAckDelay,
		ActiveConnectionIDLimit:         tp.ActiveConnectionIDLimit,
		InitialMaxData:                  tp.InitialMaxData,
		InitialMaxStreamDataBidiLocal:   tp.InitialMaxStreamDataBidiLocal,
		InitialMaxStreamDataBidiRemote:  tp.InitialMaxStreamDataBidiRemote,
		InitialMaxStreamDataUni:         tp.InitialMaxStreamDataUni,
		InitialMaxStreamsBidi:           int64(tp.MaxBidiStreamNum),
		InitialMaxStreamsUni:            int64(tp.MaxUniStreamNum),
		PreferredAddress:                pa,
		MaxDatagramFrameSize:            tp.MaxDatagramFrameSize,
	}
}

func (t *connectionTracer) SentLongHeaderPacket(hdr *logging.ExtendedHeader, packetSize logging.ByteCount, ack *logging.AckFrame, frames []logging.Frame) {
	t.sentPacket(*transformLongHeader(hdr), packetSize, hdr.Length, ack, frames)
}

func (t *connectionTracer) SentShortHeaderPacket(hdr *logging.ShortHeader, packetSize logging.ByteCount, ack *logging.AckFrame, frames []logging.Frame) {
	t.sentPacket(*transformShortHeader(hdr), packetSize, 0, ack, frames)
}

func (t *connectionTracer) sentPacket(hdr gojay.MarshalerJSONObject, packetSize, payloadLen logging.ByteCount, ack *logging.AckFrame, frames []logging.Frame) {
	numFrames := len(frames)
	if ack != nil {
		numFrames++
	}
	fs := make([]frame, 0, numFrames)
	if ack != nil {
		fs = append(fs, frame{Frame: ack})
	}
	for _, f := range frames {
		fs = append(fs, frame{Frame: f})
	}
	t.mutex.Lock()
	t.recordEvent(time.Now(), &eventPacketSent{
		Header:        hdr,
		Length:        packetSize,
		PayloadLength: payloadLen,
		Frames:        fs,
	})
	t.mutex.Unlock()
}

func (t *connectionTracer) ReceivedLongHeaderPacket(hdr *logging.ExtendedHeader, packetSize logging.ByteCount, frames []logging.Frame) {
	fs := make([]frame, len(frames))
	for i, f := range frames {
		fs[i] = frame{Frame: f}
	}
	header := *transformLongHeader(hdr)
	t.mutex.Lock()
	t.recordEvent(time.Now(), &eventPacketReceived{
		Header:        header,
		Length:        packetSize,
		PayloadLength: hdr.Length,
		Frames:        fs,
	})
	t.mutex.Unlock()
}

func (t *connectionTracer) ReceivedShortHeaderPacket(hdr *logging.ShortHeader, packetSize logging.ByteCount, frames []logging.Frame) {
	fs := make([]frame, len(frames))
	for i, f := range frames {
		fs[i] = frame{Frame: f}
	}
	header := *transformShortHeader(hdr)
	t.mutex.Lock()
	t.recordEvent(time.Now(), &eventPacketReceived{
		Header:        header,
		Length:        packetSize,
		PayloadLength: packetSize - wire.ShortHeaderLen(hdr.DestConnectionID, hdr.PacketNumberLen),
		Frames:        fs,
	})
	t.mutex.Unlock()
}

func (t *connectionTracer) ReceivedRetry(hdr *wire.Header) {
	t.mutex.Lock()
	t.recordEvent(time.Now(), &eventRetryReceived{
		Header: *transformHeader(hdr),
	})
	t.mutex.Unlock()
}

func (t *connectionTracer) ReceivedVersionNegotiationPacket(dest, src logging.ArbitraryLenConnectionID, versions []logging.VersionNumber) {
	ver := make([]versionNumber, len(versions))
	for i, v := range versions {
		ver[i] = versionNumber(v)
	}
	t.mutex.Lock()
	t.recordEvent(time.Now(), &eventVersionNegotiationReceived{
		Header: packetHeaderVersionNegotiation{
			SrcConnectionID:  src,
			DestConnectionID: dest,
		},
		SupportedVersions: ver,
	})
	t.mutex.Unlock()
}

func (t *connectionTracer) BufferedPacket(pt logging.PacketType, size protocol.ByteCount) {
	t.mutex.Lock()
	t.recordEvent(time.Now(), &eventPacketBuffered{
		PacketType: pt,
		PacketSize: size,
	})
	t.mutex.Unlock()
}

func (t *connectionTracer) DroppedPacket(pt logging.PacketType, size protocol.ByteCount, reason logging.PacketDropReason) {
	t.mutex.Lock()
	t.recordEvent(time.Now(), &eventPacketDropped{
		PacketType: pt,
		PacketSize: size,
		Trigger:    packetDropReason(reason),
	})
	t.mutex.Unlock()
}

func (t *connectionTracer) UpdatedMetrics(rttStats *utils.RTTStats, cwnd, bytesInFlight protocol.ByteCount, packetsInFlight int) {
	m := &metrics{
		MinRTT:           rttStats.MinRTT(),
		SmoothedRTT:      rttStats.SmoothedRTT(),
		LatestRTT:        rttStats.LatestRTT(),
		RTTVariance:      rttStats.MeanDeviation(),
		CongestionWindow: cwnd,
		BytesInFlight:    bytesInFlight,
		PacketsInFlight:  packetsInFlight,
	}
	t.mutex.Lock()
	t.recordEvent(time.Now(), &eventMetricsUpdated{
		Last:    t.lastMetrics,
		Current: m,
	})
	t.lastMetrics = m
	t.mutex.Unlock()
}

func (t *connectionTracer) AcknowledgedPacket(protocol.EncryptionLevel, protocol.PacketNumber) {}

func (t *connectionTracer) LostPacket(encLevel protocol.EncryptionLevel, pn protocol.PacketNumber, lossReason logging.PacketLossReason) {
	t.mutex.Lock()
	t.recordEvent(time.Now(), &eventPacketLost{
		PacketType:   getPacketTypeFromEncryptionLevel(encLevel),
		PacketNumber: pn,
		Trigger:      packetLossReason(lossReason),
	})
	t.mutex.Unlock()
}

func (t *connectionTracer) UpdatedCongestionState(state logging.CongestionState) {
	t.mutex.Lock()
	t.recordEvent(time.Now(), &eventCongestionStateUpdated{state: congestionState(state)})
	t.mutex.Unlock()
}

func (t *connectionTracer) UpdatedPTOCount(value uint32) {
	t.mutex.Lock()
	t.recordEvent(time.Now(), &eventUpdatedPTO{Value: value})
	t.mutex.Unlock()
}

func (t *connectionTracer) UpdatedKeyFromTLS(encLevel protocol.EncryptionLevel, pers protocol.Perspective) {
	t.mutex.Lock()
	t.recordEvent(time.Now(), &eventKeyUpdated{
		Trigger: keyUpdateTLS,
		KeyType: encLevelToKeyType(encLevel, pers),
	})
	t.mutex.Unlock()
}

func (t *connectionTracer) UpdatedKey(generation protocol.KeyPhase, remote bool) {
	trigger := keyUpdateLocal
	if remote {
		trigger = keyUpdateRemote
	}
	t.mutex.Lock()
	now := time.Now()
	t.recordEvent(now, &eventKeyUpdated{
		Trigger:    trigger,
		KeyType:    keyTypeClient1RTT,
		Generation: generation,
	})
	t.recordEvent(now, &eventKeyUpdated{
		Trigger:    trigger,
		KeyType:    keyTypeServer1RTT,
		Generation: generation,
	})
	t.mutex.Unlock()
}

func (t *connectionTracer) DroppedEncryptionLevel(encLevel protocol.EncryptionLevel) {
	t.mutex.Lock()
	now := time.Now()
	if encLevel == protocol.Encryption0RTT {
		t.recordEvent(now, &eventKeyDiscarded{KeyType: encLevelToKeyType(encLevel, t.perspective)})
	} else {
		t.recordEvent(now, &eventKeyDiscarded{KeyType: encLevelToKeyType(encLevel, protocol.PerspectiveServer)})
		t.recordEvent(now, &eventKeyDiscarded{KeyType: encLevelToKeyType(encLevel, protocol.PerspectiveClient)})
	}
	t.mutex.Unlock()
}

func (t *connectionTracer) DroppedKey(generation protocol.KeyPhase) {
	t.mutex.Lock()
	now := time.Now()
	t.recordEvent(now, &eventKeyDiscarded{
		KeyType:    encLevelToKeyType(protocol.Encryption1RTT, protocol.PerspectiveServer),
		Generation: generation,
	})
	t.recordEvent(now, &eventKeyDiscarded{
		KeyType:    encLevelToKeyType(protocol.Encryption1RTT, protocol.PerspectiveClient),
		Generation: generation,
	})
	t.mutex.Unlock()
}

func (t *connectionTracer) SetLossTimer(tt logging.TimerType, encLevel protocol.EncryptionLevel, timeout time.Time) {
	t.mutex.Lock()
	now := time.Now()
	t.recordEvent(now, &eventLossTimerSet{
		TimerType: timerType(tt),
		EncLevel:  encLevel,
		Delta:     timeout.Sub(now),
	})
	t.mutex.Unlock()
}

func (t *connectionTracer) LossTimerExpired(tt logging.TimerType, encLevel protocol.EncryptionLevel) {
	t.mutex.Lock()
	t.recordEvent(time.Now(), &eventLossTimerExpired{
		TimerType: timerType(tt),
		EncLevel:  encLevel,
	})
	t.mutex.Unlock()
}

func (t *connectionTracer) LossTimerCanceled() {
	t.mutex.Lock()
	t.recordEvent(time.Now(), &eventLossTimerCanceled{})
	t.mutex.Unlock()
}

func (t *connectionTracer) Debug(name, msg string) {
	t.mutex.Lock()
	t.recordEvent(time.Now(), &eventGeneric{
		name: name,
		msg:  msg,
	})
	t.mutex.Unlock()
}<|MERGE_RESOLUTION|>--- conflicted
+++ resolved
@@ -11,28 +11,17 @@
 	"sync"
 	"time"
 
-<<<<<<< HEAD
 	"github.com/Psiphon-Labs/quic-go/internal/protocol"
 	"github.com/Psiphon-Labs/quic-go/internal/utils"
 	"github.com/Psiphon-Labs/quic-go/internal/wire"
 	"github.com/Psiphon-Labs/quic-go/logging"
-=======
-	"github.com/quic-go/quic-go/internal/protocol"
-	"github.com/quic-go/quic-go/internal/utils"
-	"github.com/quic-go/quic-go/internal/wire"
-	"github.com/quic-go/quic-go/logging"
->>>>>>> 1cea56ac
 
 	"github.com/francoispqt/gojay"
 )
 
 // Setting of this only works when quic-go is used as a library.
 // When building a binary from this repository, the version can be set using the following go build flag:
-<<<<<<< HEAD
 // -ldflags="-X github.com/Psiphon-Labs/quic-go/qlog.quicGoVersion=foobar"
-=======
-// -ldflags="-X github.com/quic-go/quic-go/qlog.quicGoVersion=foobar"
->>>>>>> 1cea56ac
 var quicGoVersion = "(devel)"
 
 func init() {
@@ -44,11 +33,7 @@
 		return
 	}
 	for _, d := range info.Deps {
-<<<<<<< HEAD
 		if d.Path == "github.com/Psiphon-Labs/quic-go" {
-=======
-		if d.Path == "github.com/quic-go/quic-go" {
->>>>>>> 1cea56ac
 			quicGoVersion = d.Version
 			if d.Replace != nil {
 				if len(d.Replace.Version) > 0 {

package handshake

import (
	"context"
	"crypto/ed25519"
	"crypto/rand"
<<<<<<< HEAD
	"crypto/rsa"
=======
	"crypto/tls"
>>>>>>> d7b8447e
	"crypto/x509"
	"errors"
	"fmt"
	"github.com/Noooste/utls"
	"io"
	"log"
	"math"
	mrand "math/rand/v2"
	"net"
	"time"

	"github.com/Noooste/quic-go/fuzzing/internal/helper"
	"github.com/Noooste/quic-go/internal/handshake"
	"github.com/Noooste/quic-go/internal/protocol"
	"github.com/Noooste/quic-go/internal/qtls"
	"github.com/Noooste/quic-go/internal/utils"
	"github.com/Noooste/quic-go/internal/wire"
)

var (
	cert, clientCert         *tls.Certificate
	certPool, clientCertPool *x509.CertPool
	sessionTicketKey         = [32]byte{1, 2, 3, 4, 5, 6, 7, 8, 9, 10, 11, 12, 13, 14, 15, 16, 17, 18, 19, 20, 21, 22, 23, 24, 25, 26, 27, 28, 29, 30, 31, 32}
)

func init() {
	_, priv, err := ed25519.GenerateKey(rand.Reader)
	if err != nil {
		log.Fatal(err)
	}
	cert, certPool, err = helper.GenerateCertificate(priv)
	if err != nil {
		log.Fatal(err)
	}

	_, privClient, err := ed25519.GenerateKey(rand.Reader)
	if err != nil {
		log.Fatal(err)
	}
	clientCert, clientCertPool, err = helper.GenerateCertificate(privClient)
	if err != nil {
		log.Fatal(err)
	}
}

type messageType uint8

// TLS handshake message types.
const (
	typeClientHello         messageType = 1
	typeServerHello         messageType = 2
	typeNewSessionTicket    messageType = 4
	typeEncryptedExtensions messageType = 8
	typeCertificate         messageType = 11
	typeCertificateRequest  messageType = 13
	typeCertificateVerify   messageType = 15
	typeFinished            messageType = 20
)

func (m messageType) String() string {
	switch m {
	case typeClientHello:
		return "ClientHello"
	case typeServerHello:
		return "ServerHello"
	case typeNewSessionTicket:
		return "NewSessionTicket"
	case typeEncryptedExtensions:
		return "EncryptedExtensions"
	case typeCertificate:
		return "Certificate"
	case typeCertificateRequest:
		return "CertificateRequest"
	case typeCertificateVerify:
		return "CertificateVerify"
	case typeFinished:
		return "Finished"
	default:
		return fmt.Sprintf("unknown message type: %d", m)
	}
}

// consumes 3 bits
func getClientAuth(rand uint8) tls.ClientAuthType {
	switch rand {
	default:
		return tls.NoClientCert
	case 0:
		return tls.RequestClientCert
	case 1:
		return tls.RequireAnyClientCert
	case 2:
		return tls.VerifyClientCertIfGiven
	case 3:
		return tls.RequireAndVerifyClientCert
	}
}

const (
	alpn      = "fuzzing"
	alpnWrong = "wrong"
)

func toEncryptionLevel(n uint8) protocol.EncryptionLevel {
	switch n % 3 {
	default:
		return protocol.EncryptionInitial
	case 1:
		return protocol.EncryptionHandshake
	case 2:
		return protocol.Encryption1RTT
	}
}

func getTransportParameters(seed uint8) *wire.TransportParameters {
	const maxVarInt = math.MaxUint64 / 4
	r := mrand.New(mrand.NewPCG(uint64(seed), uint64(seed)))
	return &wire.TransportParameters{
		ActiveConnectionIDLimit:        2,
		InitialMaxData:                 protocol.ByteCount(r.IntN(maxVarInt)),
		InitialMaxStreamDataBidiLocal:  protocol.ByteCount(r.IntN(maxVarInt)),
		InitialMaxStreamDataBidiRemote: protocol.ByteCount(r.IntN(maxVarInt)),
		InitialMaxStreamDataUni:        protocol.ByteCount(r.IntN(maxVarInt)),
	}
}

// PrefixLen is the number of bytes used for configuration
const (
	PrefixLen = 12
	confLen   = 5
)

// Fuzz fuzzes the TLS 1.3 handshake used by QUIC.
//
//go:generate go run ./cmd/corpus.go
func Fuzz(data []byte) int {
	if len(data) < PrefixLen {
		return -1
	}
	dataLen := len(data)
	var runConfig1, runConfig2 [confLen]byte
	copy(runConfig1[:], data)
	data = data[confLen:]
	messageConfig1 := data[0]
	data = data[1:]
	copy(runConfig2[:], data)
	data = data[confLen:]
	messageConfig2 := data[0]
	data = data[1:]
	if dataLen != len(data)+PrefixLen {
		panic("incorrect configuration")
	}

	clientConf := &tls.Config{
		MinVersion: tls.VersionTLS13,
		ServerName: "localhost",
		NextProtos: []string{alpn},
		RootCAs:    certPool,
	}
	useSessionTicketCache := helper.NthBit(runConfig1[0], 2)
	if useSessionTicketCache {
		clientConf.ClientSessionCache = tls.NewLRUClientSessionCache(5)
	}

	if val := runHandshake(runConfig1, messageConfig1, clientConf, data); val != 1 {
		return val
	}
	return runHandshake(runConfig2, messageConfig2, clientConf, data)
}

func runHandshake(runConfig [confLen]byte, messageConfig uint8, clientConf *tls.Config, data []byte) int {
	serverConf := &tls.Config{
		MinVersion:       tls.VersionTLS13,
		Certificates:     []tls.Certificate{*cert},
		NextProtos:       []string{alpn},
		SessionTicketKey: sessionTicketKey,
	}

	// This sets the cipher suite for both client and server.
	// The way github.com/Noooste/utls is designed doesn't allow us to set different cipher suites for client and server.
	resetCipherSuite := func() {}
	switch (runConfig[0] >> 6) % 4 {
	case 0:
		resetCipherSuite = qtls.SetCipherSuite(tls.TLS_AES_128_GCM_SHA256)
	case 1:
		resetCipherSuite = qtls.SetCipherSuite(tls.TLS_AES_256_GCM_SHA384)
	case 3:
		resetCipherSuite = qtls.SetCipherSuite(tls.TLS_CHACHA20_POLY1305_SHA256)
	default:
	}
	defer resetCipherSuite()

	enable0RTTClient := helper.NthBit(runConfig[0], 0)
	enable0RTTServer := helper.NthBit(runConfig[0], 1)
	sendPostHandshakeMessageToClient := helper.NthBit(runConfig[0], 3)
	sendPostHandshakeMessageToServer := helper.NthBit(runConfig[0], 4)
	sendSessionTicket := helper.NthBit(runConfig[0], 5)
	serverConf.ClientAuth = getClientAuth(runConfig[1] & 0b00000111)
	serverConf.SessionTicketsDisabled = helper.NthBit(runConfig[1], 3)
	if helper.NthBit(runConfig[2], 0) {
		clientConf.RootCAs = x509.NewCertPool()
	}
	if helper.NthBit(runConfig[2], 1) {
		serverConf.ClientCAs = clientCertPool
	} else {
		serverConf.ClientCAs = x509.NewCertPool()
	}
	if helper.NthBit(runConfig[2], 2) {
		serverConf.GetConfigForClient = func(*tls.ClientHelloInfo) (*tls.Config, error) {
			if helper.NthBit(runConfig[2], 3) {
				return nil, errors.New("getting client config failed")
			}
			if helper.NthBit(runConfig[2], 4) {
				return nil, nil
			}
			return serverConf, nil
		}
	}
	if helper.NthBit(runConfig[2], 5) {
		serverConf.GetCertificate = func(*tls.ClientHelloInfo) (*tls.Certificate, error) {
			if helper.NthBit(runConfig[2], 6) {
				return nil, errors.New("getting certificate failed")
			}
			if helper.NthBit(runConfig[2], 7) {
				return nil, nil
			}
			return clientCert, nil // this certificate will be invalid
		}
	}
	if helper.NthBit(runConfig[3], 0) {
		serverConf.VerifyPeerCertificate = func(rawCerts [][]byte, verifiedChains [][]*x509.Certificate) error {
			if helper.NthBit(runConfig[3], 1) {
				return errors.New("certificate verification failed")
			}
			return nil
		}
	}
	if helper.NthBit(runConfig[3], 2) {
		clientConf.VerifyPeerCertificate = func(rawCerts [][]byte, verifiedChains [][]*x509.Certificate) error {
			if helper.NthBit(runConfig[3], 3) {
				return errors.New("certificate verification failed")
			}
			return nil
		}
	}
	if helper.NthBit(runConfig[3], 4) {
		serverConf.NextProtos = []string{alpnWrong}
	}
	if helper.NthBit(runConfig[3], 5) {
		serverConf.NextProtos = []string{alpnWrong, alpn}
	}
	if helper.NthBit(runConfig[3], 6) {
		serverConf.KeyLogWriter = io.Discard
	}
	if helper.NthBit(runConfig[3], 7) {
		clientConf.KeyLogWriter = io.Discard
	}
	clientTP := getTransportParameters(runConfig[4] & 0x3)
	if helper.NthBit(runConfig[4], 3) {
		clientTP.MaxAckDelay = protocol.MaxMaxAckDelay + 5
	}
	serverTP := getTransportParameters(runConfig[4] & 0b00011000)
	if helper.NthBit(runConfig[4], 3) {
		serverTP.MaxAckDelay = protocol.MaxMaxAckDelay + 5
	}

	messageToReplace := messageConfig % 32
	messageToReplaceEncLevel := toEncryptionLevel(messageConfig >> 6)

	if len(data) == 0 {
		return -1
	}

	client := handshake.NewCryptoSetupClient(
		protocol.ConnectionID{},
		clientTP,
		clientConf,
		enable0RTTClient,
		&utils.RTTStats{},
		nil,
		utils.DefaultLogger.WithPrefix("client"),
		protocol.Version1,
	)
	if err := client.StartHandshake(context.Background()); err != nil {
		log.Fatal(err)
	}
	defer client.Close()

	server := handshake.NewCryptoSetupServer(
		protocol.ConnectionID{},
		&net.UDPAddr{IP: net.IPv6loopback, Port: 1234},
		&net.UDPAddr{IP: net.IPv6loopback, Port: 4321},
		serverTP,
		serverConf,
		enable0RTTServer,
		&utils.RTTStats{},
		nil,
		utils.DefaultLogger.WithPrefix("server"),
		protocol.Version1,
	)
	if err := server.StartHandshake(context.Background()); err != nil {
		log.Fatal(err)
	}
	defer server.Close()

	var clientHandshakeComplete, serverHandshakeComplete bool
	for {
		var processedEvent bool
	clientLoop:
		for {
			ev := client.NextEvent()
			//nolint:exhaustive // only need to process a few events
			switch ev.Kind {
			case handshake.EventNoEvent:
				if !processedEvent && !clientHandshakeComplete { // handshake stuck
					return 1
				}
				break clientLoop
			case handshake.EventWriteInitialData, handshake.EventWriteHandshakeData:
				msg := ev.Data
				encLevel := protocol.EncryptionInitial
				if ev.Kind == handshake.EventWriteHandshakeData {
					encLevel = protocol.EncryptionHandshake
				}
				if msg[0] == messageToReplace {
					fmt.Printf("replacing %s message to the server with %s at %s\n", messageType(msg[0]), messageType(data[0]), messageToReplaceEncLevel)
					msg = data
					encLevel = messageToReplaceEncLevel
				}
				if err := server.HandleMessage(msg, encLevel); err != nil {
					return 1
				}
			case handshake.EventHandshakeComplete:
				clientHandshakeComplete = true
			}
			processedEvent = true
		}

		processedEvent = false
	serverLoop:
		for {
			ev := server.NextEvent()
			//nolint:exhaustive // only need to process a few events
			switch ev.Kind {
			case handshake.EventNoEvent:
				if !processedEvent && !serverHandshakeComplete { // handshake stuck
					return 1
				}
				break serverLoop
			case handshake.EventWriteInitialData, handshake.EventWriteHandshakeData:
				encLevel := protocol.EncryptionInitial
				if ev.Kind == handshake.EventWriteHandshakeData {
					encLevel = protocol.EncryptionHandshake
				}
				msg := ev.Data
				if msg[0] == messageToReplace {
					fmt.Printf("replacing %s message to the client with %s at %s\n", messageType(msg[0]), messageType(data[0]), messageToReplaceEncLevel)
					msg = data
					encLevel = messageToReplaceEncLevel
				}
				if err := client.HandleMessage(msg, encLevel); err != nil {
					return 1
				}
			case handshake.EventHandshakeComplete:
				serverHandshakeComplete = true
			}
			processedEvent = true
		}

		if serverHandshakeComplete && clientHandshakeComplete {
			break
		}
	}

	_ = client.ConnectionState()
	_ = server.ConnectionState()

	sealer, err := client.Get1RTTSealer()
	if err != nil {
		panic("expected to get a 1-RTT sealer")
	}
	opener, err := server.Get1RTTOpener()
	if err != nil {
		panic("expected to get a 1-RTT opener")
	}
	const msg = "Lorem ipsum dolor sit amet, consectetur adipiscing elit."
	encrypted := sealer.Seal(nil, []byte(msg), 1337, []byte("foobar"))
	decrypted, err := opener.Open(nil, encrypted, time.Time{}, 1337, protocol.KeyPhaseZero, []byte("foobar"))
	if err != nil {
		panic(fmt.Sprintf("Decrypting message failed: %s", err.Error()))
	}
	if string(decrypted) != msg {
		panic("wrong message")
	}

	if sendSessionTicket && !serverConf.SessionTicketsDisabled {
		ticket, err := server.GetSessionTicket()
		if err != nil {
			panic(err)
		}
		if ticket == nil {
			panic("empty ticket")
		}
		client.HandleMessage(ticket, protocol.Encryption1RTT)
	}

	if sendPostHandshakeMessageToClient {
		fmt.Println("sending post handshake message to the client at", messageToReplaceEncLevel)
		client.HandleMessage(data, messageToReplaceEncLevel)
	}
	if sendPostHandshakeMessageToServer {
		fmt.Println("sending post handshake message to the server at", messageToReplaceEncLevel)
		server.HandleMessage(data, messageToReplaceEncLevel)
	}

	return 1
}<|MERGE_RESOLUTION|>--- conflicted
+++ resolved
@@ -4,15 +4,10 @@
 	"context"
 	"crypto/ed25519"
 	"crypto/rand"
-<<<<<<< HEAD
-	"crypto/rsa"
-=======
 	"crypto/tls"
->>>>>>> d7b8447e
 	"crypto/x509"
 	"errors"
 	"fmt"
-	"github.com/Noooste/utls"
 	"io"
 	"log"
 	"math"
@@ -20,12 +15,12 @@
 	"net"
 	"time"
 
-	"github.com/Noooste/quic-go/fuzzing/internal/helper"
-	"github.com/Noooste/quic-go/internal/handshake"
-	"github.com/Noooste/quic-go/internal/protocol"
-	"github.com/Noooste/quic-go/internal/qtls"
-	"github.com/Noooste/quic-go/internal/utils"
-	"github.com/Noooste/quic-go/internal/wire"
+	"github.com/quic-go/quic-go/fuzzing/internal/helper"
+	"github.com/quic-go/quic-go/internal/handshake"
+	"github.com/quic-go/quic-go/internal/protocol"
+	"github.com/quic-go/quic-go/internal/qtls"
+	"github.com/quic-go/quic-go/internal/utils"
+	"github.com/quic-go/quic-go/internal/wire"
 )
 
 var (
@@ -188,7 +183,7 @@
 	}
 
 	// This sets the cipher suite for both client and server.
-	// The way github.com/Noooste/utls is designed doesn't allow us to set different cipher suites for client and server.
+	// The way crypto/tls is designed doesn't allow us to set different cipher suites for client and server.
 	resetCipherSuite := func() {}
 	switch (runConfig[0] >> 6) % 4 {
 	case 0:

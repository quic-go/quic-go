--- conflicted
+++ resolved
@@ -4,14 +4,9 @@
 package quic
 
 import (
-<<<<<<< HEAD
 // [Psiphon]
 // Avoid vendoring testing dependencies
 //
-//	_ "github.com/golang/mock/mockgen"
 //	_ "github.com/onsi/ginkgo/v2/ginkgo"
-=======
-	_ "github.com/onsi/ginkgo/v2/ginkgo"
-	_ "go.uber.org/mock/mockgen"
->>>>>>> a3603549
+//	_ "go.uber.org/mock/mockgen"
 )
--- conflicted
+++ resolved
@@ -4,13 +4,9 @@
 package quic
 
 import (
-<<<<<<< HEAD
 // [Psiphon]
 // Avoid vendoring testing dependencies
+//
 //	_ "github.com/golang/mock/mockgen"
-//	_ "github.com/onsi/ginkgo/ginkgo"
-=======
-	_ "github.com/golang/mock/mockgen"
-	_ "github.com/onsi/ginkgo/v2/ginkgo"
->>>>>>> d2512193
+//	_ "github.com/onsi/ginkgo/v2/ginkgo"
 )
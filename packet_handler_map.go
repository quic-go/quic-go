package quic

import (
	"crypto/hmac"
	"crypto/rand"
	"crypto/sha256"
	"errors"
	"hash"
	"io"
	"net"
	"sync"
	"time"

<<<<<<< HEAD
	"github.com/Psiphon-Labs/quic-go/internal/protocol"
	"github.com/Psiphon-Labs/quic-go/internal/utils"
	"github.com/Psiphon-Labs/quic-go/internal/wire"
	"github.com/Psiphon-Labs/quic-go/logging"
=======
	"github.com/quic-go/quic-go/internal/protocol"
	"github.com/quic-go/quic-go/internal/utils"
>>>>>>> 9237dbb1
)

// rawConn is a connection that allow reading of a receivedPackeh.
type rawConn interface {
	ReadPacket() (*receivedPacket, error)
	WritePacket(b []byte, addr net.Addr, oob []byte) (int, error)
	LocalAddr() net.Addr
	SetReadDeadline(time.Time) error
	io.Closer
}

type closePacket struct {
	payload []byte
	addr    net.Addr
	info    *packetInfo
}

type unknownPacketHandler interface {
	handlePacket(*receivedPacket)
	setCloseError(error)
}

var errListenerAlreadySet = errors.New("listener already set")

type packetHandlerMap struct {
	mutex       sync.Mutex
	handlers    map[protocol.ConnectionID]packetHandler
	resetTokens map[protocol.StatelessResetToken] /* stateless reset token */ packetHandler

	closed    bool
	closeChan chan struct{}

	enqueueClosePacket func(closePacket)

	deleteRetiredConnsAfter time.Duration

	statelessResetMutex  sync.Mutex
	statelessResetHasher hash.Hash

	logger utils.Logger
}

var _ packetHandlerManager = &packetHandlerMap{}

<<<<<<< HEAD
func setReceiveBuffer(c net.PacketConn, logger utils.Logger) error {
	conn, ok := c.(interface{ SetReadBuffer(int) error })
	if !ok {
		return errors.New("connection doesn't allow setting of receive buffer size. Not a *net.UDPConn?")
	}
	size, err := inspectReadBuffer(c)
	if err != nil {
		return fmt.Errorf("failed to determine receive buffer size: %w", err)
	}
	if size >= protocol.DesiredReceiveBufferSize {
		logger.Debugf("Conn has receive buffer of %d kiB (wanted: at least %d kiB)", size/1024, protocol.DesiredReceiveBufferSize/1024)
		return nil
	}
	if err := conn.SetReadBuffer(protocol.DesiredReceiveBufferSize); err != nil {
		return fmt.Errorf("failed to increase receive buffer size: %w", err)
	}
	newSize, err := inspectReadBuffer(c)
	if err != nil {
		return fmt.Errorf("failed to determine receive buffer size: %w", err)
	}
	if newSize == size {
		return fmt.Errorf("failed to increase receive buffer size (wanted: %d kiB, got %d kiB)", protocol.DesiredReceiveBufferSize/1024, newSize/1024)
	}
	if newSize < protocol.DesiredReceiveBufferSize {
		return fmt.Errorf("failed to sufficiently increase receive buffer size (was: %d kiB, wanted: %d kiB, got: %d kiB)", size/1024, protocol.DesiredReceiveBufferSize/1024, newSize/1024)
	}
	logger.Debugf("Increased receive buffer size to %d kiB", newSize/1024)
	return nil
}

// only print warnings about the UDP receive buffer size once
var receiveBufferWarningOnce sync.Once

func newPacketHandlerMap(
	c net.PacketConn,
	connIDLen int,
	statelessResetKey *StatelessResetKey,
	tracer logging.Tracer,
	logger utils.Logger,
) (packetHandlerManager, error) {
	if err := setReceiveBuffer(c, logger); err != nil {
		if !strings.Contains(err.Error(), "use of closed network connection") {
			receiveBufferWarningOnce.Do(func() {
				if disable, _ := strconv.ParseBool(os.Getenv("QUIC_GO_DISABLE_RECEIVE_BUFFER_WARNING")); disable {
					return
				}

				// [Psiphon]
				// Do not emit alert to stderr (was log.Printf).
				logger.Errorf("%s. See https://github.com/quic-go/quic-go/wiki/UDP-Receive-Buffer-Size for details.", err)
			})
		}
	}
	conn, err := wrapConn(c)
	if err != nil {
		return nil, err
	}
	m := &packetHandlerMap{
		conn:                    conn,
		connIDLen:               connIDLen,
		listening:               make(chan struct{}),
=======
func newPacketHandlerMap(key *StatelessResetKey, enqueueClosePacket func(closePacket), logger utils.Logger) *packetHandlerMap {
	h := &packetHandlerMap{
		closeChan:               make(chan struct{}),
>>>>>>> 9237dbb1
		handlers:                make(map[protocol.ConnectionID]packetHandler),
		resetTokens:             make(map[protocol.StatelessResetToken]packetHandler),
		deleteRetiredConnsAfter: protocol.RetiredConnectionIDDeleteTimeout,
		enqueueClosePacket:      enqueueClosePacket,
		logger:                  logger,
	}
	if key != nil {
		h.statelessResetHasher = hmac.New(sha256.New, key[:])
	}
	if h.logger.Debug() {
		go h.logUsage()
	}
	return h
}

func (h *packetHandlerMap) logUsage() {
	ticker := time.NewTicker(2 * time.Second)
	var printedZero bool
	for {
		select {
		case <-h.closeChan:
			return
		case <-ticker.C:
		}

		h.mutex.Lock()
		numHandlers := len(h.handlers)
		numTokens := len(h.resetTokens)
		h.mutex.Unlock()
		// If the number tracked handlers and tokens is zero, only print it a single time.
		hasZero := numHandlers == 0 && numTokens == 0
		if !hasZero || (hasZero && !printedZero) {
			h.logger.Debugf("Tracking %d connection IDs and %d reset tokens.\n", numHandlers, numTokens)
			printedZero = false
			if hasZero {
				printedZero = true
			}
		}
	}
}

func (h *packetHandlerMap) Get(id protocol.ConnectionID) (packetHandler, bool) {
	h.mutex.Lock()
	defer h.mutex.Unlock()

	handler, ok := h.handlers[id]
	return handler, ok
}

func (h *packetHandlerMap) Add(id protocol.ConnectionID, handler packetHandler) bool /* was added */ {
	h.mutex.Lock()
	defer h.mutex.Unlock()

	if _, ok := h.handlers[id]; ok {
		h.logger.Debugf("Not adding connection ID %s, as it already exists.", id)
		return false
	}
	h.handlers[id] = handler
	h.logger.Debugf("Adding connection ID %s.", id)
	return true
}

func (h *packetHandlerMap) AddWithConnID(clientDestConnID, newConnID protocol.ConnectionID, fn func() (packetHandler, bool)) bool {
	h.mutex.Lock()
	defer h.mutex.Unlock()

	if _, ok := h.handlers[clientDestConnID]; ok {
		h.logger.Debugf("Not adding connection ID %s for a new connection, as it already exists.", clientDestConnID)
		return false
	}
	conn, ok := fn()
	if !ok {
		return false
	}
	h.handlers[clientDestConnID] = conn
	h.handlers[newConnID] = conn
	h.logger.Debugf("Adding connection IDs %s and %s for a new connection.", clientDestConnID, newConnID)
	return true
}

func (h *packetHandlerMap) Remove(id protocol.ConnectionID) {
	h.mutex.Lock()
	delete(h.handlers, id)
	h.mutex.Unlock()
	h.logger.Debugf("Removing connection ID %s.", id)
}

func (h *packetHandlerMap) Retire(id protocol.ConnectionID) {
	h.logger.Debugf("Retiring connection ID %s in %s.", id, h.deleteRetiredConnsAfter)
	time.AfterFunc(h.deleteRetiredConnsAfter, func() {
		h.mutex.Lock()
		delete(h.handlers, id)
		h.mutex.Unlock()
		h.logger.Debugf("Removing connection ID %s after it has been retired.", id)
	})
}

// ReplaceWithClosed is called when a connection is closed.
// Depending on which side closed the connection, we need to:
// * remote close: absorb delayed packets
// * local close: retransmit the CONNECTION_CLOSE packet, in case it was lost
func (h *packetHandlerMap) ReplaceWithClosed(ids []protocol.ConnectionID, pers protocol.Perspective, connClosePacket []byte) {
	var handler packetHandler
	if connClosePacket != nil {
		handler = newClosedLocalConn(
			func(addr net.Addr, info *packetInfo) {
				h.enqueueClosePacket(closePacket{payload: connClosePacket, addr: addr, info: info})
			},
			pers,
			h.logger,
		)
	} else {
		handler = newClosedRemoteConn(pers)
	}

	h.mutex.Lock()
	for _, id := range ids {
		h.handlers[id] = handler
	}
	h.mutex.Unlock()
	h.logger.Debugf("Replacing connection for connection IDs %s with a closed connection.", ids)

	time.AfterFunc(h.deleteRetiredConnsAfter, func() {
		h.mutex.Lock()
		handler.shutdown()
		for _, id := range ids {
			delete(h.handlers, id)
		}
		h.mutex.Unlock()
		h.logger.Debugf("Removing connection IDs %s for a closed connection after it has been retired.", ids)
	})
}

func (h *packetHandlerMap) AddResetToken(token protocol.StatelessResetToken, handler packetHandler) {
	h.mutex.Lock()
	h.resetTokens[token] = handler
	h.mutex.Unlock()
}

func (h *packetHandlerMap) RemoveResetToken(token protocol.StatelessResetToken) {
	h.mutex.Lock()
	delete(h.resetTokens, token)
	h.mutex.Unlock()
}

func (h *packetHandlerMap) GetByResetToken(token protocol.StatelessResetToken) (packetHandler, bool) {
	h.mutex.Lock()
	defer h.mutex.Unlock()

	handler, ok := h.resetTokens[token]
	return handler, ok
}

func (h *packetHandlerMap) CloseServer() {
	h.mutex.Lock()
	var wg sync.WaitGroup
	for _, handler := range h.handlers {
		if handler.getPerspective() == protocol.PerspectiveServer {
			wg.Add(1)
			go func(handler packetHandler) {
				// blocks until the CONNECTION_CLOSE has been sent and the run-loop has stopped
				handler.shutdown()
				wg.Done()
			}(handler)
		}
	}
	h.mutex.Unlock()
	wg.Wait()
}

func (h *packetHandlerMap) Close(e error) {
	h.mutex.Lock()

	if h.closed {
		h.mutex.Unlock()
		return
	}

	close(h.closeChan)

	var wg sync.WaitGroup
	for _, handler := range h.handlers {
		wg.Add(1)
		go func(handler packetHandler) {
			handler.destroy(e)
			wg.Done()
		}(handler)
	}
	h.closed = true
	h.mutex.Unlock()
	wg.Wait()
}

func (h *packetHandlerMap) GetStatelessResetToken(connID protocol.ConnectionID) protocol.StatelessResetToken {
	var token protocol.StatelessResetToken
	if h.statelessResetHasher == nil {
		// Return a random stateless reset token.
		// This token will be sent in the server's transport parameters.
		// By using a random token, an off-path attacker won't be able to disrupt the connection.
		rand.Read(token[:])
		return token
	}
	h.statelessResetMutex.Lock()
	h.statelessResetHasher.Write(connID.Bytes())
	copy(token[:], h.statelessResetHasher.Sum(nil))
	h.statelessResetHasher.Reset()
	h.statelessResetMutex.Unlock()
	return token
}<|MERGE_RESOLUTION|>--- conflicted
+++ resolved
@@ -11,15 +11,8 @@
 	"sync"
 	"time"
 
-<<<<<<< HEAD
 	"github.com/Psiphon-Labs/quic-go/internal/protocol"
 	"github.com/Psiphon-Labs/quic-go/internal/utils"
-	"github.com/Psiphon-Labs/quic-go/internal/wire"
-	"github.com/Psiphon-Labs/quic-go/logging"
-=======
-	"github.com/quic-go/quic-go/internal/protocol"
-	"github.com/quic-go/quic-go/internal/utils"
->>>>>>> 9237dbb1
 )
 
 // rawConn is a connection that allow reading of a receivedPackeh.
@@ -64,73 +57,9 @@
 
 var _ packetHandlerManager = &packetHandlerMap{}
 
-<<<<<<< HEAD
-func setReceiveBuffer(c net.PacketConn, logger utils.Logger) error {
-	conn, ok := c.(interface{ SetReadBuffer(int) error })
-	if !ok {
-		return errors.New("connection doesn't allow setting of receive buffer size. Not a *net.UDPConn?")
-	}
-	size, err := inspectReadBuffer(c)
-	if err != nil {
-		return fmt.Errorf("failed to determine receive buffer size: %w", err)
-	}
-	if size >= protocol.DesiredReceiveBufferSize {
-		logger.Debugf("Conn has receive buffer of %d kiB (wanted: at least %d kiB)", size/1024, protocol.DesiredReceiveBufferSize/1024)
-		return nil
-	}
-	if err := conn.SetReadBuffer(protocol.DesiredReceiveBufferSize); err != nil {
-		return fmt.Errorf("failed to increase receive buffer size: %w", err)
-	}
-	newSize, err := inspectReadBuffer(c)
-	if err != nil {
-		return fmt.Errorf("failed to determine receive buffer size: %w", err)
-	}
-	if newSize == size {
-		return fmt.Errorf("failed to increase receive buffer size (wanted: %d kiB, got %d kiB)", protocol.DesiredReceiveBufferSize/1024, newSize/1024)
-	}
-	if newSize < protocol.DesiredReceiveBufferSize {
-		return fmt.Errorf("failed to sufficiently increase receive buffer size (was: %d kiB, wanted: %d kiB, got: %d kiB)", size/1024, protocol.DesiredReceiveBufferSize/1024, newSize/1024)
-	}
-	logger.Debugf("Increased receive buffer size to %d kiB", newSize/1024)
-	return nil
-}
-
-// only print warnings about the UDP receive buffer size once
-var receiveBufferWarningOnce sync.Once
-
-func newPacketHandlerMap(
-	c net.PacketConn,
-	connIDLen int,
-	statelessResetKey *StatelessResetKey,
-	tracer logging.Tracer,
-	logger utils.Logger,
-) (packetHandlerManager, error) {
-	if err := setReceiveBuffer(c, logger); err != nil {
-		if !strings.Contains(err.Error(), "use of closed network connection") {
-			receiveBufferWarningOnce.Do(func() {
-				if disable, _ := strconv.ParseBool(os.Getenv("QUIC_GO_DISABLE_RECEIVE_BUFFER_WARNING")); disable {
-					return
-				}
-
-				// [Psiphon]
-				// Do not emit alert to stderr (was log.Printf).
-				logger.Errorf("%s. See https://github.com/quic-go/quic-go/wiki/UDP-Receive-Buffer-Size for details.", err)
-			})
-		}
-	}
-	conn, err := wrapConn(c)
-	if err != nil {
-		return nil, err
-	}
-	m := &packetHandlerMap{
-		conn:                    conn,
-		connIDLen:               connIDLen,
-		listening:               make(chan struct{}),
-=======
 func newPacketHandlerMap(key *StatelessResetKey, enqueueClosePacket func(closePacket), logger utils.Logger) *packetHandlerMap {
 	h := &packetHandlerMap{
 		closeChan:               make(chan struct{}),
->>>>>>> 9237dbb1
 		handlers:                make(map[protocol.ConnectionID]packetHandler),
 		resetTokens:             make(map[protocol.StatelessResetToken]packetHandler),
 		deleteRetiredConnsAfter: protocol.RetiredConnectionIDDeleteTimeout,

package quic

import (
	"crypto/hmac"
	"crypto/rand"
	"crypto/sha256"
	"errors"
	"fmt"
	"hash"
	"io"
	"net"
	"os"
	"strconv"
	"strings"
	"sync"
	"time"

<<<<<<< HEAD
	"github.com/Psiphon-Labs/quic-go/internal/protocol"
	"github.com/Psiphon-Labs/quic-go/internal/utils"
	"github.com/Psiphon-Labs/quic-go/internal/wire"
	"github.com/Psiphon-Labs/quic-go/logging"
=======
	"github.com/quic-go/quic-go/internal/protocol"
	"github.com/quic-go/quic-go/internal/utils"
	"github.com/quic-go/quic-go/internal/wire"
	"github.com/quic-go/quic-go/logging"
>>>>>>> 1cea56ac
)

// rawConn is a connection that allow reading of a receivedPacket.
type rawConn interface {
	ReadPacket() (*receivedPacket, error)
	WritePacket(b []byte, addr net.Addr, oob []byte) (int, error)
	LocalAddr() net.Addr
	io.Closer
}

type closePacket struct {
	payload []byte
	addr    net.Addr
	info    *packetInfo
}

// The packetHandlerMap stores packetHandlers, identified by connection ID.
// It is used:
// * by the server to store connections
// * when multiplexing outgoing connections to store clients
type packetHandlerMap struct {
	mutex sync.Mutex

	conn      rawConn
	connIDLen int

	closeQueue chan closePacket

	handlers          map[protocol.ConnectionID]packetHandler
	resetTokens       map[protocol.StatelessResetToken] /* stateless reset token */ packetHandler
	server            unknownPacketHandler
	numZeroRTTEntries int

	listening chan struct{} // is closed when listen returns
	closed    bool

	deleteRetiredConnsAfter time.Duration
	zeroRTTQueueDuration    time.Duration

	statelessResetEnabled bool
	statelessResetMutex   sync.Mutex
	statelessResetHasher  hash.Hash

	tracer logging.Tracer
	logger utils.Logger
}

var _ packetHandlerManager = &packetHandlerMap{}

func setReceiveBuffer(c net.PacketConn, logger utils.Logger) error {
	conn, ok := c.(interface{ SetReadBuffer(int) error })
	if !ok {
		return errors.New("connection doesn't allow setting of receive buffer size. Not a *net.UDPConn?")
	}
	size, err := inspectReadBuffer(c)
	if err != nil {
		return fmt.Errorf("failed to determine receive buffer size: %w", err)
	}
	if size >= protocol.DesiredReceiveBufferSize {
		logger.Debugf("Conn has receive buffer of %d kiB (wanted: at least %d kiB)", size/1024, protocol.DesiredReceiveBufferSize/1024)
		return nil
	}
	if err := conn.SetReadBuffer(protocol.DesiredReceiveBufferSize); err != nil {
		return fmt.Errorf("failed to increase receive buffer size: %w", err)
	}
	newSize, err := inspectReadBuffer(c)
	if err != nil {
		return fmt.Errorf("failed to determine receive buffer size: %w", err)
	}
	if newSize == size {
		return fmt.Errorf("failed to increase receive buffer size (wanted: %d kiB, got %d kiB)", protocol.DesiredReceiveBufferSize/1024, newSize/1024)
	}
	if newSize < protocol.DesiredReceiveBufferSize {
		return fmt.Errorf("failed to sufficiently increase receive buffer size (was: %d kiB, wanted: %d kiB, got: %d kiB)", size/1024, protocol.DesiredReceiveBufferSize/1024, newSize/1024)
	}
	logger.Debugf("Increased receive buffer size to %d kiB", newSize/1024)
	return nil
}

// only print warnings about the UDP receive buffer size once
var receiveBufferWarningOnce sync.Once

func newPacketHandlerMap(
	c net.PacketConn,
	connIDLen int,
	statelessResetKey *StatelessResetKey,
	tracer logging.Tracer,
	logger utils.Logger,
) (packetHandlerManager, error) {
	if err := setReceiveBuffer(c, logger); err != nil {
		if !strings.Contains(err.Error(), "use of closed network connection") {
			receiveBufferWarningOnce.Do(func() {
				if disable, _ := strconv.ParseBool(os.Getenv("QUIC_GO_DISABLE_RECEIVE_BUFFER_WARNING")); disable {
					return
				}
<<<<<<< HEAD

				// [Psiphon]
				// Do not emit alert to stderr (was log.Printf).
				logger.Errorf("%s. See https://github.com/lucas-clemente/quic-go/wiki/UDP-Receive-Buffer-Size for details.", err)
=======
				log.Printf("%s. See https://github.com/quic-go/quic-go/wiki/UDP-Receive-Buffer-Size for details.", err)
>>>>>>> 1cea56ac
			})
		}
	}
	conn, err := wrapConn(c)
	if err != nil {
		return nil, err
	}
	m := &packetHandlerMap{
		conn:                    conn,
		connIDLen:               connIDLen,
		listening:               make(chan struct{}),
		handlers:                make(map[protocol.ConnectionID]packetHandler),
		resetTokens:             make(map[protocol.StatelessResetToken]packetHandler),
		deleteRetiredConnsAfter: protocol.RetiredConnectionIDDeleteTimeout,
		zeroRTTQueueDuration:    protocol.Max0RTTQueueingDuration,
		closeQueue:              make(chan closePacket, 4),
		statelessResetEnabled:   statelessResetKey != nil,
		tracer:                  tracer,
		logger:                  logger,
	}
	if m.statelessResetEnabled {
		m.statelessResetHasher = hmac.New(sha256.New, statelessResetKey[:])
	}
	go m.listen()
	go m.runCloseQueue()

	if logger.Debug() {
		go m.logUsage()
	}
	return m, nil
}

func (h *packetHandlerMap) logUsage() {
	ticker := time.NewTicker(2 * time.Second)
	var printedZero bool
	for {
		select {
		case <-h.listening:
			return
		case <-ticker.C:
		}

		h.mutex.Lock()
		numHandlers := len(h.handlers)
		numTokens := len(h.resetTokens)
		h.mutex.Unlock()
		// If the number tracked handlers and tokens is zero, only print it a single time.
		hasZero := numHandlers == 0 && numTokens == 0
		if !hasZero || (hasZero && !printedZero) {
			h.logger.Debugf("Tracking %d connection IDs and %d reset tokens.\n", numHandlers, numTokens)
			printedZero = false
			if hasZero {
				printedZero = true
			}
		}
	}
}

func (h *packetHandlerMap) Add(id protocol.ConnectionID, handler packetHandler) bool /* was added */ {
	h.mutex.Lock()
	defer h.mutex.Unlock()

	if _, ok := h.handlers[id]; ok {
		h.logger.Debugf("Not adding connection ID %s, as it already exists.", id)
		return false
	}
	h.handlers[id] = handler
	h.logger.Debugf("Adding connection ID %s.", id)
	return true
}

func (h *packetHandlerMap) AddWithConnID(clientDestConnID, newConnID protocol.ConnectionID, fn func() packetHandler) bool {
	h.mutex.Lock()
	defer h.mutex.Unlock()

	var q *zeroRTTQueue
	if handler, ok := h.handlers[clientDestConnID]; ok {
		q, ok = handler.(*zeroRTTQueue)
		if !ok {
			h.logger.Debugf("Not adding connection ID %s for a new connection, as it already exists.", clientDestConnID)
			return false
		}
		q.retireTimer.Stop()
		h.numZeroRTTEntries--
		if h.numZeroRTTEntries < 0 {
			panic("number of 0-RTT queues < 0")
		}
	}
	conn := fn()
	if q != nil {
		q.EnqueueAll(conn)
	}
	h.handlers[clientDestConnID] = conn
	h.handlers[newConnID] = conn
	h.logger.Debugf("Adding connection IDs %s and %s for a new connection.", clientDestConnID, newConnID)
	return true
}

func (h *packetHandlerMap) Remove(id protocol.ConnectionID) {
	h.mutex.Lock()
	delete(h.handlers, id)
	h.mutex.Unlock()
	h.logger.Debugf("Removing connection ID %s.", id)
}

func (h *packetHandlerMap) Retire(id protocol.ConnectionID) {
	h.logger.Debugf("Retiring connection ID %s in %s.", id, h.deleteRetiredConnsAfter)
	time.AfterFunc(h.deleteRetiredConnsAfter, func() {
		h.mutex.Lock()
		delete(h.handlers, id)
		h.mutex.Unlock()
		h.logger.Debugf("Removing connection ID %s after it has been retired.", id)
	})
}

// ReplaceWithClosed is called when a connection is closed.
// Depending on which side closed the connection, we need to:
// * remote close: absorb delayed packets
// * local close: retransmit the CONNECTION_CLOSE packet, in case it was lost
func (h *packetHandlerMap) ReplaceWithClosed(ids []protocol.ConnectionID, pers protocol.Perspective, connClosePacket []byte) {
	var handler packetHandler
	if connClosePacket != nil {
		handler = newClosedLocalConn(
			func(addr net.Addr, info *packetInfo) {
				select {
				case h.closeQueue <- closePacket{payload: connClosePacket, addr: addr, info: info}:
				default:
					// Oops, we're backlogged.
					// Just drop the packet, sending CONNECTION_CLOSE copies is best effort anyway.
				}
			},
			pers,
			h.logger,
		)
	} else {
		handler = newClosedRemoteConn(pers)
	}

	h.mutex.Lock()
	for _, id := range ids {
		h.handlers[id] = handler
	}
	h.mutex.Unlock()
	h.logger.Debugf("Replacing connection for connection IDs %s with a closed connection.", ids)

	time.AfterFunc(h.deleteRetiredConnsAfter, func() {
		h.mutex.Lock()
		handler.shutdown()
		for _, id := range ids {
			delete(h.handlers, id)
		}
		h.mutex.Unlock()
		h.logger.Debugf("Removing connection IDs %s for a closed connection after it has been retired.", ids)
	})
}

func (h *packetHandlerMap) runCloseQueue() {
	for {
		select {
		case <-h.listening:
			return
		case p := <-h.closeQueue:
			h.conn.WritePacket(p.payload, p.addr, p.info.OOB())
		}
	}
}

func (h *packetHandlerMap) AddResetToken(token protocol.StatelessResetToken, handler packetHandler) {
	h.mutex.Lock()
	h.resetTokens[token] = handler
	h.mutex.Unlock()
}

func (h *packetHandlerMap) RemoveResetToken(token protocol.StatelessResetToken) {
	h.mutex.Lock()
	delete(h.resetTokens, token)
	h.mutex.Unlock()
}

func (h *packetHandlerMap) SetServer(s unknownPacketHandler) {
	h.mutex.Lock()
	h.server = s
	h.mutex.Unlock()
}

func (h *packetHandlerMap) CloseServer() {
	h.mutex.Lock()
	if h.server == nil {
		h.mutex.Unlock()
		return
	}
	h.server = nil
	var wg sync.WaitGroup
	for _, handler := range h.handlers {
		if handler.getPerspective() == protocol.PerspectiveServer {
			wg.Add(1)
			go func(handler packetHandler) {
				// blocks until the CONNECTION_CLOSE has been sent and the run-loop has stopped
				handler.shutdown()
				wg.Done()
			}(handler)
		}
	}
	h.mutex.Unlock()
	wg.Wait()
}

// Destroy closes the underlying connection and waits until listen() has returned.
// It does not close active connections.
func (h *packetHandlerMap) Destroy() error {
	if err := h.conn.Close(); err != nil {
		return err
	}
	<-h.listening // wait until listening returns
	return nil
}

func (h *packetHandlerMap) close(e error) error {
	h.mutex.Lock()
	if h.closed {
		h.mutex.Unlock()
		return nil
	}

	var wg sync.WaitGroup
	for _, handler := range h.handlers {
		wg.Add(1)
		go func(handler packetHandler) {
			handler.destroy(e)
			wg.Done()
		}(handler)
	}

	if h.server != nil {
		h.server.setCloseError(e)
	}
	h.closed = true
	h.mutex.Unlock()
	wg.Wait()
	return getMultiplexer().RemoveConn(h.conn)
}

func (h *packetHandlerMap) listen() {
	defer close(h.listening)
	for {
		p, err := h.conn.ReadPacket()
		//nolint:staticcheck // SA1019 ignore this!
		// TODO: This code is used to ignore wsa errors on Windows.
		// Since net.Error.Temporary is deprecated as of Go 1.18, we should find a better solution.
		// See https://github.com/quic-go/quic-go/issues/1737 for details.
		if nerr, ok := err.(net.Error); ok && nerr.Temporary() {
			h.logger.Debugf("Temporary error reading from conn: %w", err)
			continue
		}
		if err != nil {
			h.close(err)
			return
		}
		h.handlePacket(p)
	}
}

func (h *packetHandlerMap) handlePacket(p *receivedPacket) {
	connID, err := wire.ParseConnectionID(p.data, h.connIDLen)
	if err != nil {
		h.logger.Debugf("error parsing connection ID on packet from %s: %s", p.remoteAddr, err)
		if h.tracer != nil {
			h.tracer.DroppedPacket(p.remoteAddr, logging.PacketTypeNotDetermined, p.Size(), logging.PacketDropHeaderParseError)
		}
		p.buffer.MaybeRelease()
		return
	}

	h.mutex.Lock()
	defer h.mutex.Unlock()

	if isStatelessReset := h.maybeHandleStatelessReset(p.data); isStatelessReset {
		return
	}

	if handler, ok := h.handlers[connID]; ok {
		if ha, ok := handler.(*zeroRTTQueue); ok { // only enqueue 0-RTT packets in the 0-RTT queue
			if wire.Is0RTTPacket(p.data) {
				ha.handlePacket(p)
				return
			}
		} else { // existing connection
			handler.handlePacket(p)
			return
		}
	}
	if !wire.IsLongHeaderPacket(p.data[0]) {
		go h.maybeSendStatelessReset(p, connID)
		return
	}
	if h.server == nil { // no server set
		h.logger.Debugf("received a packet with an unexpected connection ID %s", connID)
		return
	}
	if wire.Is0RTTPacket(p.data) {
		if h.numZeroRTTEntries >= protocol.Max0RTTQueues {
			return
		}
		h.numZeroRTTEntries++
		queue := &zeroRTTQueue{queue: make([]*receivedPacket, 0, 8)}
		h.handlers[connID] = queue
		queue.retireTimer = time.AfterFunc(h.zeroRTTQueueDuration, func() {
			h.mutex.Lock()
			defer h.mutex.Unlock()
			// The entry might have been replaced by an actual connection.
			// Only delete it if it's still a 0-RTT queue.
			if handler, ok := h.handlers[connID]; ok {
				if q, ok := handler.(*zeroRTTQueue); ok {
					delete(h.handlers, connID)
					h.numZeroRTTEntries--
					if h.numZeroRTTEntries < 0 {
						panic("number of 0-RTT queues < 0")
					}
					q.Clear()
					if h.logger.Debug() {
						h.logger.Debugf("Removing 0-RTT queue for %s.", connID)
					}
				}
			}
		})
		queue.handlePacket(p)
		return
	}
	h.server.handlePacket(p)
}

func (h *packetHandlerMap) maybeHandleStatelessReset(data []byte) bool {
	// stateless resets are always short header packets
	if wire.IsLongHeaderPacket(data[0]) {
		return false
	}
	if len(data) < 17 /* type byte + 16 bytes for the reset token */ {
		return false
	}

	var token protocol.StatelessResetToken
	copy(token[:], data[len(data)-16:])
	if sess, ok := h.resetTokens[token]; ok {
		h.logger.Debugf("Received a stateless reset with token %#x. Closing connection.", token)
		go sess.destroy(&StatelessResetError{Token: token})
		return true
	}
	return false
}

func (h *packetHandlerMap) GetStatelessResetToken(connID protocol.ConnectionID) protocol.StatelessResetToken {
	var token protocol.StatelessResetToken
	if !h.statelessResetEnabled {
		// Return a random stateless reset token.
		// This token will be sent in the server's transport parameters.
		// By using a random token, an off-path attacker won't be able to disrupt the connection.
		rand.Read(token[:])
		return token
	}
	h.statelessResetMutex.Lock()
	h.statelessResetHasher.Write(connID.Bytes())
	copy(token[:], h.statelessResetHasher.Sum(nil))
	h.statelessResetHasher.Reset()
	h.statelessResetMutex.Unlock()
	return token
}

func (h *packetHandlerMap) maybeSendStatelessReset(p *receivedPacket, connID protocol.ConnectionID) {
	defer p.buffer.Release()
	if !h.statelessResetEnabled {
		return
	}
	// Don't send a stateless reset in response to very small packets.
	// This includes packets that could be stateless resets.
	if len(p.data) <= protocol.MinStatelessResetSize {
		return
	}
	token := h.GetStatelessResetToken(connID)
	h.logger.Debugf("Sending stateless reset to %s (connection ID: %s). Token: %#x", p.remoteAddr, connID, token)
	data := make([]byte, protocol.MinStatelessResetSize-16, protocol.MinStatelessResetSize)
	rand.Read(data)
	data[0] = (data[0] & 0x7f) | 0x40
	data = append(data, token[:]...)
	if _, err := h.conn.WritePacket(data, p.remoteAddr, p.info.OOB()); err != nil {
		h.logger.Debugf("Error sending Stateless Reset: %s", err)
	}
}<|MERGE_RESOLUTION|>--- conflicted
+++ resolved
@@ -15,17 +15,10 @@
 	"sync"
 	"time"
 
-<<<<<<< HEAD
 	"github.com/Psiphon-Labs/quic-go/internal/protocol"
 	"github.com/Psiphon-Labs/quic-go/internal/utils"
 	"github.com/Psiphon-Labs/quic-go/internal/wire"
 	"github.com/Psiphon-Labs/quic-go/logging"
-=======
-	"github.com/quic-go/quic-go/internal/protocol"
-	"github.com/quic-go/quic-go/internal/utils"
-	"github.com/quic-go/quic-go/internal/wire"
-	"github.com/quic-go/quic-go/logging"
->>>>>>> 1cea56ac
 )
 
 // rawConn is a connection that allow reading of a receivedPacket.
@@ -121,14 +114,10 @@
 				if disable, _ := strconv.ParseBool(os.Getenv("QUIC_GO_DISABLE_RECEIVE_BUFFER_WARNING")); disable {
 					return
 				}
-<<<<<<< HEAD
 
 				// [Psiphon]
 				// Do not emit alert to stderr (was log.Printf).
-				logger.Errorf("%s. See https://github.com/lucas-clemente/quic-go/wiki/UDP-Receive-Buffer-Size for details.", err)
-=======
-				log.Printf("%s. See https://github.com/quic-go/quic-go/wiki/UDP-Receive-Buffer-Size for details.", err)
->>>>>>> 1cea56ac
+				logger.Errorf("%s. See https://github.com/quic-go/quic-go/wiki/UDP-Receive-Buffer-Size for details.", err)
 			})
 		}
 	}

--- conflicted
+++ resolved
@@ -7,11 +7,7 @@
 	"net"
 	"time"
 
-<<<<<<< HEAD
-	quic "github.com/Psiphon-Labs/quic-go"
-=======
-	"github.com/lucas-clemente/quic-go"
->>>>>>> af3e1008
+	"github.com/Psiphon-Labs/quic-go"
 
 	. "github.com/onsi/ginkgo"
 	. "github.com/onsi/gomega"

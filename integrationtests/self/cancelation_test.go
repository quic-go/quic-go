package self_test

import (
	"context"
	"fmt"
	"io"
	"math/rand"
	"net"
	"sync"
	"sync/atomic"
	"time"

<<<<<<< HEAD
	"github.com/Psiphon-Labs/quic-go"
=======
	"github.com/quic-go/quic-go"
>>>>>>> 1cea56ac

	. "github.com/onsi/ginkgo/v2"
	. "github.com/onsi/gomega"
)

var _ = Describe("Stream Cancellations", func() {
	const numStreams = 80

	Context("canceling the read side", func() {
		var server quic.Listener

		// The server accepts a single connection, and then opens numStreams unidirectional streams.
		// On each of these streams, it (tries to) write PRData.
		// When done, it sends the number of canceled streams on the channel.
		runServer := func(data []byte) <-chan int32 {
			numCanceledStreamsChan := make(chan int32)
			var err error
			server, err = quic.ListenAddr("localhost:0", getTLSConfig(), getQuicConfig(nil))
			Expect(err).ToNot(HaveOccurred())

			var canceledCounter int32
			go func() {
				defer GinkgoRecover()
				var wg sync.WaitGroup
				wg.Add(numStreams)
				conn, err := server.Accept(context.Background())
				Expect(err).ToNot(HaveOccurred())
				for i := 0; i < numStreams; i++ {
					go func() {
						defer GinkgoRecover()
						defer wg.Done()
						str, err := conn.OpenUniStreamSync(context.Background())
						Expect(err).ToNot(HaveOccurred())
						if _, err := str.Write(data); err != nil {
							Expect(err).To(Equal(&quic.StreamError{
								StreamID:  str.StreamID(),
								ErrorCode: quic.StreamErrorCode(str.StreamID()),
								Remote:    true,
							}))
							atomic.AddInt32(&canceledCounter, 1)
							return
						}
						if err := str.Close(); err != nil {
							Expect(err).To(MatchError(fmt.Sprintf("close called for canceled stream %d", str.StreamID())))
							atomic.AddInt32(&canceledCounter, 1)
							return
						}
					}()
				}
				wg.Wait()
				numCanceledStreamsChan <- atomic.LoadInt32(&canceledCounter)
			}()
			return numCanceledStreamsChan
		}

		AfterEach(func() {
			Expect(server.Close()).To(Succeed())
		})

		It("downloads when the client immediately cancels most streams", func() {
			serverCanceledCounterChan := runServer(PRData)
			conn, err := quic.DialAddr(
				fmt.Sprintf("localhost:%d", server.Addr().(*net.UDPAddr).Port),
				getTLSClientConfig(),
				getQuicConfig(&quic.Config{MaxIncomingUniStreams: numStreams / 2}),
			)
			Expect(err).ToNot(HaveOccurred())

			var canceledCounter int32
			var wg sync.WaitGroup
			wg.Add(numStreams)
			for i := 0; i < numStreams; i++ {
				go func() {
					defer GinkgoRecover()
					defer wg.Done()
					str, err := conn.AcceptUniStream(context.Background())
					Expect(err).ToNot(HaveOccurred())
					// cancel around 2/3 of the streams
					if rand.Int31()%3 != 0 {
						atomic.AddInt32(&canceledCounter, 1)
						resetErr := quic.StreamErrorCode(str.StreamID())
						str.CancelRead(resetErr)
						_, err := str.Read([]byte{0})
						Expect(err).To(Equal(&quic.StreamError{
							StreamID:  str.StreamID(),
							ErrorCode: resetErr,
							Remote:    false,
						}))
						return
					}
					data, err := io.ReadAll(str)
					Expect(err).ToNot(HaveOccurred())
					Expect(data).To(Equal(PRData))
				}()
			}
			wg.Wait()

			var serverCanceledCounter int32
			Eventually(serverCanceledCounterChan).Should(Receive(&serverCanceledCounter))
			Expect(conn.CloseWithError(0, "")).To(Succeed())

			clientCanceledCounter := atomic.LoadInt32(&canceledCounter)
			// The server will only count a stream as being reset if learns about the cancelation before it finished writing all data.
			Expect(clientCanceledCounter).To(BeNumerically(">=", serverCanceledCounter))
			fmt.Fprintf(GinkgoWriter, "Canceled reading on %d of %d streams.\n", clientCanceledCounter, numStreams)
			Expect(clientCanceledCounter).To(BeNumerically(">", numStreams/10))
			Expect(numStreams - clientCanceledCounter).To(BeNumerically(">", numStreams/10))
		})

		It("downloads when the client cancels streams after reading from them for a bit", func() {
			serverCanceledCounterChan := runServer(PRData)

			conn, err := quic.DialAddr(
				fmt.Sprintf("localhost:%d", server.Addr().(*net.UDPAddr).Port),
				getTLSClientConfig(),
				getQuicConfig(&quic.Config{MaxIncomingUniStreams: numStreams / 2}),
			)
			Expect(err).ToNot(HaveOccurred())

			var canceledCounter int32
			var wg sync.WaitGroup
			wg.Add(numStreams)
			for i := 0; i < numStreams; i++ {
				go func() {
					defer GinkgoRecover()
					defer wg.Done()
					str, err := conn.AcceptUniStream(context.Background())
					Expect(err).ToNot(HaveOccurred())
					// only read some data from about 1/3 of the streams
					if rand.Int31()%3 != 0 {
						length := int(rand.Int31n(int32(len(PRData) - 1)))
						data, err := io.ReadAll(io.LimitReader(str, int64(length)))
						Expect(err).ToNot(HaveOccurred())
						str.CancelRead(quic.StreamErrorCode(str.StreamID()))
						Expect(data).To(Equal(PRData[:length]))
						atomic.AddInt32(&canceledCounter, 1)
						return
					}
					data, err := io.ReadAll(str)
					Expect(err).ToNot(HaveOccurred())
					Expect(data).To(Equal(PRData))
				}()
			}
			wg.Wait()

			var serverCanceledCounter int32
			Eventually(serverCanceledCounterChan).Should(Receive(&serverCanceledCounter))
			Expect(conn.CloseWithError(0, "")).To(Succeed())

			clientCanceledCounter := atomic.LoadInt32(&canceledCounter)
			// The server will only count a stream as being reset if learns about the cancelation before it finished writing all data.
			Expect(clientCanceledCounter).To(BeNumerically(">=", serverCanceledCounter))
			fmt.Fprintf(GinkgoWriter, "Canceled reading on %d of %d streams.\n", clientCanceledCounter, numStreams)
			Expect(clientCanceledCounter).To(BeNumerically(">", numStreams/10))
			Expect(numStreams - clientCanceledCounter).To(BeNumerically(">", numStreams/10))
		})

		It("allows concurrent Read and CancelRead calls", func() {
			// This test is especially valuable when run with race detector,
			// see https://github.com/quic-go/quic-go/issues/3239.
			serverCanceledCounterChan := runServer(make([]byte, 100)) // make sure the FIN is sent with the STREAM frame

			conn, err := quic.DialAddr(
				fmt.Sprintf("localhost:%d", server.Addr().(*net.UDPAddr).Port),
				getTLSClientConfig(),
				getQuicConfig(&quic.Config{MaxIncomingUniStreams: numStreams / 2}),
			)
			Expect(err).ToNot(HaveOccurred())

			var wg sync.WaitGroup
			wg.Add(numStreams)
			var counter int32
			for i := 0; i < numStreams; i++ {
				go func() {
					defer GinkgoRecover()
					defer wg.Done()
					str, err := conn.AcceptUniStream(context.Background())
					Expect(err).ToNot(HaveOccurred())

					done := make(chan struct{})
					go func() {
						defer GinkgoRecover()
						defer close(done)
						b := make([]byte, 32)
						if _, err := str.Read(b); err != nil {
							atomic.AddInt32(&counter, 1)
							Expect(err).To(Equal(&quic.StreamError{
								StreamID:  str.StreamID(),
								ErrorCode: 1234,
								Remote:    false,
							}))
							return
						}
					}()
					go str.CancelRead(1234)
					Eventually(done).Should(BeClosed())
				}()
			}
			wg.Wait()
			Expect(conn.CloseWithError(0, "")).To(Succeed())
			numCanceled := atomic.LoadInt32(&counter)
			fmt.Fprintf(GinkgoWriter, "canceled %d out of %d streams", numCanceled, numStreams)
			Expect(numCanceled).ToNot(BeZero())
			Eventually(serverCanceledCounterChan).Should(Receive())
		})
	})

	Context("canceling the write side", func() {
		runClient := func(server quic.Listener) int32 /* number of canceled streams */ {
			conn, err := quic.DialAddr(
				fmt.Sprintf("localhost:%d", server.Addr().(*net.UDPAddr).Port),
				getTLSClientConfig(),
				getQuicConfig(&quic.Config{MaxIncomingUniStreams: numStreams / 2}),
			)
			Expect(err).ToNot(HaveOccurred())

			var wg sync.WaitGroup
			var counter int32
			wg.Add(numStreams)
			for i := 0; i < numStreams; i++ {
				go func() {
					defer GinkgoRecover()
					defer wg.Done()
					str, err := conn.AcceptUniStream(context.Background())
					Expect(err).ToNot(HaveOccurred())
					data, err := io.ReadAll(str)
					if err != nil {
						atomic.AddInt32(&counter, 1)
						Expect(err).To(MatchError(&quic.StreamError{
							StreamID:  str.StreamID(),
							ErrorCode: quic.StreamErrorCode(str.StreamID()),
						}))
						return
					}
					Expect(data).To(Equal(PRData))
				}()
			}
			wg.Wait()

			streamCount := atomic.LoadInt32(&counter)
			fmt.Fprintf(GinkgoWriter, "Canceled writing on %d of %d streams\n", streamCount, numStreams)
			Expect(streamCount).To(BeNumerically(">", numStreams/10))
			Expect(numStreams - streamCount).To(BeNumerically(">", numStreams/10))
			Expect(conn.CloseWithError(0, "")).To(Succeed())
			Expect(server.Close()).To(Succeed())
			return streamCount
		}

		It("downloads when the server cancels some streams immediately", func() {
			server, err := quic.ListenAddr("localhost:0", getTLSConfig(), nil)
			Expect(err).ToNot(HaveOccurred())

			var canceledCounter int32
			go func() {
				defer GinkgoRecover()
				conn, err := server.Accept(context.Background())
				Expect(err).ToNot(HaveOccurred())
				for i := 0; i < numStreams; i++ {
					go func() {
						defer GinkgoRecover()
						str, err := conn.OpenUniStreamSync(context.Background())
						Expect(err).ToNot(HaveOccurred())
						// cancel about 2/3 of the streams
						if rand.Int31()%3 != 0 {
							str.CancelWrite(quic.StreamErrorCode(str.StreamID()))
							atomic.AddInt32(&canceledCounter, 1)
							return
						}
						_, err = str.Write(PRData)
						Expect(err).ToNot(HaveOccurred())
						Expect(str.Close()).To(Succeed())
					}()
				}
			}()

			clientCanceledStreams := runClient(server)
			Expect(clientCanceledStreams).To(Equal(atomic.LoadInt32(&canceledCounter)))
		})

		It("downloads when the server cancels some streams after sending some data", func() {
			server, err := quic.ListenAddr("localhost:0", getTLSConfig(), nil)
			Expect(err).ToNot(HaveOccurred())

			var canceledCounter int32
			go func() {
				defer GinkgoRecover()
				conn, err := server.Accept(context.Background())
				Expect(err).ToNot(HaveOccurred())
				for i := 0; i < numStreams; i++ {
					go func() {
						defer GinkgoRecover()
						str, err := conn.OpenUniStreamSync(context.Background())
						Expect(err).ToNot(HaveOccurred())
						// only write some data from about 1/3 of the streams, then cancel
						if rand.Int31()%3 != 0 {
							length := int(rand.Int31n(int32(len(PRData) - 1)))
							_, err = str.Write(PRData[:length])
							Expect(err).ToNot(HaveOccurred())
							str.CancelWrite(quic.StreamErrorCode(str.StreamID()))
							atomic.AddInt32(&canceledCounter, 1)
							return
						}
						_, err = str.Write(PRData)
						Expect(err).ToNot(HaveOccurred())
						Expect(str.Close()).To(Succeed())
					}()
				}
			}()

			clientCanceledStreams := runClient(server)
			Expect(clientCanceledStreams).To(Equal(atomic.LoadInt32(&canceledCounter)))
		})
	})

	Context("canceling both read and write side", func() {
		It("downloads data when both sides cancel streams immediately", func() {
			server, err := quic.ListenAddr("localhost:0", getTLSConfig(), nil)
			Expect(err).ToNot(HaveOccurred())

			done := make(chan struct{})
			go func() {
				defer GinkgoRecover()
				var wg sync.WaitGroup
				wg.Add(numStreams)
				conn, err := server.Accept(context.Background())
				Expect(err).ToNot(HaveOccurred())
				for i := 0; i < numStreams; i++ {
					go func() {
						defer GinkgoRecover()
						defer wg.Done()
						str, err := conn.OpenUniStreamSync(context.Background())
						Expect(err).ToNot(HaveOccurred())
						// cancel about half of the streams
						if rand.Int31()%2 == 0 {
							str.CancelWrite(quic.StreamErrorCode(str.StreamID()))
							return
						}
						if _, err = str.Write(PRData); err != nil {
							Expect(err).To(MatchError(&quic.StreamError{
								StreamID:  str.StreamID(),
								ErrorCode: quic.StreamErrorCode(str.StreamID()),
							}))
							return
						}
						if err := str.Close(); err != nil {
							Expect(err).To(MatchError(fmt.Sprintf("close called for canceled stream %d", str.StreamID())))
							return
						}
					}()
				}
				wg.Wait()
				close(done)
			}()

			conn, err := quic.DialAddr(
				fmt.Sprintf("localhost:%d", server.Addr().(*net.UDPAddr).Port),
				getTLSClientConfig(),
				getQuicConfig(&quic.Config{MaxIncomingUniStreams: numStreams / 2}),
			)
			Expect(err).ToNot(HaveOccurred())

			var wg sync.WaitGroup
			var counter int32
			wg.Add(numStreams)
			for i := 0; i < numStreams; i++ {
				go func() {
					defer GinkgoRecover()
					defer wg.Done()
					str, err := conn.AcceptUniStream(context.Background())
					Expect(err).ToNot(HaveOccurred())
					// cancel around half of the streams
					if rand.Int31()%2 == 0 {
						str.CancelRead(quic.StreamErrorCode(str.StreamID()))
						return
					}
					data, err := io.ReadAll(str)
					if err != nil {
						Expect(err).To(MatchError(&quic.StreamError{
							StreamID:  str.StreamID(),
							ErrorCode: quic.StreamErrorCode(str.StreamID()),
						}))
						return
					}
					atomic.AddInt32(&counter, 1)
					Expect(data).To(Equal(PRData))
				}()
			}
			wg.Wait()

			count := atomic.LoadInt32(&counter)
			Expect(count).To(BeNumerically(">", numStreams/15))
			fmt.Fprintf(GinkgoWriter, "Successfully read from %d of %d streams.\n", count, numStreams)

			Expect(conn.CloseWithError(0, "")).To(Succeed())
			Eventually(done).Should(BeClosed())
			Expect(server.Close()).To(Succeed())
		})

		It("downloads data when both sides cancel streams after a while", func() {
			server, err := quic.ListenAddr("localhost:0", getTLSConfig(), nil)
			Expect(err).ToNot(HaveOccurred())

			done := make(chan struct{})
			go func() {
				defer GinkgoRecover()
				defer close(done)
				conn, err := server.Accept(context.Background())
				Expect(err).ToNot(HaveOccurred())
				var wg sync.WaitGroup
				wg.Add(numStreams)
				for i := 0; i < numStreams; i++ {
					go func() {
						defer GinkgoRecover()
						defer wg.Done()
						str, err := conn.OpenUniStreamSync(context.Background())
						Expect(err).ToNot(HaveOccurred())
						// cancel about half of the streams
						length := len(PRData)
						if rand.Int31()%2 == 0 {
							length = int(rand.Int31n(int32(len(PRData) - 1)))
						}
						if _, err = str.Write(PRData[:length]); err != nil {
							Expect(err).To(MatchError(&quic.StreamError{
								StreamID:  str.StreamID(),
								ErrorCode: quic.StreamErrorCode(str.StreamID()),
							}))
							return
						}
						if length < len(PRData) {
							str.CancelWrite(quic.StreamErrorCode(str.StreamID()))
						} else if err := str.Close(); err != nil {
							Expect(err).To(MatchError(fmt.Sprintf("close called for canceled stream %d", str.StreamID())))
							return
						}
					}()
				}
				wg.Wait()
			}()

			conn, err := quic.DialAddr(
				fmt.Sprintf("localhost:%d", server.Addr().(*net.UDPAddr).Port),
				getTLSClientConfig(),
				getQuicConfig(&quic.Config{MaxIncomingUniStreams: numStreams / 2}),
			)
			Expect(err).ToNot(HaveOccurred())

			var wg sync.WaitGroup
			var counter int32
			wg.Add(numStreams)
			for i := 0; i < numStreams; i++ {
				go func() {
					defer GinkgoRecover()
					defer wg.Done()

					str, err := conn.AcceptUniStream(context.Background())
					Expect(err).ToNot(HaveOccurred())

					r := io.Reader(str)
					length := len(PRData)
					// cancel around half of the streams
					if rand.Int31()%2 == 0 {
						length = int(rand.Int31n(int32(len(PRData) - 1)))
						r = io.LimitReader(str, int64(length))
					}
					data, err := io.ReadAll(r)
					if err != nil {
						Expect(err).To(MatchError(&quic.StreamError{
							StreamID:  str.StreamID(),
							ErrorCode: quic.StreamErrorCode(str.StreamID()),
						}))
						return
					}
					Expect(data).To(Equal(PRData[:length]))
					if length < len(PRData) {
						str.CancelRead(quic.StreamErrorCode(str.StreamID()))
						return
					}

					atomic.AddInt32(&counter, 1)
					Expect(data).To(Equal(PRData))
				}()
			}
			wg.Wait()
			Eventually(done).Should(BeClosed())

			count := atomic.LoadInt32(&counter)
			Expect(count).To(BeNumerically(">", numStreams/15))
			fmt.Fprintf(GinkgoWriter, "Successfully read from %d of %d streams.\n", count, numStreams)

			Expect(conn.CloseWithError(0, "")).To(Succeed())
			Expect(server.Close()).To(Succeed())
		})
	})

	Context("canceling the context", func() {
		It("downloads data when the receiving peer cancels the context for accepting streams", func() {
			server, err := quic.ListenAddr("localhost:0", getTLSConfig(), getQuicConfig(nil))
			Expect(err).ToNot(HaveOccurred())

			go func() {
				defer GinkgoRecover()
				conn, err := server.Accept(context.Background())
				Expect(err).ToNot(HaveOccurred())
				ticker := time.NewTicker(5 * time.Millisecond)
				for i := 0; i < numStreams; i++ {
					<-ticker.C
					go func() {
						defer GinkgoRecover()
						str, err := conn.OpenUniStreamSync(context.Background())
						Expect(err).ToNot(HaveOccurred())
						_, err = str.Write(PRData)
						Expect(err).ToNot(HaveOccurred())
						Expect(str.Close()).To(Succeed())
					}()
				}
			}()

			conn, err := quic.DialAddr(
				fmt.Sprintf("localhost:%d", server.Addr().(*net.UDPAddr).Port),
				getTLSClientConfig(),
				getQuicConfig(&quic.Config{MaxIncomingUniStreams: numStreams / 3}),
			)
			Expect(err).ToNot(HaveOccurred())

			var numToAccept int
			var counter int32
			var wg sync.WaitGroup
			wg.Add(numStreams)
			for numToAccept < numStreams {
				ctx, cancel := context.WithCancel(context.Background())
				// cancel accepting half of the streams
				if rand.Int31()%2 == 0 {
					cancel()
				} else {
					numToAccept++
					defer cancel()
				}

				go func() {
					defer GinkgoRecover()
					str, err := conn.AcceptUniStream(ctx)
					if err != nil {
						if err.Error() == "context canceled" {
							atomic.AddInt32(&counter, 1)
						}
						return
					}
					data, err := io.ReadAll(str)
					Expect(err).ToNot(HaveOccurred())
					Expect(data).To(Equal(PRData))
					wg.Done()
				}()
			}
			wg.Wait()

			count := atomic.LoadInt32(&counter)
			fmt.Fprintf(GinkgoWriter, "Canceled AcceptStream %d times\n", count)
			Expect(count).To(BeNumerically(">", numStreams/2))
			Expect(conn.CloseWithError(0, "")).To(Succeed())
			Expect(server.Close()).To(Succeed())
		})

		It("downloads data when the sending peer cancels the context for opening streams", func() {
			const (
				numStreams         = 15
				maxIncomingStreams = 5
			)
			server, err := quic.ListenAddr("localhost:0", getTLSConfig(), getQuicConfig(nil))
			Expect(err).ToNot(HaveOccurred())

			msg := make(chan struct{}, 1)
			var numCanceled int32
			go func() {
				defer GinkgoRecover()
				defer close(msg)
				conn, err := server.Accept(context.Background())
				Expect(err).ToNot(HaveOccurred())

				var numOpened int
				for numOpened < numStreams {
					ctx, cancel := context.WithTimeout(context.Background(), scaleDuration(20*time.Millisecond))
					defer cancel()
					str, err := conn.OpenUniStreamSync(ctx)
					if err != nil {
						Expect(err).To(MatchError(context.DeadlineExceeded))
						atomic.AddInt32(&numCanceled, 1)
						select {
						case msg <- struct{}{}:
						default:
						}
						continue
					}
					numOpened++
					go func(str quic.SendStream) {
						defer GinkgoRecover()
						_, err = str.Write(PRData)
						Expect(err).ToNot(HaveOccurred())
						Expect(str.Close()).To(Succeed())
					}(str)
				}
			}()

			conn, err := quic.DialAddr(
				fmt.Sprintf("localhost:%d", server.Addr().(*net.UDPAddr).Port),
				getTLSClientConfig(),
				getQuicConfig(&quic.Config{MaxIncomingUniStreams: maxIncomingStreams}),
			)
			Expect(err).ToNot(HaveOccurred())

			var wg sync.WaitGroup
			wg.Add(numStreams)
			for i := 0; i < numStreams; i++ {
				<-msg
				str, err := conn.AcceptUniStream(context.Background())
				Expect(err).ToNot(HaveOccurred())
				go func(str quic.ReceiveStream) {
					defer GinkgoRecover()
					data, err := io.ReadAll(str)
					Expect(err).ToNot(HaveOccurred())
					Expect(data).To(Equal(PRData))
					wg.Done()
				}(str)
			}
			wg.Wait()

			count := atomic.LoadInt32(&numCanceled)
			fmt.Fprintf(GinkgoWriter, "Canceled OpenStreamSync %d times\n", count)
			Expect(count).To(BeNumerically(">=", numStreams-maxIncomingStreams))
			Expect(conn.CloseWithError(0, "")).To(Succeed())
			Expect(server.Close()).To(Succeed())
		})
	})

	It("doesn't run into any errors when streams are canceled all the time", func() {
		const maxIncomingStreams = 1000
		server, err := quic.ListenAddr(
			"localhost:0",
			getTLSConfig(),
			getQuicConfig(&quic.Config{MaxIncomingStreams: maxIncomingStreams, MaxIdleTimeout: 10 * time.Second}),
		)
		Expect(err).ToNot(HaveOccurred())

		var wg sync.WaitGroup
		wg.Add(2 * 4 * maxIncomingStreams)
		handleStream := func(str quic.Stream) {
			str.SetDeadline(time.Now().Add(time.Second))
			go func() {
				defer wg.Done()
				if rand.Int31()%2 == 0 {
					defer GinkgoRecover()
					io.ReadAll(str)
				}
			}()
			go func() {
				defer wg.Done()
				if rand.Int31()%2 == 0 {
					str.Write([]byte("foobar"))
					if rand.Int31()%2 == 0 {
						str.Close()
					}
				}
			}()
			go func() {
				defer wg.Done()
				// Make sure we at least send out *something* for the last stream,
				// otherwise the peer might never receive this anything for this stream.
				if rand.Int31()%2 == 0 || str.StreamID() == 4*(maxIncomingStreams-1) {
					str.CancelWrite(1234)
				}
			}()
			go func() {
				defer wg.Done()
				if rand.Int31()%2 == 0 {
					str.CancelRead(1234)
				}
			}()
		}

		serverRunning := make(chan struct{})
		go func() {
			defer GinkgoRecover()
			defer close(serverRunning)
			conn, err := server.Accept(context.Background())
			Expect(err).ToNot(HaveOccurred())
			for {
				str, err := conn.AcceptStream(context.Background())
				if err != nil {
					// Make sure the connection is closed regularly.
					Expect(err).To(BeAssignableToTypeOf(&quic.ApplicationError{}))
					return
				}
				handleStream(str)
			}
		}()

		conn, err := quic.DialAddr(
			fmt.Sprintf("localhost:%d", server.Addr().(*net.UDPAddr).Port),
			getTLSClientConfig(),
			getQuicConfig(&quic.Config{}),
		)
		Expect(err).ToNot(HaveOccurred())

		for i := 0; i < maxIncomingStreams; i++ {
			str, err := conn.OpenStreamSync(context.Background())
			Expect(err).ToNot(HaveOccurred())
			handleStream(str)
		}

		// We don't expect to accept any stream here.
		// We're just making sure the connection stays open and there's no error.
		ctx, cancel := context.WithTimeout(context.Background(), 500*time.Millisecond)
		defer cancel()
		_, err = conn.AcceptStream(ctx)
		Expect(err).To(MatchError(context.DeadlineExceeded))

		wg.Wait()

		Expect(conn.CloseWithError(0, "")).To(Succeed())
		Eventually(serverRunning).Should(BeClosed())
	})
})<|MERGE_RESOLUTION|>--- conflicted
+++ resolved
@@ -10,11 +10,7 @@
 	"sync/atomic"
 	"time"
 
-<<<<<<< HEAD
 	"github.com/Psiphon-Labs/quic-go"
-=======
-	"github.com/quic-go/quic-go"
->>>>>>> 1cea56ac
 
 	. "github.com/onsi/ginkgo/v2"
 	. "github.com/onsi/gomega"

--- conflicted
+++ resolved
@@ -57,13 +57,7 @@
 	m.mutex.Lock()
 	defer m.mutex.Unlock()
 
-<<<<<<< HEAD
-	network:=c.LocalAddr().Network()
-	laddr := c.LocalAddr().String()
-	connIndex := network+laddr
-=======
 	connIndex := c.LocalAddr().Network() + " " + c.LocalAddr().String()
->>>>>>> 08ab7fb0
 	p, ok := m.conns[connIndex]
 	if !ok {
 		manager := m.newPacketHandlerManager(c, connIDLen, statelessResetKey, m.logger)
@@ -87,13 +81,7 @@
 	m.mutex.Lock()
 	defer m.mutex.Unlock()
 
-<<<<<<< HEAD
-	network:=c.LocalAddr().Network()
-	laddr := c.LocalAddr().String()
-	connIndex := network+laddr
-=======
 	connIndex := c.LocalAddr().Network() + " " + c.LocalAddr().String()
->>>>>>> 08ab7fb0
 	if _, ok := m.conns[connIndex]; !ok {
 		return fmt.Errorf("cannote remove connection, connection is unknown")
 	}

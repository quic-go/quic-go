--- conflicted
+++ resolved
@@ -1704,12 +1704,8 @@
 			_ protocol.VersionNumber,
 			_ []protocol.VersionNumber,
 			_ utils.Logger,
-<<<<<<< HEAD
 			_ *qtrace.Tracer,
-		) (handshake.CryptoSetup, chan<- []byte, error) {
-=======
 		) (handshake.CryptoSetup, error) {
->>>>>>> 407a563c
 			handshakeChan = handshakeChanP
 			return cryptoSetup, nil
 		}

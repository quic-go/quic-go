--- conflicted
+++ resolved
@@ -611,13 +611,8 @@
 			Eventually(sess.Context().Done()).Should(BeClosed())
 		})
 
-<<<<<<< HEAD
-		It("rejects packets with empty payload when mitigations are turned off", func() {
-			unpacker.EXPECT().Unpack(gomock.Any(), gomock.Any()).Return(&unpackedPacket{
-=======
 		It("rejects packets with empty payload", func() {
 			unpacker.EXPECT().Unpack(gomock.Any(), gomock.Any(), gomock.Any()).Return(&unpackedPacket{
->>>>>>> 7df59b85
 				hdr:  &wire.ExtendedHeader{},
 				data: []byte{}, // no payload
 			}, nil)

--- conflicted
+++ resolved
@@ -47,14 +47,6 @@
 }
 
 type packetPacker struct {
-<<<<<<< HEAD
-	connectionID protocol.ConnectionID
-	perspective  protocol.Perspective
-	version      protocol.VersionNumber
-	divNonce     []byte
-	cryptoSetup  sealingManager
-	quicTracer   *qtrace.Tracer
-=======
 	destConnID protocol.ConnectionID
 	srcConnID  protocol.ConnectionID
 
@@ -62,7 +54,7 @@
 	version     protocol.VersionNumber
 	divNonce    []byte
 	cryptoSetup sealingManager
->>>>>>> 407a563c
+	quicTracer  *qtrace.Tracer
 
 	packetNumberGenerator *packetNumberGenerator
 	getPacketNumberLen    func(protocol.PacketNumber) protocol.PacketNumberLen

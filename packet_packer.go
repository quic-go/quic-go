--- conflicted
+++ resolved
@@ -8,20 +8,11 @@
 
 	"golang.org/x/exp/rand"
 
-<<<<<<< HEAD
-	"github.com/Psiphon-Labs/quic-go/internal/ackhandler"
-	"github.com/Psiphon-Labs/quic-go/internal/handshake"
-	"github.com/Psiphon-Labs/quic-go/internal/protocol"
-	"github.com/Psiphon-Labs/quic-go/internal/qerr"
-	"github.com/Psiphon-Labs/quic-go/internal/utils"
-	"github.com/Psiphon-Labs/quic-go/internal/wire"
-=======
 	"github.com/quic-go/quic-go/internal/ackhandler"
 	"github.com/quic-go/quic-go/internal/handshake"
 	"github.com/quic-go/quic-go/internal/protocol"
 	"github.com/quic-go/quic-go/internal/qerr"
 	"github.com/quic-go/quic-go/internal/wire"
->>>>>>> a3603549
 )
 
 var errNothingToPack = errors.New("nothing to pack")
@@ -101,39 +92,8 @@
 
 func (p *longHeaderPacket) IsAckEliciting() bool { return ackhandler.HasAckElicitingFrames(p.frames) }
 
-<<<<<<< HEAD
-func (p *longHeaderPacket) ToAckHandlerPacket(now time.Time, q *retransmissionQueue) *ackhandler.Packet {
-	largestAcked := protocol.InvalidPacketNumber
-	if p.ack != nil {
-		largestAcked = p.ack.LargestAcked()
-	}
-	encLevel := p.EncryptionLevel()
-	for i := range p.frames {
-		if p.frames[i].OnLost != nil {
-			continue
-		}
-		//nolint:exhaustive // Short header packets are handled separately.
-		switch encLevel {
-		case protocol.EncryptionInitial:
-			p.frames[i].OnLost = q.AddInitial
-		case protocol.EncryptionHandshake:
-			p.frames[i].OnLost = q.AddHandshake
-		case protocol.Encryption0RTT:
-			p.frames[i].OnLost = q.AddAppData
-		}
-	}
-
-	ap := ackhandler.GetPacket()
-	ap.PacketNumber = p.header.PacketNumber
-	ap.LargestAcked = largestAcked
-	ap.Frames = p.frames
-	ap.Length = p.length
-	ap.EncryptionLevel = encLevel
-	ap.SendTime = now
-	ap.IsPathMTUProbePacket = p.isMTUProbePacket
-	return ap
-}
-
+
+// TODO! this function is removed complete
 func getMaxPacketSize(addr net.Addr, maxPacketSizeAdustment int) protocol.ByteCount {
 	maxSize := protocol.ByteCount(protocol.MinInitialPacketSize)
 	// If this is not a UDP address, we don't know anything about the MTU.
@@ -164,8 +124,6 @@
 	return maxSize
 }
 
-=======
->>>>>>> a3603549
 type packetNumberManager interface {
 	PeekPacketNumber(protocol.EncryptionLevel) (protocol.PacketNumber, protocol.PacketNumberLen)
 	PopPacketNumber(protocol.EncryptionLevel) protocol.PacketNumber
@@ -215,33 +173,18 @@
 func newPacketPacker(
 	srcConnID protocol.ConnectionID,
 	getDestConnID func() protocol.ConnectionID,
-<<<<<<< HEAD
-	initialStream cryptoStream,
-	handshakeStream cryptoStream,
-	packetNumberManager packetNumberManager,
-	retransmissionQueue *retransmissionQueue,
-	remoteAddr net.Addr, // only used for determining the max packet size
-
-	// [Psiphon]
-	maxPacketSizeAdustment int,
-
-=======
 	initialStream, handshakeStream cryptoStream,
 	packetNumberManager packetNumberManager,
 	retransmissionQueue *retransmissionQueue,
->>>>>>> a3603549
 	cryptoSetup sealingManager,
 	framer frameSource,
 	acks ackFrameSource,
 	datagramQueue *datagramQueue,
 	perspective protocol.Perspective,
 ) *packetPacker {
-<<<<<<< HEAD
-=======
 	var b [8]byte
 	_, _ = crand.Read(b[:])
 
->>>>>>> a3603549
 	return &packetPacker{
 		cryptoSetup:         cryptoSetup,
 		getDestConnID:       getDestConnID,
@@ -255,10 +198,6 @@
 		acks:                acks,
 		rand:                *rand.New(rand.NewSource(binary.BigEndian.Uint64(b[:]))),
 		pnManager:           packetNumberManager,
-<<<<<<< HEAD
-		maxPacketSize:       getMaxPacketSize(remoteAddr, maxPacketSizeAdustment),
-=======
->>>>>>> a3603549
 	}
 }
 

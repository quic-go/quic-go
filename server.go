--- conflicted
+++ resolved
@@ -12,20 +12,12 @@
 	"sync/atomic"
 	"time"
 
-<<<<<<< HEAD
-	"github.com/Psiphon-Labs/quic-go/internal/handshake"
-	"github.com/Psiphon-Labs/quic-go/internal/protocol"
-	"github.com/Psiphon-Labs/quic-go/internal/qerr"
-	"github.com/Psiphon-Labs/quic-go/internal/utils"
-	"github.com/Psiphon-Labs/quic-go/internal/wire"
-=======
 	"github.com/lucas-clemente/quic-go/internal/handshake"
 	"github.com/lucas-clemente/quic-go/internal/protocol"
 	"github.com/lucas-clemente/quic-go/internal/qerr"
 	"github.com/lucas-clemente/quic-go/internal/utils"
 	"github.com/lucas-clemente/quic-go/internal/wire"
 	"github.com/lucas-clemente/quic-go/logging"
->>>>>>> 52b8d014
 )
 
 // packetHandler handles packets
@@ -489,33 +481,6 @@
 	srcConnID protocol.ConnectionID,
 	version protocol.VersionNumber,
 ) quicSession {
-<<<<<<< HEAD
-	sess := s.newSession(
-		&conn{pconn: s.conn, currentAddr: remoteAddr},
-		s.sessionHandler,
-		origDestConnID,
-		clientDestConnID,
-		destConnID,
-		srcConnID,
-		s.sessionHandler.GetStatelessResetToken(srcConnID),
-		s.config,
-		s.tlsConf,
-		s.tokenGenerator,
-		s.logger,
-		version,
-	)
-	added := s.sessionHandler.AddIfNotTaken(clientDestConnID, sess)
-	// We're already keeping track of this connection ID.
-	// This might happen if we receive two copies of the Initial at the same time.
-	if !added {
-
-		// [Psiphon]
-		// Stop timer to release resources
-		if s, ok := sess.(*session); ok {
-			s.timer.Reset(time.Time{})
-		}
-
-=======
 	var sess quicSession
 	if added := s.sessionHandler.AddWithConnID(clientDestConnID, srcConnID, func() packetHandler {
 		var tracer logging.ConnectionTracer
@@ -546,7 +511,6 @@
 		)
 		return sess
 	}); !added {
->>>>>>> 52b8d014
 		return nil
 	}
 	go sess.run()

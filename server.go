--- conflicted
+++ resolved
@@ -227,12 +227,9 @@
 		KeepAlive:                             config.KeepAlive,
 		MaxReceiveStreamFlowControlWindow:     maxReceiveStreamFlowControlWindow,
 		MaxReceiveConnectionFlowControlWindow: maxReceiveConnectionFlowControlWindow,
-<<<<<<< HEAD
-		QuicTracer:                            config.QuicTracer,
-=======
 		MaxIncomingStreams:                    maxIncomingStreams,
 		MaxIncomingUniStreams:                 maxIncomingUniStreams,
->>>>>>> 1b575824
+		QuicTracer:                            config.QuicTracer,
 	}
 }
 

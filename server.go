--- conflicted
+++ resolved
@@ -11,7 +11,6 @@
 	"sync/atomic"
 	"time"
 
-<<<<<<< HEAD
 	"github.com/Psiphon-Labs/quic-go/internal/handshake"
 	"github.com/Psiphon-Labs/quic-go/internal/protocol"
 	"github.com/Psiphon-Labs/quic-go/internal/qerr"
@@ -19,14 +18,6 @@
 	"github.com/Psiphon-Labs/quic-go/internal/utils"
 	"github.com/Psiphon-Labs/quic-go/internal/wire"
 	"github.com/Psiphon-Labs/quic-go/logging"
-=======
-	"github.com/quic-go/quic-go/internal/handshake"
-	"github.com/quic-go/quic-go/internal/protocol"
-	"github.com/quic-go/quic-go/internal/qerr"
-	"github.com/quic-go/quic-go/internal/utils"
-	"github.com/quic-go/quic-go/internal/wire"
-	"github.com/quic-go/quic-go/logging"
->>>>>>> 1cea56ac
 )
 
 // ErrServerClosed is returned by the Listener or EarlyListener's Accept method after a call to Close.
@@ -365,10 +356,6 @@
 		s.logger.Debugf("Error parsing packet: %s", err)
 		return false
 	}
-	// Short header packets should never end up here in the first place
-	if !hdr.IsLongHeader {
-		panic(fmt.Sprintf("misrouted packet: %#v", hdr))
-	}
 
 	// [Psiphon]
 	// To accomodate additional messages, obfuscated QUIC packets may reserve
@@ -481,8 +468,11 @@
 // frame, and calls Config.VerifyClientHelloRandom.
 func (s *baseServer) verifyClientHelloRandom(p *receivedPacket, hdr *wire.Header) error {
 
+	// TODO: support QUICv2
+	versionNumber := protocol.Version1
+
 	_, initialOpener := handshake.NewInitialAEAD(
-		hdr.DestConnectionID, protocol.PerspectiveServer, protocol.Version1)
+		hdr.DestConnectionID, protocol.PerspectiveServer, versionNumber)
 
 	cs := &stubCryptoSetup{
 		initialOpener: initialOpener,
@@ -492,17 +482,17 @@
 	// original packet data must be retained for subsequent processing.
 	data := append([]byte(nil), p.data...)
 
-	unpacker := newPacketUnpacker(cs, 0, protocol.Version1)
-	unpacked, err := unpacker.UnpackLongHeader(hdr, p.rcvTime, data)
+	unpacker := newPacketUnpacker(cs, 0)
+	unpacked, err := unpacker.UnpackLongHeader(hdr, p.rcvTime, data, versionNumber)
 	if err != nil {
 		return fmt.Errorf("verifyClientHelloRandom: UnpackLongHeader: %w", err)
 	}
 
-	parser := wire.NewFrameParser(s.config.EnableDatagrams, protocol.Version1)
+	parser := wire.NewFrameParser(s.config.EnableDatagrams)
 
 	d := unpacked.data
 	for len(d) > 0 {
-		l, frame, err := parser.ParseNext(d, protocol.EncryptionInitial)
+		l, frame, err := parser.ParseNext(d, protocol.EncryptionInitial, versionNumber)
 		if err != nil {
 			return fmt.Errorf("verifyClientHelloRandom: ParseNext: %w", err)
 		}

// +build go1.15
// +build !go1.16

package qtls

import (
	"crypto"
	"crypto/cipher"
	"crypto/tls"
	"net"
	"unsafe"

<<<<<<< HEAD
	qtls "github.com/Psiphon-Labs/qtls-go1-15"
=======
	"github.com/marten-seemann/qtls-go1-15"
>>>>>>> af3e1008
)

type (
	// Alert is a TLS alert
	Alert = qtls.Alert
	// A Certificate is qtls.Certificate.
	Certificate = qtls.Certificate
	// CertificateRequestInfo contains inforamtion about a certificate request.
	CertificateRequestInfo = qtls.CertificateRequestInfo
	// A CipherSuiteTLS13 is a cipher suite for TLS 1.3
	CipherSuiteTLS13 = qtls.CipherSuiteTLS13
	// ClientHelloInfo contains information about a ClientHello.
	ClientHelloInfo = qtls.ClientHelloInfo
	// ClientSessionCache is a cache used for session resumption.
	ClientSessionCache = qtls.ClientSessionCache
	// ClientSessionState is a state needed for session resumption.
	ClientSessionState = qtls.ClientSessionState
	// A Config is a qtls.Config.
	Config = qtls.Config
	// A Conn is a qtls.Conn.
	Conn = qtls.Conn
	// ConnectionState contains information about the state of the connection.
	ConnectionState = qtls.ConnectionStateWith0RTT
	// EncryptionLevel is the encryption level of a message.
	EncryptionLevel = qtls.EncryptionLevel
	// Extension is a TLS extension
	Extension = qtls.Extension
	// ExtraConfig is the qtls.ExtraConfig
	ExtraConfig = qtls.ExtraConfig
	// RecordLayer is a qtls RecordLayer.
	RecordLayer = qtls.RecordLayer
)

const (
	// EncryptionHandshake is the Handshake encryption level
	EncryptionHandshake = qtls.EncryptionHandshake
	// Encryption0RTT is the 0-RTT encryption level
	Encryption0RTT = qtls.Encryption0RTT
	// EncryptionApplication is the application data encryption level
	EncryptionApplication = qtls.EncryptionApplication
)

// AEADAESGCMTLS13 creates a new AES-GCM AEAD for TLS 1.3
func AEADAESGCMTLS13(key, fixedNonce []byte) cipher.AEAD {
	return qtls.AEADAESGCMTLS13(key, fixedNonce)
}

// Client returns a new TLS client side connection.
func Client(conn net.Conn, config *Config, extraConfig *ExtraConfig) *Conn {
	return qtls.Client(conn, config, extraConfig)
}

// Server returns a new TLS server side connection.
func Server(conn net.Conn, config *Config, extraConfig *ExtraConfig) *Conn {
	return qtls.Server(conn, config, extraConfig)
}

func GetConnectionState(conn *Conn) ConnectionState {
	return conn.ConnectionStateWith0RTT()
}

// ToTLSConnectionState extracts the tls.ConnectionState
func ToTLSConnectionState(cs ConnectionState) tls.ConnectionState {
	return cs.ConnectionState
}

type cipherSuiteTLS13 struct {
	ID     uint16
	KeyLen int
	AEAD   func(key, fixedNonce []byte) cipher.AEAD
	Hash   crypto.Hash
}

//go:linkname cipherSuiteTLS13ByID github.com/Psiphon-Labs/qtls-go1-15.cipherSuiteTLS13ByID
func cipherSuiteTLS13ByID(id uint16) *cipherSuiteTLS13

// CipherSuiteTLS13ByID gets a TLS 1.3 cipher suite.
func CipherSuiteTLS13ByID(id uint16) *CipherSuiteTLS13 {
	val := cipherSuiteTLS13ByID(id)
	cs := (*cipherSuiteTLS13)(unsafe.Pointer(val))
	return &qtls.CipherSuiteTLS13{
		ID:     cs.ID,
		KeyLen: cs.KeyLen,
		AEAD:   cs.AEAD,
		Hash:   cs.Hash,
	}
}<|MERGE_RESOLUTION|>--- conflicted
+++ resolved
@@ -10,11 +10,7 @@
 	"net"
 	"unsafe"
 
-<<<<<<< HEAD
-	qtls "github.com/Psiphon-Labs/qtls-go1-15"
-=======
-	"github.com/marten-seemann/qtls-go1-15"
->>>>>>> af3e1008
+	"github.com/Psphon-Labs/qtls-go1-15"
 )
 
 type (

package protocol

import (
	"crypto/rand"
	"encoding/binary"
	"fmt"
	"math"
)

// VersionNumber is a version number as int
type VersionNumber uint32

// gQUIC version range as defined in the wiki: https://github.com/quicwg/base-drafts/wiki/QUIC-Versions
const (
	gquicVersion0   = 0x51303030
	maxGquicVersion = 0x51303439
)

// The version numbers, making grepping easier
const (
<<<<<<< HEAD
	VersionTLS      VersionNumber = VersionMilestone0_14
	VersionWhatever VersionNumber = 1 // for when the version doesn't matter
	VersionUnknown  VersionNumber = math.MaxUint32

	VersionMilestone0_14 VersionNumber = 0xff000018 // QUIC WG draft-24
=======
	VersionTLS      VersionNumber = 0xff00001d // draft-29
	VersionWhatever VersionNumber = 1          // for when the version doesn't matter
	VersionUnknown  VersionNumber = math.MaxUint32
	VersionDraft29  VersionNumber = 0xff00001d
	VersionDraft32  VersionNumber = 0xff000020
>>>>>>> 52b8d014
)

// SupportedVersions lists the versions that the server supports
// must be in sorted descending order
<<<<<<< HEAD
var SupportedVersions = []VersionNumber{VersionMilestone0_14}
=======
var SupportedVersions = []VersionNumber{VersionDraft32, VersionDraft29}
>>>>>>> 52b8d014

// IsValidVersion says if the version is known to quic-go
func IsValidVersion(v VersionNumber) bool {
	return v == VersionTLS || IsSupportedVersion(SupportedVersions, v)
}

func (vn VersionNumber) String() string {
	// For releases, VersionTLS will be set to a draft version.
	// A switch statement can't contain duplicate cases.
	if vn == VersionTLS && VersionTLS != VersionDraft29 && VersionTLS != VersionDraft32 {
		return "TLS dev version (WIP)"
	}
	//nolint:exhaustive
	switch vn {
	case VersionWhatever:
		return "whatever"
	case VersionUnknown:
		return "unknown"
<<<<<<< HEAD
	case VersionMilestone0_14:
		return "QUIC WG draft-24"
=======
	case VersionDraft29:
		return "draft-29"
	case VersionDraft32:
		return "draft-32"
>>>>>>> 52b8d014
	default:
		if vn.isGQUIC() {
			return fmt.Sprintf("gQUIC %d", vn.toGQUICVersion())
		}
		return fmt.Sprintf("%#x", uint32(vn))
	}
}

func (vn VersionNumber) isGQUIC() bool {
	return vn > gquicVersion0 && vn <= maxGquicVersion
}

func (vn VersionNumber) toGQUICVersion() int {
	return int(10*(vn-gquicVersion0)/0x100) + int(vn%0x10)
}

// UseRetireBugBackwardsCompatibilityMode says if it is necessary to use the backwards compatilibity mode.
// This is only the case if it 1. is enabled and 2. draft-29 is used.
func UseRetireBugBackwardsCompatibilityMode(enabled bool, v VersionNumber) bool {
	return enabled && v == VersionDraft29
}

// IsSupportedVersion returns true if the server supports this version
func IsSupportedVersion(supported []VersionNumber, v VersionNumber) bool {
	for _, t := range supported {
		if t == v {
			return true
		}
	}
	return false
}

// ChooseSupportedVersion finds the best version in the overlap of ours and theirs
// ours is a slice of versions that we support, sorted by our preference (descending)
// theirs is a slice of versions offered by the peer. The order does not matter.
// The bool returned indicates if a matching version was found.
func ChooseSupportedVersion(ours, theirs []VersionNumber) (VersionNumber, bool) {
	for _, ourVer := range ours {
		for _, theirVer := range theirs {
			if ourVer == theirVer {
				return ourVer, true
			}
		}
	}
	return 0, false
}

// generateReservedVersion generates a reserved version number (v & 0x0f0f0f0f == 0x0a0a0a0a)
func generateReservedVersion() VersionNumber {
	b := make([]byte, 4)
	_, _ = rand.Read(b) // ignore the error here. Failure to read random data doesn't break anything
	return VersionNumber((binary.BigEndian.Uint32(b) | 0x0a0a0a0a) & 0xfafafafa)
}

// GetGreasedVersions adds one reserved version number to a slice of version numbers, at a random position
func GetGreasedVersions(supported []VersionNumber) []VersionNumber {
	b := make([]byte, 1)
	_, _ = rand.Read(b) // ignore the error here. Failure to read random data doesn't break anything
	randPos := int(b[0]) % (len(supported) + 1)
	greased := make([]VersionNumber, len(supported)+1)
	copy(greased, supported[:randPos])
	greased[randPos] = generateReservedVersion()
	copy(greased[randPos+1:], supported[randPos:])
	return greased
}

// StripGreasedVersions strips all greased versions from a slice of versions
func StripGreasedVersions(versions []VersionNumber) []VersionNumber {
	realVersions := make([]VersionNumber, 0, len(versions))
	for _, v := range versions {
		if v&0x0f0f0f0f != 0x0a0a0a0a {
			realVersions = append(realVersions, v)
		}
	}
	return realVersions
}<|MERGE_RESOLUTION|>--- conflicted
+++ resolved
@@ -18,28 +18,16 @@
 
 // The version numbers, making grepping easier
 const (
-<<<<<<< HEAD
-	VersionTLS      VersionNumber = VersionMilestone0_14
-	VersionWhatever VersionNumber = 1 // for when the version doesn't matter
-	VersionUnknown  VersionNumber = math.MaxUint32
-
-	VersionMilestone0_14 VersionNumber = 0xff000018 // QUIC WG draft-24
-=======
 	VersionTLS      VersionNumber = 0xff00001d // draft-29
 	VersionWhatever VersionNumber = 1          // for when the version doesn't matter
 	VersionUnknown  VersionNumber = math.MaxUint32
 	VersionDraft29  VersionNumber = 0xff00001d
 	VersionDraft32  VersionNumber = 0xff000020
->>>>>>> 52b8d014
 )
 
 // SupportedVersions lists the versions that the server supports
 // must be in sorted descending order
-<<<<<<< HEAD
-var SupportedVersions = []VersionNumber{VersionMilestone0_14}
-=======
 var SupportedVersions = []VersionNumber{VersionDraft32, VersionDraft29}
->>>>>>> 52b8d014
 
 // IsValidVersion says if the version is known to quic-go
 func IsValidVersion(v VersionNumber) bool {
@@ -58,15 +46,10 @@
 		return "whatever"
 	case VersionUnknown:
 		return "unknown"
-<<<<<<< HEAD
-	case VersionMilestone0_14:
-		return "QUIC WG draft-24"
-=======
 	case VersionDraft29:
 		return "draft-29"
 	case VersionDraft32:
 		return "draft-32"
->>>>>>> 52b8d014
 	default:
 		if vn.isGQUIC() {
 			return fmt.Sprintf("gQUIC %d", vn.toGQUICVersion())

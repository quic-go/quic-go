--- conflicted
+++ resolved
@@ -18,13 +18,8 @@
 
 // The version numbers, making grepping easier
 const (
-<<<<<<< HEAD
-	VersionTLS      VersionNumber = 0xff00001d // draft-29
-	VersionWhatever VersionNumber = 1          // for when the version doesn't matter
-=======
 	VersionTLS      VersionNumber = 0x1
 	VersionWhatever VersionNumber = math.MaxUint32 - 1 // for when the version doesn't matter
->>>>>>> af3e1008
 	VersionUnknown  VersionNumber = math.MaxUint32
 	VersionDraft29  VersionNumber = 0xff00001d
 	VersionDraft32  VersionNumber = 0xff000020
@@ -34,11 +29,7 @@
 
 // SupportedVersions lists the versions that the server supports
 // must be in sorted descending order
-<<<<<<< HEAD
-var SupportedVersions = []VersionNumber{VersionDraft29, VersionDraft34, VersionDraft32}
-=======
 var SupportedVersions = []VersionNumber{Version1, VersionDraft34, VersionDraft32, VersionDraft29}
->>>>>>> af3e1008
 
 // IsValidVersion says if the version is known to quic-go
 func IsValidVersion(v VersionNumber) bool {

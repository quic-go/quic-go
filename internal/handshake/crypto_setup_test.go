package handshake

import (
	"crypto/rand"
	"crypto/rsa"
	"crypto/tls"
	"crypto/x509"
	"crypto/x509/pkix"
	"math/big"
	"net"
	"reflect"
	"runtime"
	"strings"
	"time"

	mocktls "github.com/Psiphon-Labs/quic-go/internal/mocks/tls"
	"github.com/Psiphon-Labs/quic-go/internal/protocol"
	"github.com/Psiphon-Labs/quic-go/internal/qerr"
	"github.com/Psiphon-Labs/quic-go/internal/testdata"
	"github.com/Psiphon-Labs/quic-go/internal/utils"
	"github.com/Psiphon-Labs/quic-go/internal/wire"

	. "github.com/onsi/ginkgo/v2"
	. "github.com/onsi/gomega"
	"go.uber.org/mock/gomock"
)

const (
	typeClientHello      = 1
	typeNewSessionTicket = 4
)

var _ = Describe("Crypto Setup TLS", func() {
	generateCert := func() tls.Certificate {
		priv, err := rsa.GenerateKey(rand.Reader, 2048)
		Expect(err).ToNot(HaveOccurred())
		tmpl := &x509.Certificate{
			SerialNumber:          big.NewInt(1),
			Subject:               pkix.Name{},
			SignatureAlgorithm:    x509.SHA256WithRSA,
			NotBefore:             time.Now(),
			NotAfter:              time.Now().Add(time.Hour), // valid for an hour
			BasicConstraintsValid: true,
		}
		certDER, err := x509.CreateCertificate(rand.Reader, tmpl, tmpl, priv.Public(), priv)
		Expect(err).ToNot(HaveOccurred())
		return tls.Certificate{
			PrivateKey:  priv,
			Certificate: [][]byte{certDER},
		}
	}

	var clientConf, serverConf *tls.Config

	BeforeEach(func() {
		serverConf = testdata.GetTLSConfig()
		serverConf.NextProtos = []string{"crypto-setup"}
		clientConf = &tls.Config{
			ServerName: "localhost",
			RootCAs:    testdata.GetRootCA(),
			NextProtos: []string{"crypto-setup"},
		}
	})

	It("handles qtls errors occurring before during ClientHello generation", func() {
		tlsConf := testdata.GetTLSConfig()
		tlsConf.InsecureSkipVerify = true
		tlsConf.NextProtos = []string{""}
		cl := NewCryptoSetupClient(
			protocol.ConnectionID{},
			&wire.TransportParameters{},
			tlsConf,
			nil,
			nil,
			false,
			&utils.RTTStats{},
			nil,
			utils.DefaultLogger.WithPrefix("client"),
			protocol.Version1,
		)

		Expect(cl.StartHandshake()).To(MatchError(&qerr.TransportError{
			ErrorCode:    qerr.InternalError,
			ErrorMessage: "tls: invalid NextProtos value",
		}))
	})

	It("errors when a message is received at the wrong encryption level", func() {
		var token protocol.StatelessResetToken
		server := NewCryptoSetupServer(
			protocol.ConnectionID{},
			&net.UDPAddr{IP: net.IPv6loopback, Port: 1234},
			&net.UDPAddr{IP: net.IPv6loopback, Port: 4321},
			&wire.TransportParameters{StatelessResetToken: &token},
			testdata.GetTLSConfig(),
			false,
			&utils.RTTStats{},
			nil,
			utils.DefaultLogger.WithPrefix("server"),
			protocol.Version1,
		)

		Expect(server.StartHandshake()).To(Succeed())

		fakeCH := append([]byte{typeClientHello, 0, 0, 6}, []byte("foobar")...)
		// wrong encryption level
		err := server.HandleMessage(fakeCH, protocol.EncryptionHandshake)
		Expect(err).To(HaveOccurred())
		Expect(err.Error()).To(ContainSubstring("tls: handshake data received at wrong level"))
	})

	Context("filling in a net.Conn in tls.ClientHelloInfo", func() {
		var (
			local  = &net.UDPAddr{IP: net.IPv4(127, 0, 0, 1), Port: 42}
			remote = &net.UDPAddr{IP: net.IPv4(192, 168, 0, 1), Port: 1337}
		)

		It("wraps GetCertificate", func() {
			var localAddr, remoteAddr net.Addr
			tlsConf := &tls.Config{
				GetCertificate: func(info *tls.ClientHelloInfo) (*tls.Certificate, error) {
					localAddr = info.Conn.LocalAddr()
					remoteAddr = info.Conn.RemoteAddr()
					cert := generateCert()
					return &cert, nil
				},
			}
			addConnToClientHelloInfo(tlsConf, local, remote)
			_, err := tlsConf.GetCertificate(&tls.ClientHelloInfo{})
			Expect(err).ToNot(HaveOccurred())
			Expect(localAddr).To(Equal(local))
			Expect(remoteAddr).To(Equal(remote))
		})

		It("wraps GetConfigForClient", func() {
			var localAddr, remoteAddr net.Addr
			tlsConf := &tls.Config{
				GetConfigForClient: func(info *tls.ClientHelloInfo) (*tls.Config, error) {
					localAddr = info.Conn.LocalAddr()
					remoteAddr = info.Conn.RemoteAddr()
					return &tls.Config{}, nil
				},
			}
			addConnToClientHelloInfo(tlsConf, local, remote)
			conf, err := tlsConf.GetConfigForClient(&tls.ClientHelloInfo{})
			Expect(err).ToNot(HaveOccurred())
			Expect(localAddr).To(Equal(local))
			Expect(remoteAddr).To(Equal(remote))
			Expect(conf).ToNot(BeNil())
			Expect(conf.MinVersion).To(BeEquivalentTo(tls.VersionTLS13))
		})

		It("wraps GetConfigForClient, recursively", func() {
			var localAddr, remoteAddr net.Addr
			tlsConf := &tls.Config{}
			var innerConf *tls.Config
			getCert := func(info *tls.ClientHelloInfo) (*tls.Certificate, error) { //nolint:unparam
				localAddr = info.Conn.LocalAddr()
				remoteAddr = info.Conn.RemoteAddr()
				cert := generateCert()
				return &cert, nil
			}
			tlsConf.GetConfigForClient = func(info *tls.ClientHelloInfo) (*tls.Config, error) {
				innerConf = tlsConf.Clone()
				// set the MaxVersion, so we can check that quic-go doesn't overwrite the user's config
				innerConf.MaxVersion = tls.VersionTLS12
				innerConf.GetCertificate = getCert
				return innerConf, nil
			}
			addConnToClientHelloInfo(tlsConf, local, remote)
			conf, err := tlsConf.GetConfigForClient(&tls.ClientHelloInfo{})
			Expect(err).ToNot(HaveOccurred())
			Expect(conf).ToNot(BeNil())
			Expect(conf.MinVersion).To(BeEquivalentTo(tls.VersionTLS13))
			_, err = conf.GetCertificate(&tls.ClientHelloInfo{})
			Expect(err).ToNot(HaveOccurred())
			Expect(localAddr).To(Equal(local))
			Expect(remoteAddr).To(Equal(remote))
			// make sure that the tls.Config returned by GetConfigForClient isn't modified
			Expect(reflect.ValueOf(innerConf.GetCertificate).Pointer() == reflect.ValueOf(getCert).Pointer()).To(BeTrue())
			Expect(innerConf.MaxVersion).To(BeEquivalentTo(tls.VersionTLS12))
		})
	})

	Context("doing the handshake", func() {
		newRTTStatsWithRTT := func(rtt time.Duration) *utils.RTTStats {
			rttStats := &utils.RTTStats{}
			rttStats.UpdateRTT(rtt, 0, time.Now())
			ExpectWithOffset(1, rttStats.SmoothedRTT()).To(Equal(rtt))
			return rttStats
		}

		// The clientEvents and serverEvents contain all events that were not processed by the function,
		// i.e. not EventWriteInitialData, EventWriteHandshakeData, EventHandshakeComplete.
		handshake := func(client, server CryptoSetup) (clientEvents []Event, clientErr error, serverEvents []Event, serverErr error) {
			Expect(client.StartHandshake()).To(Succeed())
			Expect(server.StartHandshake()).To(Succeed())

			var clientHandshakeComplete, serverHandshakeComplete bool

			for {
			clientLoop:
				for {
					ev := client.NextEvent()
					//nolint:exhaustive // only need to process a few events
					switch ev.Kind {
					case EventNoEvent:
						break clientLoop
					case EventWriteInitialData:
						if err := server.HandleMessage(ev.Data, protocol.EncryptionInitial); err != nil {
							serverErr = err
							return
						}
					case EventWriteHandshakeData:
						if err := server.HandleMessage(ev.Data, protocol.EncryptionHandshake); err != nil {
							serverErr = err
							return
						}
					case EventHandshakeComplete:
						clientHandshakeComplete = true
					default:
						clientEvents = append(clientEvents, ev)
					}
				}

			serverLoop:
				for {
					ev := server.NextEvent()
					//nolint:exhaustive // only need to process a few events
					switch ev.Kind {
					case EventNoEvent:
						break serverLoop
					case EventWriteInitialData:
						if err := client.HandleMessage(ev.Data, protocol.EncryptionInitial); err != nil {
							clientErr = err
							return
						}
					case EventWriteHandshakeData:
						if err := client.HandleMessage(ev.Data, protocol.EncryptionHandshake); err != nil {
							clientErr = err
							return
						}
					case EventHandshakeComplete:
						serverHandshakeComplete = true
						ticket, err := server.GetSessionTicket()
						Expect(err).ToNot(HaveOccurred())
						if ticket != nil {
							Expect(client.HandleMessage(ticket, protocol.Encryption1RTT)).To(Succeed())
						}
					default:
						serverEvents = append(serverEvents, ev)
					}
				}

				if clientHandshakeComplete && serverHandshakeComplete {
					break
				}
			}
			return
		}

		handshakeWithTLSConf := func(
			clientConf, serverConf *tls.Config,
			clientRTTStats, serverRTTStats *utils.RTTStats,
			clientTransportParameters, serverTransportParameters *wire.TransportParameters,
			enable0RTT bool,
		) (CryptoSetup /* client */, []Event /* more client events */, error, /* client error */
			CryptoSetup /* server */, []Event /* more server events */, error, /* server error */
		) {
			client := NewCryptoSetupClient(
				protocol.ConnectionID{},
				clientTransportParameters,
				clientConf,
				nil,
				nil,
				enable0RTT,
				clientRTTStats,
				nil,
				utils.DefaultLogger.WithPrefix("client"),
				protocol.Version1,
			)

			if serverTransportParameters.StatelessResetToken == nil {
				var token protocol.StatelessResetToken
				serverTransportParameters.StatelessResetToken = &token
			}
			server := NewCryptoSetupServer(
				protocol.ConnectionID{},
				&net.UDPAddr{IP: net.IPv6loopback, Port: 1234},
				&net.UDPAddr{IP: net.IPv6loopback, Port: 4321},
				serverTransportParameters,
				serverConf,
				enable0RTT,
				serverRTTStats,
				nil,
				utils.DefaultLogger.WithPrefix("server"),
				protocol.Version1,
			)
			cEvents, cErr, sEvents, sErr := handshake(client, server)
			return client, cEvents, cErr, server, sEvents, sErr
		}

		It("handshakes", func() {
			_, _, clientErr, _, _, serverErr := handshakeWithTLSConf(
				clientConf, serverConf,
				&utils.RTTStats{}, &utils.RTTStats{},
				&wire.TransportParameters{ActiveConnectionIDLimit: 2}, &wire.TransportParameters{ActiveConnectionIDLimit: 2},
				false,
			)
			Expect(clientErr).ToNot(HaveOccurred())
			Expect(serverErr).ToNot(HaveOccurred())
		})

		It("performs a HelloRetryRequst", func() {
			serverConf.CurvePreferences = []tls.CurveID{tls.CurveP384}
			_, _, clientErr, _, _, serverErr := handshakeWithTLSConf(
				clientConf, serverConf,
				&utils.RTTStats{}, &utils.RTTStats{},
				&wire.TransportParameters{ActiveConnectionIDLimit: 2}, &wire.TransportParameters{ActiveConnectionIDLimit: 2},
				false,
			)
			Expect(clientErr).ToNot(HaveOccurred())
			Expect(serverErr).ToNot(HaveOccurred())
		})

		It("handshakes with client auth", func() {
			clientConf.Certificates = []tls.Certificate{generateCert()}
			serverConf.ClientAuth = tls.RequireAnyClientCert
			_, _, clientErr, _, _, serverErr := handshakeWithTLSConf(
				clientConf, serverConf,
				&utils.RTTStats{}, &utils.RTTStats{},
				&wire.TransportParameters{ActiveConnectionIDLimit: 2}, &wire.TransportParameters{ActiveConnectionIDLimit: 2},
				false,
			)
			Expect(clientErr).ToNot(HaveOccurred())
			Expect(serverErr).ToNot(HaveOccurred())
		})

<<<<<<< HEAD
		It("signals when it has written the ClientHello", func() {
			runner := NewMockHandshakeRunner(mockCtrl)
			cChunkChan, cInitialStream, cHandshakeStream := initStreams()
			client, chChan := NewCryptoSetupClient(
				cInitialStream,
				cHandshakeStream,
				protocol.ConnectionID{},
				nil,
				nil,
				&wire.TransportParameters{},
				runner,
				&tls.Config{InsecureSkipVerify: true},
				nil,
				nil,
				false,
				&utils.RTTStats{},
				nil,
				utils.DefaultLogger.WithPrefix("client"),
				protocol.Version1,
			)

			done := make(chan struct{})
			go func() {
				defer GinkgoRecover()
				client.RunHandshake()
				close(done)
			}()
			var ch chunk
			Eventually(cChunkChan).Should(Receive(&ch))
			Eventually(chChan).Should(Receive(BeNil()))
			// make sure the whole ClientHello was written
			Expect(len(ch.data)).To(BeNumerically(">=", 4))
			Expect(messageType(ch.data[0])).To(Equal(typeClientHello))
			length := int(ch.data[1])<<16 | int(ch.data[2])<<8 | int(ch.data[3])
			Expect(len(ch.data) - 4).To(Equal(length))

			// make the go routine return
			Expect(client.Close()).To(Succeed())
			Eventually(done).Should(BeClosed())
		})

=======
>>>>>>> a3603549
		It("receives transport parameters", func() {
			cTransportParameters := &wire.TransportParameters{ActiveConnectionIDLimit: 2, MaxIdleTimeout: 42 * time.Second}
			client := NewCryptoSetupClient(
				protocol.ConnectionID{},
				cTransportParameters,
				clientConf,
				nil,
				nil,
				false,
				&utils.RTTStats{},
				nil,
				utils.DefaultLogger.WithPrefix("client"),
				protocol.Version1,
			)

			var token protocol.StatelessResetToken
			sTransportParameters := &wire.TransportParameters{
				MaxIdleTimeout:          1337 * time.Second,
				StatelessResetToken:     &token,
				ActiveConnectionIDLimit: 2,
			}
			server := NewCryptoSetupServer(
				protocol.ConnectionID{},
				&net.UDPAddr{IP: net.IPv6loopback, Port: 1234},
				&net.UDPAddr{IP: net.IPv6loopback, Port: 4321},
				sTransportParameters,
				serverConf,
				false,
				&utils.RTTStats{},
				nil,
				utils.DefaultLogger.WithPrefix("server"),
				protocol.Version1,
			)

			clientEvents, cErr, serverEvents, sErr := handshake(client, server)
			Expect(cErr).ToNot(HaveOccurred())
			Expect(sErr).ToNot(HaveOccurred())
			var clientReceivedTransportParameters *wire.TransportParameters
			for _, ev := range clientEvents {
				if ev.Kind == EventReceivedTransportParameters {
					clientReceivedTransportParameters = ev.TransportParameters
				}
			}
			Expect(clientReceivedTransportParameters).ToNot(BeNil())
			Expect(clientReceivedTransportParameters.MaxIdleTimeout).To(Equal(1337 * time.Second))

			var serverReceivedTransportParameters *wire.TransportParameters
			for _, ev := range serverEvents {
				if ev.Kind == EventReceivedTransportParameters {
					serverReceivedTransportParameters = ev.TransportParameters
				}
			}
			Expect(serverReceivedTransportParameters).ToNot(BeNil())
			Expect(serverReceivedTransportParameters.MaxIdleTimeout).To(Equal(42 * time.Second))
		})

		Context("with session tickets", func() {
			It("errors when the NewSessionTicket is sent at the wrong encryption level", func() {
<<<<<<< HEAD
				cChunkChan, cInitialStream, cHandshakeStream := initStreams()
				cRunner := NewMockHandshakeRunner(mockCtrl)
				cRunner.EXPECT().OnReceivedParams(gomock.Any())
				cRunner.EXPECT().OnHandshakeComplete()
				client, _ := NewCryptoSetupClient(
					cInitialStream,
					cHandshakeStream,
					protocol.ConnectionID{},
					nil,
					nil,
					&wire.TransportParameters{ActiveConnectionIDLimit: 2},
					cRunner,
					clientConf,
					nil,
					nil,
					false,
					&utils.RTTStats{},
					nil,
					utils.DefaultLogger.WithPrefix("client"),
					protocol.Version1,
				)

				sChunkChan, sInitialStream, sHandshakeStream := initStreams()
				sRunner := NewMockHandshakeRunner(mockCtrl)
				sRunner.EXPECT().OnReceivedParams(gomock.Any())
				sRunner.EXPECT().OnHandshakeComplete()
				var token protocol.StatelessResetToken
				server := NewCryptoSetupServer(
					sInitialStream,
					sHandshakeStream,
					protocol.ConnectionID{},
					nil,
					nil,
					&wire.TransportParameters{ActiveConnectionIDLimit: 2, StatelessResetToken: &token},
					sRunner,
					serverConf,
=======
				client, _, clientErr, _, _, serverErr := handshakeWithTLSConf(
					clientConf, serverConf,
					&utils.RTTStats{}, &utils.RTTStats{},
					&wire.TransportParameters{ActiveConnectionIDLimit: 2}, &wire.TransportParameters{ActiveConnectionIDLimit: 2},
>>>>>>> a3603549
					false,
				)
				Expect(clientErr).ToNot(HaveOccurred())
				Expect(serverErr).ToNot(HaveOccurred())

				// inject an invalid session ticket
				b := append([]byte{uint8(typeNewSessionTicket), 0, 0, 6}, []byte("foobar")...)
				err := client.HandleMessage(b, protocol.EncryptionHandshake)
				Expect(err).To(HaveOccurred())
				Expect(err.Error()).To(ContainSubstring("tls: handshake data received at wrong level"))
			})

			It("errors when handling the NewSessionTicket fails", func() {
<<<<<<< HEAD
				cChunkChan, cInitialStream, cHandshakeStream := initStreams()
				cRunner := NewMockHandshakeRunner(mockCtrl)
				cRunner.EXPECT().OnReceivedParams(gomock.Any())
				cRunner.EXPECT().OnHandshakeComplete()
				client, _ := NewCryptoSetupClient(
					cInitialStream,
					cHandshakeStream,
					protocol.ConnectionID{},
					nil,
					nil,
					&wire.TransportParameters{ActiveConnectionIDLimit: 2},
					cRunner,
					clientConf,
					nil,
					nil,
					false,
					&utils.RTTStats{},
					nil,
					utils.DefaultLogger.WithPrefix("client"),
					protocol.Version1,
				)

				sChunkChan, sInitialStream, sHandshakeStream := initStreams()
				sRunner := NewMockHandshakeRunner(mockCtrl)
				sRunner.EXPECT().OnReceivedParams(gomock.Any())
				sRunner.EXPECT().OnHandshakeComplete()
				var token protocol.StatelessResetToken
				server := NewCryptoSetupServer(
					sInitialStream,
					sHandshakeStream,
					protocol.ConnectionID{},
					nil,
					nil,
					&wire.TransportParameters{ActiveConnectionIDLimit: 2, StatelessResetToken: &token},
					sRunner,
					serverConf,
=======
				client, _, clientErr, _, _, serverErr := handshakeWithTLSConf(
					clientConf, serverConf,
					&utils.RTTStats{}, &utils.RTTStats{},
					&wire.TransportParameters{ActiveConnectionIDLimit: 2}, &wire.TransportParameters{ActiveConnectionIDLimit: 2},
>>>>>>> a3603549
					false,
				)
				Expect(clientErr).ToNot(HaveOccurred())
				Expect(serverErr).ToNot(HaveOccurred())

				// inject an invalid session ticket
				b := append([]byte{uint8(typeNewSessionTicket), 0, 0, 6}, []byte("foobar")...)
				err := client.HandleMessage(b, protocol.Encryption1RTT)
				Expect(err).To(BeAssignableToTypeOf(&qerr.TransportError{}))
				Expect(err.(*qerr.TransportError).ErrorCode.IsCryptoError()).To(BeTrue())
			})

			It("uses session resumption", func() {
				csc := mocktls.NewMockClientSessionCache(mockCtrl)
				var state *tls.ClientSessionState
				receivedSessionTicket := make(chan struct{})
				csc.EXPECT().Get(gomock.Any())
				csc.EXPECT().Put(gomock.Any(), gomock.Any()).Do(func(_ string, css *tls.ClientSessionState) {
					state = css
					close(receivedSessionTicket)
				})
				clientConf.ClientSessionCache = csc
				const serverRTT = 25 * time.Millisecond // RTT as measured by the server. Should be restored.
				const clientRTT = 30 * time.Millisecond // RTT as measured by the client. Should be restored.
				serverOrigRTTStats := newRTTStatsWithRTT(serverRTT)
				clientOrigRTTStats := newRTTStatsWithRTT(clientRTT)
				client, _, clientErr, server, _, serverErr := handshakeWithTLSConf(
					clientConf, serverConf,
					clientOrigRTTStats, serverOrigRTTStats,
					&wire.TransportParameters{ActiveConnectionIDLimit: 2}, &wire.TransportParameters{ActiveConnectionIDLimit: 2},
					false,
				)
				Expect(clientErr).ToNot(HaveOccurred())
				Expect(serverErr).ToNot(HaveOccurred())
				Eventually(receivedSessionTicket).Should(BeClosed())
				Expect(server.ConnectionState().DidResume).To(BeFalse())
				Expect(client.ConnectionState().DidResume).To(BeFalse())

				csc.EXPECT().Get(gomock.Any()).Return(state, true)
				csc.EXPECT().Put(gomock.Any(), gomock.Any()).MaxTimes(1)
				clientRTTStats := &utils.RTTStats{}
				serverRTTStats := &utils.RTTStats{}
				client, _, clientErr, server, _, serverErr = handshakeWithTLSConf(
					clientConf, serverConf,
					clientRTTStats, serverRTTStats,
					&wire.TransportParameters{ActiveConnectionIDLimit: 2}, &wire.TransportParameters{ActiveConnectionIDLimit: 2},
					false,
				)
				Expect(clientErr).ToNot(HaveOccurred())
				Expect(serverErr).ToNot(HaveOccurred())
				Eventually(receivedSessionTicket).Should(BeClosed())
				Expect(server.ConnectionState().DidResume).To(BeTrue())
				Expect(client.ConnectionState().DidResume).To(BeTrue())
				if !strings.Contains(runtime.Version(), "go1.20") {
					Expect(clientRTTStats.SmoothedRTT()).To(Equal(clientRTT))
					Expect(serverRTTStats.SmoothedRTT()).To(Equal(serverRTT))
				}
			})

			It("doesn't use session resumption if the server disabled it", func() {
				csc := mocktls.NewMockClientSessionCache(mockCtrl)
				var state *tls.ClientSessionState
				receivedSessionTicket := make(chan struct{})
				csc.EXPECT().Get(gomock.Any())
				csc.EXPECT().Put(gomock.Any(), gomock.Any()).Do(func(_ string, css *tls.ClientSessionState) {
					state = css
					close(receivedSessionTicket)
				})
				clientConf.ClientSessionCache = csc
				client, _, clientErr, server, _, serverErr := handshakeWithTLSConf(
					clientConf, serverConf,
					&utils.RTTStats{}, &utils.RTTStats{},
					&wire.TransportParameters{ActiveConnectionIDLimit: 2}, &wire.TransportParameters{ActiveConnectionIDLimit: 2},
					false,
				)
				Expect(clientErr).ToNot(HaveOccurred())
				Expect(serverErr).ToNot(HaveOccurred())
				Eventually(receivedSessionTicket).Should(BeClosed())
				Expect(server.ConnectionState().DidResume).To(BeFalse())
				Expect(client.ConnectionState().DidResume).To(BeFalse())

				serverConf.SessionTicketsDisabled = true
				csc.EXPECT().Get(gomock.Any()).Return(state, true)
				client, _, clientErr, server, _, serverErr = handshakeWithTLSConf(
					clientConf, serverConf,
					&utils.RTTStats{}, &utils.RTTStats{},
					&wire.TransportParameters{ActiveConnectionIDLimit: 2}, &wire.TransportParameters{ActiveConnectionIDLimit: 2},
					false,
				)
				Expect(clientErr).ToNot(HaveOccurred())
				Expect(serverErr).ToNot(HaveOccurred())
				Eventually(receivedSessionTicket).Should(BeClosed())
				Expect(server.ConnectionState().DidResume).To(BeFalse())
				Expect(client.ConnectionState().DidResume).To(BeFalse())
			})

			It("uses 0-RTT", func() {
				csc := mocktls.NewMockClientSessionCache(mockCtrl)
				var state *tls.ClientSessionState
				receivedSessionTicket := make(chan struct{})
				csc.EXPECT().Get(gomock.Any())
				csc.EXPECT().Put(gomock.Any(), gomock.Any()).Do(func(_ string, css *tls.ClientSessionState) {
					state = css
					close(receivedSessionTicket)
				})
				clientConf.ClientSessionCache = csc
				const serverRTT = 25 * time.Millisecond // RTT as measured by the server. Should be restored.
				const clientRTT = 30 * time.Millisecond // RTT as measured by the client. Should be restored.
				serverOrigRTTStats := newRTTStatsWithRTT(serverRTT)
				clientOrigRTTStats := newRTTStatsWithRTT(clientRTT)
				const initialMaxData protocol.ByteCount = 1337
				client, _, clientErr, server, _, serverErr := handshakeWithTLSConf(
					clientConf, serverConf,
					clientOrigRTTStats, serverOrigRTTStats,
					&wire.TransportParameters{ActiveConnectionIDLimit: 2},
					&wire.TransportParameters{ActiveConnectionIDLimit: 2, InitialMaxData: initialMaxData},
					true,
				)
				Expect(clientErr).ToNot(HaveOccurred())
				Expect(serverErr).ToNot(HaveOccurred())
				Eventually(receivedSessionTicket).Should(BeClosed())
				Expect(server.ConnectionState().DidResume).To(BeFalse())
				Expect(client.ConnectionState().DidResume).To(BeFalse())

				csc.EXPECT().Get(gomock.Any()).Return(state, true)
				csc.EXPECT().Put(gomock.Any(), gomock.Any()).MaxTimes(1)

				clientRTTStats := &utils.RTTStats{}
				serverRTTStats := &utils.RTTStats{}
				client, clientEvents, clientErr, server, serverEvents, serverErr := handshakeWithTLSConf(
					clientConf, serverConf,
					clientRTTStats, serverRTTStats,
					&wire.TransportParameters{ActiveConnectionIDLimit: 2},
					&wire.TransportParameters{ActiveConnectionIDLimit: 2, InitialMaxData: initialMaxData},
					true,
				)
				Expect(clientErr).ToNot(HaveOccurred())
				Expect(serverErr).ToNot(HaveOccurred())
				Expect(clientRTTStats.SmoothedRTT()).To(Equal(clientRTT))
				Expect(serverRTTStats.SmoothedRTT()).To(Equal(serverRTT))

				var tp *wire.TransportParameters
				var clientReceived0RTTKeys bool
				for _, ev := range clientEvents {
					//nolint:exhaustive // only need to process a few events
					switch ev.Kind {
					case EventRestoredTransportParameters:
						tp = ev.TransportParameters
					case EventReceivedReadKeys:
						clientReceived0RTTKeys = true
					}
				}
				Expect(clientReceived0RTTKeys).To(BeTrue())
				Expect(tp).ToNot(BeNil())
				Expect(tp.InitialMaxData).To(Equal(initialMaxData))

				var serverReceived0RTTKeys bool
				for _, ev := range serverEvents {
					//nolint:exhaustive // only need to process a few events
					switch ev.Kind {
					case EventReceivedReadKeys:
						serverReceived0RTTKeys = true
					}
				}
				Expect(serverReceived0RTTKeys).To(BeTrue())

				Expect(server.ConnectionState().DidResume).To(BeTrue())
				Expect(client.ConnectionState().DidResume).To(BeTrue())
				Expect(server.ConnectionState().Used0RTT).To(BeTrue())
				Expect(client.ConnectionState().Used0RTT).To(BeTrue())
			})

			It("rejects 0-RTT, when the transport parameters changed", func() {
				csc := mocktls.NewMockClientSessionCache(mockCtrl)
				var state *tls.ClientSessionState
				receivedSessionTicket := make(chan struct{})
				csc.EXPECT().Get(gomock.Any())
				csc.EXPECT().Put(gomock.Any(), gomock.Any()).Do(func(_ string, css *tls.ClientSessionState) {
					state = css
					close(receivedSessionTicket)
				})
				clientConf.ClientSessionCache = csc
				const clientRTT = 30 * time.Millisecond // RTT as measured by the client. Should be restored.
				clientOrigRTTStats := newRTTStatsWithRTT(clientRTT)
				const initialMaxData protocol.ByteCount = 1337
				client, _, clientErr, server, _, serverErr := handshakeWithTLSConf(
					clientConf, serverConf,
					clientOrigRTTStats, &utils.RTTStats{},
					&wire.TransportParameters{ActiveConnectionIDLimit: 2},
					&wire.TransportParameters{ActiveConnectionIDLimit: 2, InitialMaxData: initialMaxData},
					true,
				)
				Expect(clientErr).ToNot(HaveOccurred())
				Expect(serverErr).ToNot(HaveOccurred())
				Eventually(receivedSessionTicket).Should(BeClosed())
				Expect(server.ConnectionState().DidResume).To(BeFalse())
				Expect(client.ConnectionState().DidResume).To(BeFalse())

				csc.EXPECT().Get(gomock.Any()).Return(state, true)
				csc.EXPECT().Put(gomock.Any(), gomock.Any()).MaxTimes(1)

				clientRTTStats := &utils.RTTStats{}
				client, clientEvents, clientErr, server, _, serverErr := handshakeWithTLSConf(
					clientConf, serverConf,
					clientRTTStats, &utils.RTTStats{},
					&wire.TransportParameters{ActiveConnectionIDLimit: 2},
					&wire.TransportParameters{ActiveConnectionIDLimit: 2, InitialMaxData: initialMaxData - 1},
					true,
				)
				Expect(clientErr).ToNot(HaveOccurred())
				Expect(serverErr).ToNot(HaveOccurred())
				Expect(clientRTTStats.SmoothedRTT()).To(Equal(clientRTT))

				var tp *wire.TransportParameters
				var clientReceived0RTTKeys bool
				for _, ev := range clientEvents {
					//nolint:exhaustive // only need to process a few events
					switch ev.Kind {
					case EventRestoredTransportParameters:
						tp = ev.TransportParameters
					case EventReceivedReadKeys:
						clientReceived0RTTKeys = true
					}
				}
				Expect(clientReceived0RTTKeys).To(BeTrue())
				Expect(tp).ToNot(BeNil())
				Expect(tp.InitialMaxData).To(Equal(initialMaxData))

				Expect(server.ConnectionState().DidResume).To(BeTrue())
				Expect(client.ConnectionState().DidResume).To(BeTrue())
				Expect(server.ConnectionState().Used0RTT).To(BeFalse())
				Expect(client.ConnectionState().Used0RTT).To(BeFalse())
			})
		})
	})
})<|MERGE_RESOLUTION|>--- conflicted
+++ resolved
@@ -336,50 +336,6 @@
 			Expect(serverErr).ToNot(HaveOccurred())
 		})
 
-<<<<<<< HEAD
-		It("signals when it has written the ClientHello", func() {
-			runner := NewMockHandshakeRunner(mockCtrl)
-			cChunkChan, cInitialStream, cHandshakeStream := initStreams()
-			client, chChan := NewCryptoSetupClient(
-				cInitialStream,
-				cHandshakeStream,
-				protocol.ConnectionID{},
-				nil,
-				nil,
-				&wire.TransportParameters{},
-				runner,
-				&tls.Config{InsecureSkipVerify: true},
-				nil,
-				nil,
-				false,
-				&utils.RTTStats{},
-				nil,
-				utils.DefaultLogger.WithPrefix("client"),
-				protocol.Version1,
-			)
-
-			done := make(chan struct{})
-			go func() {
-				defer GinkgoRecover()
-				client.RunHandshake()
-				close(done)
-			}()
-			var ch chunk
-			Eventually(cChunkChan).Should(Receive(&ch))
-			Eventually(chChan).Should(Receive(BeNil()))
-			// make sure the whole ClientHello was written
-			Expect(len(ch.data)).To(BeNumerically(">=", 4))
-			Expect(messageType(ch.data[0])).To(Equal(typeClientHello))
-			length := int(ch.data[1])<<16 | int(ch.data[2])<<8 | int(ch.data[3])
-			Expect(len(ch.data) - 4).To(Equal(length))
-
-			// make the go routine return
-			Expect(client.Close()).To(Succeed())
-			Eventually(done).Should(BeClosed())
-		})
-
-=======
->>>>>>> a3603549
 		It("receives transport parameters", func() {
 			cTransportParameters := &wire.TransportParameters{ActiveConnectionIDLimit: 2, MaxIdleTimeout: 42 * time.Second}
 			client := NewCryptoSetupClient(
@@ -438,49 +394,10 @@
 
 		Context("with session tickets", func() {
 			It("errors when the NewSessionTicket is sent at the wrong encryption level", func() {
-<<<<<<< HEAD
-				cChunkChan, cInitialStream, cHandshakeStream := initStreams()
-				cRunner := NewMockHandshakeRunner(mockCtrl)
-				cRunner.EXPECT().OnReceivedParams(gomock.Any())
-				cRunner.EXPECT().OnHandshakeComplete()
-				client, _ := NewCryptoSetupClient(
-					cInitialStream,
-					cHandshakeStream,
-					protocol.ConnectionID{},
-					nil,
-					nil,
-					&wire.TransportParameters{ActiveConnectionIDLimit: 2},
-					cRunner,
-					clientConf,
-					nil,
-					nil,
-					false,
-					&utils.RTTStats{},
-					nil,
-					utils.DefaultLogger.WithPrefix("client"),
-					protocol.Version1,
-				)
-
-				sChunkChan, sInitialStream, sHandshakeStream := initStreams()
-				sRunner := NewMockHandshakeRunner(mockCtrl)
-				sRunner.EXPECT().OnReceivedParams(gomock.Any())
-				sRunner.EXPECT().OnHandshakeComplete()
-				var token protocol.StatelessResetToken
-				server := NewCryptoSetupServer(
-					sInitialStream,
-					sHandshakeStream,
-					protocol.ConnectionID{},
-					nil,
-					nil,
-					&wire.TransportParameters{ActiveConnectionIDLimit: 2, StatelessResetToken: &token},
-					sRunner,
-					serverConf,
-=======
 				client, _, clientErr, _, _, serverErr := handshakeWithTLSConf(
 					clientConf, serverConf,
 					&utils.RTTStats{}, &utils.RTTStats{},
 					&wire.TransportParameters{ActiveConnectionIDLimit: 2}, &wire.TransportParameters{ActiveConnectionIDLimit: 2},
->>>>>>> a3603549
 					false,
 				)
 				Expect(clientErr).ToNot(HaveOccurred())
@@ -494,49 +411,10 @@
 			})
 
 			It("errors when handling the NewSessionTicket fails", func() {
-<<<<<<< HEAD
-				cChunkChan, cInitialStream, cHandshakeStream := initStreams()
-				cRunner := NewMockHandshakeRunner(mockCtrl)
-				cRunner.EXPECT().OnReceivedParams(gomock.Any())
-				cRunner.EXPECT().OnHandshakeComplete()
-				client, _ := NewCryptoSetupClient(
-					cInitialStream,
-					cHandshakeStream,
-					protocol.ConnectionID{},
-					nil,
-					nil,
-					&wire.TransportParameters{ActiveConnectionIDLimit: 2},
-					cRunner,
-					clientConf,
-					nil,
-					nil,
-					false,
-					&utils.RTTStats{},
-					nil,
-					utils.DefaultLogger.WithPrefix("client"),
-					protocol.Version1,
-				)
-
-				sChunkChan, sInitialStream, sHandshakeStream := initStreams()
-				sRunner := NewMockHandshakeRunner(mockCtrl)
-				sRunner.EXPECT().OnReceivedParams(gomock.Any())
-				sRunner.EXPECT().OnHandshakeComplete()
-				var token protocol.StatelessResetToken
-				server := NewCryptoSetupServer(
-					sInitialStream,
-					sHandshakeStream,
-					protocol.ConnectionID{},
-					nil,
-					nil,
-					&wire.TransportParameters{ActiveConnectionIDLimit: 2, StatelessResetToken: &token},
-					sRunner,
-					serverConf,
-=======
 				client, _, clientErr, _, _, serverErr := handshakeWithTLSConf(
 					clientConf, serverConf,
 					&utils.RTTStats{}, &utils.RTTStats{},
 					&wire.TransportParameters{ActiveConnectionIDLimit: 2}, &wire.TransportParameters{ActiveConnectionIDLimit: 2},
->>>>>>> a3603549
 					false,
 				)
 				Expect(clientErr).ToNot(HaveOccurred())

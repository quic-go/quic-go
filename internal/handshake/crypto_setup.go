package handshake

import (
	"bytes"
	"crypto/tls"
	"errors"
	"fmt"
	"io"
	"net"
	"sync"
	"time"

<<<<<<< HEAD
	"github.com/Psiphon-Labs/psiphon-tunnel-core/psiphon/common/prng"
	"github.com/Psiphon-Labs/quic-go/internal/protocol"
	"github.com/Psiphon-Labs/quic-go/internal/qerr"
	"github.com/Psiphon-Labs/quic-go/internal/qtls"
	"github.com/Psiphon-Labs/quic-go/internal/utils"
	"github.com/Psiphon-Labs/quic-go/internal/wire"
	"github.com/Psiphon-Labs/quic-go/logging"
=======
	"github.com/lucas-clemente/quic-go/internal/protocol"
	"github.com/lucas-clemente/quic-go/internal/qerr"
	"github.com/lucas-clemente/quic-go/internal/qtls"
	"github.com/lucas-clemente/quic-go/internal/utils"
	"github.com/lucas-clemente/quic-go/internal/wire"
	"github.com/lucas-clemente/quic-go/logging"
	"github.com/lucas-clemente/quic-go/quicvarint"
>>>>>>> 40b124d2
)

// TLS unexpected_message alert
const alertUnexpectedMessage uint8 = 10

type messageType uint8

// TLS handshake message types.
const (
	typeClientHello         messageType = 1
	typeServerHello         messageType = 2
	typeNewSessionTicket    messageType = 4
	typeEncryptedExtensions messageType = 8
	typeCertificate         messageType = 11
	typeCertificateRequest  messageType = 13
	typeCertificateVerify   messageType = 15
	typeFinished            messageType = 20
)

func (m messageType) String() string {
	switch m {
	case typeClientHello:
		return "ClientHello"
	case typeServerHello:
		return "ServerHello"
	case typeNewSessionTicket:
		return "NewSessionTicket"
	case typeEncryptedExtensions:
		return "EncryptedExtensions"
	case typeCertificate:
		return "Certificate"
	case typeCertificateRequest:
		return "CertificateRequest"
	case typeCertificateVerify:
		return "CertificateVerify"
	case typeFinished:
		return "Finished"
	default:
		return fmt.Sprintf("unknown message type: %d", m)
	}
}

const clientSessionStateRevision = 3

type conn struct {
	localAddr, remoteAddr net.Addr
	version               protocol.VersionNumber
}

var _ ConnWithVersion = &conn{}

func newConn(local, remote net.Addr, version protocol.VersionNumber) ConnWithVersion {
	return &conn{
		localAddr:  local,
		remoteAddr: remote,
		version:    version,
	}
}

var _ net.Conn = &conn{}

func (c *conn) Read([]byte) (int, error)               { return 0, nil }
func (c *conn) Write([]byte) (int, error)              { return 0, nil }
func (c *conn) Close() error                           { return nil }
func (c *conn) RemoteAddr() net.Addr                   { return c.remoteAddr }
func (c *conn) LocalAddr() net.Addr                    { return c.localAddr }
func (c *conn) SetReadDeadline(time.Time) error        { return nil }
func (c *conn) SetWriteDeadline(time.Time) error       { return nil }
func (c *conn) SetDeadline(time.Time) error            { return nil }
func (c *conn) GetQUICVersion() protocol.VersionNumber { return c.version }

type cryptoSetup struct {
	tlsConf   *tls.Config
	extraConf *qtls.ExtraConfig
	conn      *qtls.Conn

	version protocol.VersionNumber

	messageChan               chan []byte
	isReadingHandshakeMessage chan struct{}
	readFirstHandshakeMessage bool

	ourParams  *wire.TransportParameters
	peerParams *wire.TransportParameters
	paramsChan <-chan []byte

	runner handshakeRunner

	alertChan chan uint8
	// handshakeDone is closed as soon as the go routine running qtls.Handshake() returns
	handshakeDone chan struct{}
	// is closed when Close() is called
	closeChan chan struct{}

	zeroRTTParameters      *wire.TransportParameters
	clientHelloWritten     bool
	clientHelloWrittenChan chan *wire.TransportParameters

	rttStats *utils.RTTStats

	tracer logging.ConnectionTracer
	logger utils.Logger

	perspective protocol.Perspective

	mutex sync.Mutex // protects all members below

	handshakeCompleteTime time.Time

	readEncLevel  protocol.EncryptionLevel
	writeEncLevel protocol.EncryptionLevel

	zeroRTTOpener LongHeaderOpener // only set for the server
	zeroRTTSealer LongHeaderSealer // only set for the client

	initialStream io.Writer
	initialOpener LongHeaderOpener
	initialSealer LongHeaderSealer

	handshakeStream io.Writer
	handshakeOpener LongHeaderOpener
	handshakeSealer LongHeaderSealer

	aead          *updatableAEAD
	has1RTTSealer bool
	has1RTTOpener bool
}

var (
	_ qtls.RecordLayer = &cryptoSetup{}
	_ CryptoSetup      = &cryptoSetup{}
)

// NewCryptoSetupClient creates a new crypto setup for the client
func NewCryptoSetupClient(
	initialStream io.Writer,
	handshakeStream io.Writer,
	connID protocol.ConnectionID,
	localAddr net.Addr,
	remoteAddr net.Addr,
	tp *wire.TransportParameters,
	runner handshakeRunner,
	tlsConf *tls.Config,
	clientHelloSeed *prng.Seed,
	enable0RTT bool,
	rttStats *utils.RTTStats,
	tracer logging.ConnectionTracer,
	logger utils.Logger,
	version protocol.VersionNumber,
) (CryptoSetup, <-chan *wire.TransportParameters /* ClientHello written. Receive nil for non-0-RTT */) {

	// [Psiphon]
	// Instantiate the PRNG here as it's used in sequence in two places:
	// TransportParameters.Marshal, for the quic_transport_parameters extension;
	// and then in qtls.clientHelloMsg.marshal.
	var clientHelloPRNG *prng.PRNG
	if clientHelloSeed != nil {
		clientHelloPRNG = prng.NewPRNGWithSeed(clientHelloSeed)
	}

	cs, clientHelloWritten := newCryptoSetup(
		initialStream,
		handshakeStream,
		connID,
		tp,
		runner,
		tlsConf,
		enable0RTT,
		rttStats,
		tracer,
		logger,
		protocol.PerspectiveClient,
<<<<<<< HEAD

		// [Psiphon]
		clientHelloPRNG,
=======
		version,
>>>>>>> 40b124d2
	)

	// [Psiphon]
	cs.extraConf.ClientHelloPRNG = clientHelloPRNG

	cs.conn = qtls.Client(newConn(localAddr, remoteAddr, version), cs.tlsConf, cs.extraConf)
	return cs, clientHelloWritten
}

// NewCryptoSetupServer creates a new crypto setup for the server
func NewCryptoSetupServer(
	initialStream io.Writer,
	handshakeStream io.Writer,
	connID protocol.ConnectionID,
	localAddr net.Addr,
	remoteAddr net.Addr,
	tp *wire.TransportParameters,
	runner handshakeRunner,
	tlsConf *tls.Config,
	enable0RTT bool,
	rttStats *utils.RTTStats,
	tracer logging.ConnectionTracer,
	logger utils.Logger,
	version protocol.VersionNumber,
) CryptoSetup {
	cs, _ := newCryptoSetup(
		initialStream,
		handshakeStream,
		connID,
		tp,
		runner,
		tlsConf,
		enable0RTT,
		rttStats,
		tracer,
		logger,
		protocol.PerspectiveServer,
<<<<<<< HEAD

		// [Psiphon]
		nil,
=======
		version,
>>>>>>> 40b124d2
	)
	cs.conn = qtls.Server(newConn(localAddr, remoteAddr, version), cs.tlsConf, cs.extraConf)
	return cs
}

func newCryptoSetup(
	initialStream io.Writer,
	handshakeStream io.Writer,
	connID protocol.ConnectionID,
	tp *wire.TransportParameters,
	runner handshakeRunner,
	tlsConf *tls.Config,
	enable0RTT bool,
	rttStats *utils.RTTStats,
	tracer logging.ConnectionTracer,
	logger utils.Logger,
	perspective protocol.Perspective,
<<<<<<< HEAD
	clientHelloPRNG *prng.PRNG,
=======
	version protocol.VersionNumber,
>>>>>>> 40b124d2
) (*cryptoSetup, <-chan *wire.TransportParameters /* ClientHello written. Receive nil for non-0-RTT */) {
	initialSealer, initialOpener := NewInitialAEAD(connID, perspective, version)
	if tracer != nil {
		tracer.UpdatedKeyFromTLS(protocol.EncryptionInitial, protocol.PerspectiveClient)
		tracer.UpdatedKeyFromTLS(protocol.EncryptionInitial, protocol.PerspectiveServer)
	}
<<<<<<< HEAD
	extHandler := newExtensionHandler(tp.Marshal(perspective, clientHelloPRNG), perspective)
=======
	extHandler := newExtensionHandler(tp.Marshal(perspective), perspective, version)
>>>>>>> 40b124d2
	cs := &cryptoSetup{
		tlsConf:                   tlsConf,
		initialStream:             initialStream,
		initialSealer:             initialSealer,
		initialOpener:             initialOpener,
		handshakeStream:           handshakeStream,
		aead:                      newUpdatableAEAD(rttStats, tracer, logger),
		readEncLevel:              protocol.EncryptionInitial,
		writeEncLevel:             protocol.EncryptionInitial,
		runner:                    runner,
		ourParams:                 tp,
		paramsChan:                extHandler.TransportParameters(),
		rttStats:                  rttStats,
		tracer:                    tracer,
		logger:                    logger,
		perspective:               perspective,
		handshakeDone:             make(chan struct{}),
		alertChan:                 make(chan uint8),
		clientHelloWrittenChan:    make(chan *wire.TransportParameters, 1),
		messageChan:               make(chan []byte, 100),
		isReadingHandshakeMessage: make(chan struct{}),
		closeChan:                 make(chan struct{}),
		version:                   version,
	}
	var maxEarlyData uint32
	if enable0RTT {
		maxEarlyData = 0xffffffff
	}
	cs.extraConf = &qtls.ExtraConfig{
		GetExtensions:              extHandler.GetExtensions,
		ReceivedExtensions:         extHandler.ReceivedExtensions,
		AlternativeRecordLayer:     cs,
		EnforceNextProtoSelection:  true,
		MaxEarlyData:               maxEarlyData,
		Accept0RTT:                 cs.accept0RTT,
		Rejected0RTT:               cs.rejected0RTT,
		Enable0RTT:                 enable0RTT,
		GetAppDataForSessionState:  cs.marshalDataForSessionState,
		SetAppDataFromSessionState: cs.handleDataFromSessionState,
	}
	return cs, cs.clientHelloWrittenChan
}

func (h *cryptoSetup) ChangeConnectionID(id protocol.ConnectionID) {
	initialSealer, initialOpener := NewInitialAEAD(id, h.perspective, h.version)
	h.initialSealer = initialSealer
	h.initialOpener = initialOpener
	if h.tracer != nil {
		h.tracer.UpdatedKeyFromTLS(protocol.EncryptionInitial, protocol.PerspectiveClient)
		h.tracer.UpdatedKeyFromTLS(protocol.EncryptionInitial, protocol.PerspectiveServer)
	}
}

func (h *cryptoSetup) SetLargest1RTTAcked(pn protocol.PacketNumber) error {
	return h.aead.SetLargestAcked(pn)
}

func (h *cryptoSetup) RunHandshake() {
	// Handle errors that might occur when HandleData() is called.
	handshakeComplete := make(chan struct{})
	handshakeErrChan := make(chan error, 1)
	go func() {
		defer close(h.handshakeDone)
		if err := h.conn.Handshake(); err != nil {
			handshakeErrChan <- err
			return
		}
		close(handshakeComplete)
	}()

	select {
	case <-handshakeComplete: // return when the handshake is done
		h.mutex.Lock()
		h.handshakeCompleteTime = time.Now()
		h.mutex.Unlock()
		h.runner.OnHandshakeComplete()
	case <-h.closeChan:
		// wait until the Handshake() go routine has returned
		<-h.handshakeDone
	case alert := <-h.alertChan:
		handshakeErr := <-handshakeErrChan
		h.onError(alert, handshakeErr.Error())
	}
}

func (h *cryptoSetup) onError(alert uint8, message string) {
	h.runner.OnError(qerr.NewCryptoError(alert, message))
}

// Close closes the crypto setup.
// It aborts the handshake, if it is still running.
// It must only be called once.
func (h *cryptoSetup) Close() error {
	close(h.closeChan)
	// wait until qtls.Handshake() actually returned
	<-h.handshakeDone
	return nil
}

// handleMessage handles a TLS handshake message.
// It is called by the crypto streams when a new message is available.
// It returns if it is done with messages on the same encryption level.
func (h *cryptoSetup) HandleMessage(data []byte, encLevel protocol.EncryptionLevel) bool /* stream finished */ {
	msgType := messageType(data[0])
	h.logger.Debugf("Received %s message (%d bytes, encryption level: %s)", msgType, len(data), encLevel)
	if err := h.checkEncryptionLevel(msgType, encLevel); err != nil {
		h.onError(alertUnexpectedMessage, err.Error())
		return false
	}
	h.messageChan <- data
	if encLevel == protocol.Encryption1RTT {
		h.handlePostHandshakeMessage()
		return false
	}
readLoop:
	for {
		select {
		case data := <-h.paramsChan:
			if data == nil {
				h.onError(0x6d, "missing quic_transport_parameters extension")
			} else {
				h.handleTransportParameters(data)
			}
		case <-h.isReadingHandshakeMessage:
			break readLoop
		case <-h.handshakeDone:
			break readLoop
		case <-h.closeChan:
			break readLoop
		}
	}
	// We're done with the Initial encryption level after processing a ClientHello / ServerHello,
	// but only if a handshake opener and sealer was created.
	// Otherwise, a HelloRetryRequest was performed.
	// We're done with the Handshake encryption level after processing the Finished message.
	return ((msgType == typeClientHello || msgType == typeServerHello) && h.handshakeOpener != nil && h.handshakeSealer != nil) ||
		msgType == typeFinished
}

func (h *cryptoSetup) checkEncryptionLevel(msgType messageType, encLevel protocol.EncryptionLevel) error {
	var expected protocol.EncryptionLevel
	switch msgType {
	case typeClientHello,
		typeServerHello:
		expected = protocol.EncryptionInitial
	case typeEncryptedExtensions,
		typeCertificate,
		typeCertificateRequest,
		typeCertificateVerify,
		typeFinished:
		expected = protocol.EncryptionHandshake
	case typeNewSessionTicket:
		expected = protocol.Encryption1RTT
	default:
		return fmt.Errorf("unexpected handshake message: %d", msgType)
	}
	if encLevel != expected {
		return fmt.Errorf("expected handshake message %s to have encryption level %s, has %s", msgType, expected, encLevel)
	}
	return nil
}

func (h *cryptoSetup) handleTransportParameters(data []byte) {
	var tp wire.TransportParameters
	if err := tp.Unmarshal(data, h.perspective.Opposite()); err != nil {
		h.runner.OnError(qerr.NewError(qerr.TransportParameterError, err.Error()))
	}
	h.peerParams = &tp
	h.runner.OnReceivedParams(h.peerParams)
}

// must be called after receiving the transport parameters
func (h *cryptoSetup) marshalDataForSessionState() []byte {
	buf := &bytes.Buffer{}
	quicvarint.Write(buf, clientSessionStateRevision)
	quicvarint.Write(buf, uint64(h.rttStats.SmoothedRTT().Microseconds()))
	h.peerParams.MarshalForSessionTicket(buf)
	return buf.Bytes()
}

func (h *cryptoSetup) handleDataFromSessionState(data []byte) {
	tp, err := h.handleDataFromSessionStateImpl(data)
	if err != nil {
		h.logger.Debugf("Restoring of transport parameters from session ticket failed: %s", err.Error())
		return
	}
	h.zeroRTTParameters = tp
}

func (h *cryptoSetup) handleDataFromSessionStateImpl(data []byte) (*wire.TransportParameters, error) {
	r := bytes.NewReader(data)
	ver, err := quicvarint.Read(r)
	if err != nil {
		return nil, err
	}
	if ver != clientSessionStateRevision {
		return nil, fmt.Errorf("mismatching version. Got %d, expected %d", ver, clientSessionStateRevision)
	}
	rtt, err := quicvarint.Read(r)
	if err != nil {
		return nil, err
	}
	h.rttStats.SetInitialRTT(time.Duration(rtt) * time.Microsecond)
	var tp wire.TransportParameters
	if err := tp.UnmarshalFromSessionTicket(r); err != nil {
		return nil, err
	}
	return &tp, nil
}

// only valid for the server
func (h *cryptoSetup) GetSessionTicket() ([]byte, error) {
	var appData []byte
	// Save transport parameters to the session ticket if we're allowing 0-RTT.
	if h.extraConf.MaxEarlyData > 0 {
		appData = (&sessionTicket{
			Parameters: h.ourParams,
			RTT:        h.rttStats.SmoothedRTT(),
		}).Marshal()
	}
	return h.conn.GetSessionTicket(appData)
}

// accept0RTT is called for the server when receiving the client's session ticket.
// It decides whether to accept 0-RTT.
func (h *cryptoSetup) accept0RTT(sessionTicketData []byte) bool {
	var t sessionTicket
	if err := t.Unmarshal(sessionTicketData); err != nil {
		h.logger.Debugf("Unmarshalling transport parameters from session ticket failed: %s", err.Error())
		return false
	}
	valid := h.ourParams.ValidFor0RTT(t.Parameters)
	if valid {
		h.logger.Debugf("Accepting 0-RTT. Restoring RTT from session ticket: %s", t.RTT)
		h.rttStats.SetInitialRTT(t.RTT)
	} else {
		h.logger.Debugf("Transport parameters changed. Rejecting 0-RTT.")
	}
	return valid
}

// rejected0RTT is called for the client when the server rejects 0-RTT.
func (h *cryptoSetup) rejected0RTT() {
	h.logger.Debugf("0-RTT was rejected. Dropping 0-RTT keys.")

	h.mutex.Lock()
	had0RTTKeys := h.zeroRTTSealer != nil
	h.zeroRTTSealer = nil
	h.mutex.Unlock()

	if had0RTTKeys {
		h.runner.DropKeys(protocol.Encryption0RTT)
	}
}

func (h *cryptoSetup) handlePostHandshakeMessage() {
	// make sure the handshake has already completed
	<-h.handshakeDone

	done := make(chan struct{})
	defer close(done)

	// h.alertChan is an unbuffered channel.
	// If an error occurs during conn.HandlePostHandshakeMessage,
	// it will be sent on this channel.
	// Read it from a go-routine so that HandlePostHandshakeMessage doesn't deadlock.
	alertChan := make(chan uint8, 1)
	go func() {
		<-h.isReadingHandshakeMessage
		select {
		case alert := <-h.alertChan:
			alertChan <- alert
		case <-done:
		}
	}()

	if err := h.conn.HandlePostHandshakeMessage(); err != nil {
		select {
		case <-h.closeChan:
		case alert := <-alertChan:
			h.onError(alert, err.Error())
		}
	}
}

// ReadHandshakeMessage is called by TLS.
// It blocks until a new handshake message is available.
func (h *cryptoSetup) ReadHandshakeMessage() ([]byte, error) {
	if !h.readFirstHandshakeMessage {
		h.readFirstHandshakeMessage = true
	} else {
		select {
		case h.isReadingHandshakeMessage <- struct{}{}:
		case <-h.closeChan:
			return nil, errors.New("error while handling the handshake message")
		}
	}
	select {
	case msg := <-h.messageChan:
		return msg, nil
	case <-h.closeChan:
		return nil, errors.New("error while handling the handshake message")
	}
}

func (h *cryptoSetup) SetReadKey(encLevel qtls.EncryptionLevel, suite *qtls.CipherSuiteTLS13, trafficSecret []byte) {
	h.mutex.Lock()
	switch encLevel {
	case qtls.Encryption0RTT:
		if h.perspective == protocol.PerspectiveClient {
			panic("Received 0-RTT read key for the client")
		}
		h.zeroRTTOpener = newLongHeaderOpener(
			createAEAD(suite, trafficSecret),
			newHeaderProtector(suite, trafficSecret, true),
		)
		h.mutex.Unlock()
		h.logger.Debugf("Installed 0-RTT Read keys (using %s)", qtls.CipherSuiteName(suite.ID))
		if h.tracer != nil {
			h.tracer.UpdatedKeyFromTLS(protocol.Encryption0RTT, h.perspective.Opposite())
		}
		return
	case qtls.EncryptionHandshake:
		h.readEncLevel = protocol.EncryptionHandshake
		h.handshakeOpener = newHandshakeOpener(
			createAEAD(suite, trafficSecret),
			newHeaderProtector(suite, trafficSecret, true),
			h.dropInitialKeys,
			h.perspective,
		)
		h.logger.Debugf("Installed Handshake Read keys (using %s)", qtls.CipherSuiteName(suite.ID))
	case qtls.EncryptionApplication:
		h.readEncLevel = protocol.Encryption1RTT
		h.aead.SetReadKey(suite, trafficSecret)
		h.has1RTTOpener = true
		h.logger.Debugf("Installed 1-RTT Read keys (using %s)", qtls.CipherSuiteName(suite.ID))
	default:
		panic("unexpected read encryption level")
	}
	h.mutex.Unlock()
	if h.tracer != nil {
		h.tracer.UpdatedKeyFromTLS(h.readEncLevel, h.perspective.Opposite())
	}
}

func (h *cryptoSetup) SetWriteKey(encLevel qtls.EncryptionLevel, suite *qtls.CipherSuiteTLS13, trafficSecret []byte) {
	h.mutex.Lock()
	switch encLevel {
	case qtls.Encryption0RTT:
		if h.perspective == protocol.PerspectiveServer {
			panic("Received 0-RTT write key for the server")
		}
		h.zeroRTTSealer = newLongHeaderSealer(
			createAEAD(suite, trafficSecret),
			newHeaderProtector(suite, trafficSecret, true),
		)
		h.mutex.Unlock()
		h.logger.Debugf("Installed 0-RTT Write keys (using %s)", qtls.CipherSuiteName(suite.ID))
		if h.tracer != nil {
			h.tracer.UpdatedKeyFromTLS(protocol.Encryption0RTT, h.perspective)
		}
		return
	case qtls.EncryptionHandshake:
		h.writeEncLevel = protocol.EncryptionHandshake
		h.handshakeSealer = newHandshakeSealer(
			createAEAD(suite, trafficSecret),
			newHeaderProtector(suite, trafficSecret, true),
			h.dropInitialKeys,
			h.perspective,
		)
		h.logger.Debugf("Installed Handshake Write keys (using %s)", qtls.CipherSuiteName(suite.ID))
	case qtls.EncryptionApplication:
		h.writeEncLevel = protocol.Encryption1RTT
		h.aead.SetWriteKey(suite, trafficSecret)
		h.has1RTTSealer = true
		h.logger.Debugf("Installed 1-RTT Write keys (using %s)", qtls.CipherSuiteName(suite.ID))
		if h.zeroRTTSealer != nil {
			h.zeroRTTSealer = nil
			h.logger.Debugf("Dropping 0-RTT keys.")
			if h.tracer != nil {
				h.tracer.DroppedEncryptionLevel(protocol.Encryption0RTT)
			}
		}
	default:
		panic("unexpected write encryption level")
	}
	h.mutex.Unlock()
	if h.tracer != nil {
		h.tracer.UpdatedKeyFromTLS(h.writeEncLevel, h.perspective)
	}
}

// WriteRecord is called when TLS writes data
func (h *cryptoSetup) WriteRecord(p []byte) (int, error) {
	h.mutex.Lock()
	defer h.mutex.Unlock()

	//nolint:exhaustive // LS records can only be written for Initial and Handshake.
	switch h.writeEncLevel {
	case protocol.EncryptionInitial:
		// assume that the first WriteRecord call contains the ClientHello
		n, err := h.initialStream.Write(p)
		if !h.clientHelloWritten && h.perspective == protocol.PerspectiveClient {
			h.clientHelloWritten = true
			if h.zeroRTTSealer != nil && h.zeroRTTParameters != nil {
				h.logger.Debugf("Doing 0-RTT.")
				h.clientHelloWrittenChan <- h.zeroRTTParameters
			} else {
				h.logger.Debugf("Not doing 0-RTT.")
				h.clientHelloWrittenChan <- nil
			}
		}
		return n, err
	case protocol.EncryptionHandshake:
		return h.handshakeStream.Write(p)
	default:
		panic(fmt.Sprintf("unexpected write encryption level: %s", h.writeEncLevel))
	}
}

func (h *cryptoSetup) SendAlert(alert uint8) {
	select {
	case h.alertChan <- alert:
	case <-h.closeChan:
		// no need to send an alert when we've already closed
	}
}

// used a callback in the handshakeSealer and handshakeOpener
func (h *cryptoSetup) dropInitialKeys() {
	h.mutex.Lock()
	h.initialOpener = nil
	h.initialSealer = nil
	h.mutex.Unlock()
	h.runner.DropKeys(protocol.EncryptionInitial)
	h.logger.Debugf("Dropping Initial keys.")
}

func (h *cryptoSetup) SetHandshakeConfirmed() {
	h.aead.SetHandshakeConfirmed()
	// drop Handshake keys
	var dropped bool
	h.mutex.Lock()
	if h.handshakeOpener != nil {
		h.handshakeOpener = nil
		h.handshakeSealer = nil
		dropped = true
	}
	h.mutex.Unlock()
	if dropped {
		h.runner.DropKeys(protocol.EncryptionHandshake)
		h.logger.Debugf("Dropping Handshake keys.")
	}
}

func (h *cryptoSetup) GetInitialSealer() (LongHeaderSealer, error) {
	h.mutex.Lock()
	defer h.mutex.Unlock()

	if h.initialSealer == nil {
		return nil, ErrKeysDropped
	}
	return h.initialSealer, nil
}

func (h *cryptoSetup) Get0RTTSealer() (LongHeaderSealer, error) {
	h.mutex.Lock()
	defer h.mutex.Unlock()

	if h.zeroRTTSealer == nil {
		return nil, ErrKeysDropped
	}
	return h.zeroRTTSealer, nil
}

func (h *cryptoSetup) GetHandshakeSealer() (LongHeaderSealer, error) {
	h.mutex.Lock()
	defer h.mutex.Unlock()

	if h.handshakeSealer == nil {
		if h.initialSealer == nil {
			return nil, ErrKeysDropped
		}
		return nil, ErrKeysNotYetAvailable
	}
	return h.handshakeSealer, nil
}

func (h *cryptoSetup) Get1RTTSealer() (ShortHeaderSealer, error) {
	h.mutex.Lock()
	defer h.mutex.Unlock()

	if !h.has1RTTSealer {
		return nil, ErrKeysNotYetAvailable
	}
	return h.aead, nil
}

func (h *cryptoSetup) GetInitialOpener() (LongHeaderOpener, error) {
	h.mutex.Lock()
	defer h.mutex.Unlock()

	if h.initialOpener == nil {
		return nil, ErrKeysDropped
	}
	return h.initialOpener, nil
}

func (h *cryptoSetup) Get0RTTOpener() (LongHeaderOpener, error) {
	h.mutex.Lock()
	defer h.mutex.Unlock()

	if h.zeroRTTOpener == nil {
		if h.initialOpener != nil {
			return nil, ErrKeysNotYetAvailable
		}
		// if the initial opener is also not available, the keys were already dropped
		return nil, ErrKeysDropped
	}
	return h.zeroRTTOpener, nil
}

func (h *cryptoSetup) GetHandshakeOpener() (LongHeaderOpener, error) {
	h.mutex.Lock()
	defer h.mutex.Unlock()

	if h.handshakeOpener == nil {
		if h.initialOpener != nil {
			return nil, ErrKeysNotYetAvailable
		}
		// if the initial opener is also not available, the keys were already dropped
		return nil, ErrKeysDropped
	}
	return h.handshakeOpener, nil
}

func (h *cryptoSetup) Get1RTTOpener() (ShortHeaderOpener, error) {
	h.mutex.Lock()
	defer h.mutex.Unlock()

	if h.zeroRTTOpener != nil && time.Since(h.handshakeCompleteTime) > 3*h.rttStats.PTO(true) {
		h.zeroRTTOpener = nil
		h.logger.Debugf("Dropping 0-RTT keys.")
		if h.tracer != nil {
			h.tracer.DroppedEncryptionLevel(protocol.Encryption0RTT)
		}
	}

	if !h.has1RTTOpener {
		return nil, ErrKeysNotYetAvailable
	}
	return h.aead, nil
}

func (h *cryptoSetup) ConnectionState() ConnectionState {
	return qtls.GetConnectionState(h.conn)
}<|MERGE_RESOLUTION|>--- conflicted
+++ resolved
@@ -10,7 +10,6 @@
 	"sync"
 	"time"
 
-<<<<<<< HEAD
 	"github.com/Psiphon-Labs/psiphon-tunnel-core/psiphon/common/prng"
 	"github.com/Psiphon-Labs/quic-go/internal/protocol"
 	"github.com/Psiphon-Labs/quic-go/internal/qerr"
@@ -18,15 +17,7 @@
 	"github.com/Psiphon-Labs/quic-go/internal/utils"
 	"github.com/Psiphon-Labs/quic-go/internal/wire"
 	"github.com/Psiphon-Labs/quic-go/logging"
-=======
-	"github.com/lucas-clemente/quic-go/internal/protocol"
-	"github.com/lucas-clemente/quic-go/internal/qerr"
-	"github.com/lucas-clemente/quic-go/internal/qtls"
-	"github.com/lucas-clemente/quic-go/internal/utils"
-	"github.com/lucas-clemente/quic-go/internal/wire"
-	"github.com/lucas-clemente/quic-go/logging"
-	"github.com/lucas-clemente/quic-go/quicvarint"
->>>>>>> 40b124d2
+	"github.com/Psiphon-Labs/quic-go/quicvarint"
 )
 
 // TLS unexpected_message alert
@@ -199,13 +190,10 @@
 		tracer,
 		logger,
 		protocol.PerspectiveClient,
-<<<<<<< HEAD
+		version,
 
 		// [Psiphon]
 		clientHelloPRNG,
-=======
-		version,
->>>>>>> 40b124d2
 	)
 
 	// [Psiphon]
@@ -243,13 +231,10 @@
 		tracer,
 		logger,
 		protocol.PerspectiveServer,
-<<<<<<< HEAD
+		version,
 
 		// [Psiphon]
 		nil,
-=======
-		version,
->>>>>>> 40b124d2
 	)
 	cs.conn = qtls.Server(newConn(localAddr, remoteAddr, version), cs.tlsConf, cs.extraConf)
 	return cs
@@ -267,22 +252,15 @@
 	tracer logging.ConnectionTracer,
 	logger utils.Logger,
 	perspective protocol.Perspective,
-<<<<<<< HEAD
+	version protocol.VersionNumber,
 	clientHelloPRNG *prng.PRNG,
-=======
-	version protocol.VersionNumber,
->>>>>>> 40b124d2
 ) (*cryptoSetup, <-chan *wire.TransportParameters /* ClientHello written. Receive nil for non-0-RTT */) {
 	initialSealer, initialOpener := NewInitialAEAD(connID, perspective, version)
 	if tracer != nil {
 		tracer.UpdatedKeyFromTLS(protocol.EncryptionInitial, protocol.PerspectiveClient)
 		tracer.UpdatedKeyFromTLS(protocol.EncryptionInitial, protocol.PerspectiveServer)
 	}
-<<<<<<< HEAD
-	extHandler := newExtensionHandler(tp.Marshal(perspective, clientHelloPRNG), perspective)
-=======
-	extHandler := newExtensionHandler(tp.Marshal(perspective), perspective, version)
->>>>>>> 40b124d2
+	extHandler := newExtensionHandler(tp.Marshal(perspective, clientHelloPRNG), perspective, version)
 	cs := &cryptoSetup{
 		tlsConf:                   tlsConf,
 		initialStream:             initialStream,

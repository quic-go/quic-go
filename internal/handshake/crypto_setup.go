package handshake

import (
	"bytes"
	"context"
	"crypto/tls"
	"errors"
	"fmt"
	"io"
	"math"
	"net"
	"sync"
	"time"

	"github.com/Psiphon-Labs/psiphon-tunnel-core/psiphon/common/prng"
	"github.com/Psiphon-Labs/quic-go/internal/protocol"
	"github.com/Psiphon-Labs/quic-go/internal/qerr"
	"github.com/Psiphon-Labs/quic-go/internal/qtls"
	"github.com/Psiphon-Labs/quic-go/internal/utils"
	"github.com/Psiphon-Labs/quic-go/internal/wire"
	"github.com/Psiphon-Labs/quic-go/logging"
	"github.com/Psiphon-Labs/quic-go/quicvarint"
)

type quicVersionContextKey struct{}

var QUICVersionContextKey = &quicVersionContextKey{}

// TLS unexpected_message alert
const alertUnexpectedMessage uint8 = 10

type messageType uint8

// TLS handshake message types.
const (
	typeClientHello         messageType = 1
	typeServerHello         messageType = 2
	typeNewSessionTicket    messageType = 4
	typeEncryptedExtensions messageType = 8
	typeCertificate         messageType = 11
	typeCertificateRequest  messageType = 13
	typeCertificateVerify   messageType = 15
	typeFinished            messageType = 20
)

func (m messageType) String() string {
	switch m {
	case typeClientHello:
		return "ClientHello"
	case typeServerHello:
		return "ServerHello"
	case typeNewSessionTicket:
		return "NewSessionTicket"
	case typeEncryptedExtensions:
		return "EncryptedExtensions"
	case typeCertificate:
		return "Certificate"
	case typeCertificateRequest:
		return "CertificateRequest"
	case typeCertificateVerify:
		return "CertificateVerify"
	case typeFinished:
		return "Finished"
	default:
		return fmt.Sprintf("unknown message type: %d", m)
	}
}

const clientSessionStateRevision = 3

type conn struct {
	localAddr, remoteAddr net.Addr
}

var _ net.Conn = &conn{}

func newConn(local, remote net.Addr) net.Conn {
	return &conn{
		localAddr:  local,
		remoteAddr: remote,
	}
}

func (c *conn) Read([]byte) (int, error)         { return 0, nil }
func (c *conn) Write([]byte) (int, error)        { return 0, nil }
func (c *conn) Close() error                     { return nil }
func (c *conn) RemoteAddr() net.Addr             { return c.remoteAddr }
func (c *conn) LocalAddr() net.Addr              { return c.localAddr }
func (c *conn) SetReadDeadline(time.Time) error  { return nil }
func (c *conn) SetWriteDeadline(time.Time) error { return nil }
func (c *conn) SetDeadline(time.Time) error      { return nil }

type cryptoSetup struct {
	tlsConf   *tls.Config
	extraConf *qtls.ExtraConfig
	conn      *qtls.Conn

	version protocol.VersionNumber

	messageChan               chan []byte
	isReadingHandshakeMessage chan struct{}
	readFirstHandshakeMessage bool

	ourParams  *wire.TransportParameters
	peerParams *wire.TransportParameters
	paramsChan <-chan []byte

	runner handshakeRunner

	alertChan chan uint8
	// handshakeDone is closed as soon as the go routine running qtls.Handshake() returns
	handshakeDone chan struct{}
	// is closed when Close() is called
	closeChan chan struct{}

	zeroRTTParameters      *wire.TransportParameters
	clientHelloWritten     bool
	clientHelloWrittenChan chan struct{} // is closed as soon as the ClientHello is written
	zeroRTTParametersChan  chan<- *wire.TransportParameters
	allow0RTT              bool

	rttStats *utils.RTTStats

	tracer logging.ConnectionTracer
	logger utils.Logger

	perspective protocol.Perspective

	mutex sync.Mutex // protects all members below

	handshakeCompleteTime time.Time

	readEncLevel  protocol.EncryptionLevel
	writeEncLevel protocol.EncryptionLevel

	zeroRTTOpener LongHeaderOpener // only set for the server
	zeroRTTSealer LongHeaderSealer // only set for the client

	initialStream io.Writer
	initialOpener LongHeaderOpener
	initialSealer LongHeaderSealer

	handshakeStream io.Writer
	handshakeOpener LongHeaderOpener
	handshakeSealer LongHeaderSealer

	aead          *updatableAEAD
	has1RTTSealer bool
	has1RTTOpener bool
}

var (
	_ qtls.RecordLayer = &cryptoSetup{}
	_ CryptoSetup      = &cryptoSetup{}
)

// NewCryptoSetupClient creates a new crypto setup for the client
func NewCryptoSetupClient(
	initialStream io.Writer,
	handshakeStream io.Writer,
	connID protocol.ConnectionID,
	localAddr net.Addr,
	remoteAddr net.Addr,
	tp *wire.TransportParameters,
	runner handshakeRunner,
	tlsConf *tls.Config,
	clientHelloSeed *prng.Seed,
	getClientHelloRandom func() ([]byte, error),
	enable0RTT bool,
	rttStats *utils.RTTStats,
	tracer logging.ConnectionTracer,
	logger utils.Logger,
	version protocol.VersionNumber,
) (CryptoSetup, <-chan *wire.TransportParameters /* ClientHello written. Receive nil for non-0-RTT */) {

	// [Psiphon]
	// Instantiate the PRNG here as it's used in sequence in two places:
	// TransportParameters.Marshal, for the quic_transport_parameters extension;
	// and then in qtls.clientHelloMsg.marshal.
	var clientHelloPRNG *prng.PRNG
	if clientHelloSeed != nil {
		clientHelloPRNG = prng.NewPRNGWithSeed(clientHelloSeed)
	}

	cs, clientHelloWritten := newCryptoSetup(
		initialStream,
		handshakeStream,
		connID,
		tp,
		runner,
		tlsConf,
		enable0RTT,
		rttStats,
		tracer,
		logger,
		protocol.PerspectiveClient,
		version,

		// [Psiphon]
		clientHelloPRNG,
	)
<<<<<<< HEAD

	// [Psiphon]
	cs.extraConf.ClientHelloPRNG = clientHelloPRNG
	cs.extraConf.GetClientHelloRandom = getClientHelloRandom

	cs.conn = qtls.Client(newConn(localAddr, remoteAddr, version), cs.tlsConf, cs.extraConf)
=======
	cs.conn = qtls.Client(newConn(localAddr, remoteAddr), cs.tlsConf, cs.extraConf)
>>>>>>> 9237dbb1
	return cs, clientHelloWritten
}

// NewCryptoSetupServer creates a new crypto setup for the server
func NewCryptoSetupServer(
	initialStream io.Writer,
	handshakeStream io.Writer,
	connID protocol.ConnectionID,
	localAddr net.Addr,
	remoteAddr net.Addr,
	tp *wire.TransportParameters,
	runner handshakeRunner,
	tlsConf *tls.Config,
	allow0RTT bool,
	rttStats *utils.RTTStats,
	tracer logging.ConnectionTracer,
	logger utils.Logger,
	version protocol.VersionNumber,
) CryptoSetup {
	cs, _ := newCryptoSetup(
		initialStream,
		handshakeStream,
		connID,
		tp,
		runner,
		tlsConf,
		allow0RTT,
		rttStats,
		tracer,
		logger,
		protocol.PerspectiveServer,
		version,

		// [Psiphon]
		nil,
	)
	cs.conn = qtls.Server(newConn(localAddr, remoteAddr), cs.tlsConf, cs.extraConf)
	return cs
}

func newCryptoSetup(
	initialStream io.Writer,
	handshakeStream io.Writer,
	connID protocol.ConnectionID,
	tp *wire.TransportParameters,
	runner handshakeRunner,
	tlsConf *tls.Config,
	enable0RTT bool,
	rttStats *utils.RTTStats,
	tracer logging.ConnectionTracer,
	logger utils.Logger,
	perspective protocol.Perspective,
	version protocol.VersionNumber,
	clientHelloPRNG *prng.PRNG,
) (*cryptoSetup, <-chan *wire.TransportParameters /* ClientHello written. Receive nil for non-0-RTT */) {
	initialSealer, initialOpener := NewInitialAEAD(connID, perspective, version)
	if tracer != nil {
		tracer.UpdatedKeyFromTLS(protocol.EncryptionInitial, protocol.PerspectiveClient)
		tracer.UpdatedKeyFromTLS(protocol.EncryptionInitial, protocol.PerspectiveServer)
	}
	extHandler := newExtensionHandler(tp.Marshal(perspective, clientHelloPRNG), perspective, version)
	zeroRTTParametersChan := make(chan *wire.TransportParameters, 1)
	cs := &cryptoSetup{
		tlsConf:                   tlsConf,
		initialStream:             initialStream,
		initialSealer:             initialSealer,
		initialOpener:             initialOpener,
		handshakeStream:           handshakeStream,
		aead:                      newUpdatableAEAD(rttStats, tracer, logger, version),
		readEncLevel:              protocol.EncryptionInitial,
		writeEncLevel:             protocol.EncryptionInitial,
		runner:                    runner,
		allow0RTT:                 enable0RTT,
		ourParams:                 tp,
		paramsChan:                extHandler.TransportParameters(),
		rttStats:                  rttStats,
		tracer:                    tracer,
		logger:                    logger,
		perspective:               perspective,
		handshakeDone:             make(chan struct{}),
		alertChan:                 make(chan uint8),
		clientHelloWrittenChan:    make(chan struct{}),
		zeroRTTParametersChan:     zeroRTTParametersChan,
		messageChan:               make(chan []byte, 1),
		isReadingHandshakeMessage: make(chan struct{}),
		closeChan:                 make(chan struct{}),
		version:                   version,
	}
	var maxEarlyData uint32
	if enable0RTT {
		maxEarlyData = math.MaxUint32
	}
	cs.extraConf = &qtls.ExtraConfig{
		GetExtensions:              extHandler.GetExtensions,
		ReceivedExtensions:         extHandler.ReceivedExtensions,
		AlternativeRecordLayer:     cs,
		EnforceNextProtoSelection:  true,
		MaxEarlyData:               maxEarlyData,
		Accept0RTT:                 cs.accept0RTT,
		Rejected0RTT:               cs.rejected0RTT,
		Enable0RTT:                 enable0RTT,
		GetAppDataForSessionState:  cs.marshalDataForSessionState,
		SetAppDataFromSessionState: cs.handleDataFromSessionState,
	}
	return cs, zeroRTTParametersChan
}

func (h *cryptoSetup) ChangeConnectionID(id protocol.ConnectionID) {
	initialSealer, initialOpener := NewInitialAEAD(id, h.perspective, h.version)
	h.initialSealer = initialSealer
	h.initialOpener = initialOpener
	if h.tracer != nil {
		h.tracer.UpdatedKeyFromTLS(protocol.EncryptionInitial, protocol.PerspectiveClient)
		h.tracer.UpdatedKeyFromTLS(protocol.EncryptionInitial, protocol.PerspectiveServer)
	}
}

func (h *cryptoSetup) SetLargest1RTTAcked(pn protocol.PacketNumber) error {
	return h.aead.SetLargestAcked(pn)
}

func (h *cryptoSetup) RunHandshake() {
	// Handle errors that might occur when HandleData() is called.
	handshakeComplete := make(chan struct{})
	handshakeErrChan := make(chan error, 1)
	go func() {
		defer close(h.handshakeDone)
		if err := h.conn.HandshakeContext(context.WithValue(context.Background(), QUICVersionContextKey, h.version)); err != nil {
			handshakeErrChan <- err
			return
		}
		close(handshakeComplete)
	}()

	if h.perspective == protocol.PerspectiveClient {
		select {
		case err := <-handshakeErrChan:
			h.onError(0, err.Error())
			return
		case <-h.clientHelloWrittenChan:
		}
	}

	select {
	case <-handshakeComplete: // return when the handshake is done
		h.mutex.Lock()
		h.handshakeCompleteTime = time.Now()
		h.mutex.Unlock()
		h.runner.OnHandshakeComplete()
	case <-h.closeChan:
		// wait until the Handshake() go routine has returned
		<-h.handshakeDone
	case alert := <-h.alertChan:
		handshakeErr := <-handshakeErrChan
		h.onError(alert, handshakeErr.Error())
	}
}

func (h *cryptoSetup) onError(alert uint8, message string) {
	var err error
	if alert == 0 {
		err = &qerr.TransportError{ErrorCode: qerr.InternalError, ErrorMessage: message}
	} else {
		err = qerr.NewLocalCryptoError(alert, message)
	}
	h.runner.OnError(err)
}

// Close closes the crypto setup.
// It aborts the handshake, if it is still running.
// It must only be called once.
func (h *cryptoSetup) Close() error {
	close(h.closeChan)
	// wait until qtls.Handshake() actually returned
	<-h.handshakeDone
	return nil
}

// handleMessage handles a TLS handshake message.
// It is called by the crypto streams when a new message is available.
// It returns if it is done with messages on the same encryption level.
func (h *cryptoSetup) HandleMessage(data []byte, encLevel protocol.EncryptionLevel) bool /* stream finished */ {
	msgType := messageType(data[0])
	h.logger.Debugf("Received %s message (%d bytes, encryption level: %s)", msgType, len(data), encLevel)
	if err := h.checkEncryptionLevel(msgType, encLevel); err != nil {
		h.onError(alertUnexpectedMessage, err.Error())
		return false
	}
	if encLevel != protocol.Encryption1RTT {
		select {
		case h.messageChan <- data:
		case <-h.handshakeDone: // handshake errored, nobody is going to consume this message
			return false
		}
	}
	if encLevel == protocol.Encryption1RTT {
		h.messageChan <- data
		h.handlePostHandshakeMessage()
		return false
	}
readLoop:
	for {
		select {
		case data := <-h.paramsChan:
			if data == nil {
				h.onError(0x6d, "missing quic_transport_parameters extension")
			} else {
				h.handleTransportParameters(data)
			}
		case <-h.isReadingHandshakeMessage:
			break readLoop
		case <-h.handshakeDone:
			break readLoop
		case <-h.closeChan:
			break readLoop
		}
	}
	// We're done with the Initial encryption level after processing a ClientHello / ServerHello,
	// but only if a handshake opener and sealer was created.
	// Otherwise, a HelloRetryRequest was performed.
	// We're done with the Handshake encryption level after processing the Finished message.
	return ((msgType == typeClientHello || msgType == typeServerHello) && h.handshakeOpener != nil && h.handshakeSealer != nil) ||
		msgType == typeFinished
}

func (h *cryptoSetup) checkEncryptionLevel(msgType messageType, encLevel protocol.EncryptionLevel) error {
	var expected protocol.EncryptionLevel
	switch msgType {
	case typeClientHello, typeServerHello:
		expected = protocol.EncryptionInitial
	case typeEncryptedExtensions,
		typeCertificate,
		typeCertificateRequest,
		typeCertificateVerify,
		typeFinished:
		expected = protocol.EncryptionHandshake
	case typeNewSessionTicket:
		expected = protocol.Encryption1RTT
	default:
		return fmt.Errorf("unexpected handshake message: %d", msgType)
	}
	if encLevel != expected {
		return fmt.Errorf("expected handshake message %s to have encryption level %s, has %s", msgType, expected, encLevel)
	}
	return nil
}

func (h *cryptoSetup) handleTransportParameters(data []byte) {
	var tp wire.TransportParameters
	if err := tp.Unmarshal(data, h.perspective.Opposite()); err != nil {
		h.runner.OnError(&qerr.TransportError{
			ErrorCode:    qerr.TransportParameterError,
			ErrorMessage: err.Error(),
		})
	}
	h.peerParams = &tp
	h.runner.OnReceivedParams(h.peerParams)
}

// must be called after receiving the transport parameters
func (h *cryptoSetup) marshalDataForSessionState() []byte {
	b := make([]byte, 0, 256)
	b = quicvarint.Append(b, clientSessionStateRevision)
	b = quicvarint.Append(b, uint64(h.rttStats.SmoothedRTT().Microseconds()))
	return h.peerParams.MarshalForSessionTicket(b)
}

func (h *cryptoSetup) handleDataFromSessionState(data []byte) {
	tp, err := h.handleDataFromSessionStateImpl(data)
	if err != nil {
		h.logger.Debugf("Restoring of transport parameters from session ticket failed: %s", err.Error())
		return
	}
	h.zeroRTTParameters = tp
}

func (h *cryptoSetup) handleDataFromSessionStateImpl(data []byte) (*wire.TransportParameters, error) {
	r := bytes.NewReader(data)
	ver, err := quicvarint.Read(r)
	if err != nil {
		return nil, err
	}
	if ver != clientSessionStateRevision {
		return nil, fmt.Errorf("mismatching version. Got %d, expected %d", ver, clientSessionStateRevision)
	}
	rtt, err := quicvarint.Read(r)
	if err != nil {
		return nil, err
	}
	h.rttStats.SetInitialRTT(time.Duration(rtt) * time.Microsecond)
	var tp wire.TransportParameters
	if err := tp.UnmarshalFromSessionTicket(r); err != nil {
		return nil, err
	}
	return &tp, nil
}

// only valid for the server
func (h *cryptoSetup) GetSessionTicket() ([]byte, error) {
	var appData []byte
	// Save transport parameters to the session ticket if we're allowing 0-RTT.
	if h.extraConf.MaxEarlyData > 0 {
		appData = (&sessionTicket{
			Parameters: h.ourParams,
			RTT:        h.rttStats.SmoothedRTT(),
		}).Marshal()
	}
	return h.conn.GetSessionTicket(appData)
}

// accept0RTT is called for the server when receiving the client's session ticket.
// It decides whether to accept 0-RTT.
func (h *cryptoSetup) accept0RTT(sessionTicketData []byte) bool {
	var t sessionTicket
	if err := t.Unmarshal(sessionTicketData); err != nil {
		h.logger.Debugf("Unmarshalling transport parameters from session ticket failed: %s", err.Error())
		return false
	}
	valid := h.ourParams.ValidFor0RTT(t.Parameters)
	if !valid {
		h.logger.Debugf("Transport parameters changed. Rejecting 0-RTT.")
		return false
	}
	if !h.allow0RTT {
		h.logger.Debugf("0-RTT not allowed. Rejecting 0-RTT.")
		return false
	}
	h.logger.Debugf("Accepting 0-RTT. Restoring RTT from session ticket: %s", t.RTT)
	h.rttStats.SetInitialRTT(t.RTT)
	return true
}

// rejected0RTT is called for the client when the server rejects 0-RTT.
func (h *cryptoSetup) rejected0RTT() {
	h.logger.Debugf("0-RTT was rejected. Dropping 0-RTT keys.")

	h.mutex.Lock()
	had0RTTKeys := h.zeroRTTSealer != nil
	h.zeroRTTSealer = nil
	h.mutex.Unlock()

	if had0RTTKeys {
		h.runner.DropKeys(protocol.Encryption0RTT)
	}
}

func (h *cryptoSetup) handlePostHandshakeMessage() {
	// make sure the handshake has already completed
	<-h.handshakeDone

	done := make(chan struct{})
	defer close(done)

	// h.alertChan is an unbuffered channel.
	// If an error occurs during conn.HandlePostHandshakeMessage,
	// it will be sent on this channel.
	// Read it from a go-routine so that HandlePostHandshakeMessage doesn't deadlock.
	alertChan := make(chan uint8, 1)
	go func() {
		<-h.isReadingHandshakeMessage
		select {
		case alert := <-h.alertChan:
			alertChan <- alert
		case <-done:
		}
	}()

	if err := h.conn.HandlePostHandshakeMessage(); err != nil {
		select {
		case <-h.closeChan:
		case alert := <-alertChan:
			h.onError(alert, err.Error())
		}
	}
}

// ReadHandshakeMessage is called by TLS.
// It blocks until a new handshake message is available.
func (h *cryptoSetup) ReadHandshakeMessage() ([]byte, error) {
	if !h.readFirstHandshakeMessage {
		h.readFirstHandshakeMessage = true
	} else {
		select {
		case h.isReadingHandshakeMessage <- struct{}{}:
		case <-h.closeChan:
			return nil, errors.New("error while handling the handshake message")
		}
	}
	select {
	case msg := <-h.messageChan:
		return msg, nil
	case <-h.closeChan:
		return nil, errors.New("error while handling the handshake message")
	}
}

func (h *cryptoSetup) SetReadKey(encLevel qtls.EncryptionLevel, suite *qtls.CipherSuiteTLS13, trafficSecret []byte) {
	h.mutex.Lock()
	switch encLevel {
	case qtls.Encryption0RTT:
		if h.perspective == protocol.PerspectiveClient {
			panic("Received 0-RTT read key for the client")
		}
		h.zeroRTTOpener = newLongHeaderOpener(
			createAEAD(suite, trafficSecret, h.version),
			newHeaderProtector(suite, trafficSecret, true, h.version),
		)
		h.mutex.Unlock()
		if h.logger.Debug() {
			h.logger.Debugf("Installed 0-RTT Read keys (using %s)", tls.CipherSuiteName(suite.ID))
		}
		if h.tracer != nil {
			h.tracer.UpdatedKeyFromTLS(protocol.Encryption0RTT, h.perspective.Opposite())
		}
		return
	case qtls.EncryptionHandshake:
		h.readEncLevel = protocol.EncryptionHandshake
		h.handshakeOpener = newHandshakeOpener(
			createAEAD(suite, trafficSecret, h.version),
			newHeaderProtector(suite, trafficSecret, true, h.version),
			h.dropInitialKeys,
			h.perspective,
		)
		if h.logger.Debug() {
			h.logger.Debugf("Installed Handshake Read keys (using %s)", tls.CipherSuiteName(suite.ID))
		}
	case qtls.EncryptionApplication:
		h.readEncLevel = protocol.Encryption1RTT
		h.aead.SetReadKey(suite, trafficSecret)
		h.has1RTTOpener = true
		if h.logger.Debug() {
			h.logger.Debugf("Installed 1-RTT Read keys (using %s)", tls.CipherSuiteName(suite.ID))
		}
	default:
		panic("unexpected read encryption level")
	}
	h.mutex.Unlock()
	if h.tracer != nil {
		h.tracer.UpdatedKeyFromTLS(h.readEncLevel, h.perspective.Opposite())
	}
}

func (h *cryptoSetup) SetWriteKey(encLevel qtls.EncryptionLevel, suite *qtls.CipherSuiteTLS13, trafficSecret []byte) {
	h.mutex.Lock()
	switch encLevel {
	case qtls.Encryption0RTT:
		if h.perspective == protocol.PerspectiveServer {
			panic("Received 0-RTT write key for the server")
		}
		h.zeroRTTSealer = newLongHeaderSealer(
			createAEAD(suite, trafficSecret, h.version),
			newHeaderProtector(suite, trafficSecret, true, h.version),
		)
		h.mutex.Unlock()
		if h.logger.Debug() {
			h.logger.Debugf("Installed 0-RTT Write keys (using %s)", tls.CipherSuiteName(suite.ID))
		}
		if h.tracer != nil {
			h.tracer.UpdatedKeyFromTLS(protocol.Encryption0RTT, h.perspective)
		}
		return
	case qtls.EncryptionHandshake:
		h.writeEncLevel = protocol.EncryptionHandshake
		h.handshakeSealer = newHandshakeSealer(
			createAEAD(suite, trafficSecret, h.version),
			newHeaderProtector(suite, trafficSecret, true, h.version),
			h.dropInitialKeys,
			h.perspective,
		)
		if h.logger.Debug() {
			h.logger.Debugf("Installed Handshake Write keys (using %s)", tls.CipherSuiteName(suite.ID))
		}
	case qtls.EncryptionApplication:
		h.writeEncLevel = protocol.Encryption1RTT
		h.aead.SetWriteKey(suite, trafficSecret)
		h.has1RTTSealer = true
		if h.logger.Debug() {
			h.logger.Debugf("Installed 1-RTT Write keys (using %s)", tls.CipherSuiteName(suite.ID))
		}
		if h.zeroRTTSealer != nil {
			h.zeroRTTSealer = nil
			h.logger.Debugf("Dropping 0-RTT keys.")
			if h.tracer != nil {
				h.tracer.DroppedEncryptionLevel(protocol.Encryption0RTT)
			}
		}
	default:
		panic("unexpected write encryption level")
	}
	h.mutex.Unlock()
	if h.tracer != nil {
		h.tracer.UpdatedKeyFromTLS(h.writeEncLevel, h.perspective)
	}
}

// WriteRecord is called when TLS writes data
func (h *cryptoSetup) WriteRecord(p []byte) (int, error) {
	h.mutex.Lock()
	defer h.mutex.Unlock()

	//nolint:exhaustive // LS records can only be written for Initial and Handshake.
	switch h.writeEncLevel {
	case protocol.EncryptionInitial:
		// assume that the first WriteRecord call contains the ClientHello
		n, err := h.initialStream.Write(p)
		if !h.clientHelloWritten && h.perspective == protocol.PerspectiveClient {
			h.clientHelloWritten = true
			close(h.clientHelloWrittenChan)
			if h.zeroRTTSealer != nil && h.zeroRTTParameters != nil {
				h.logger.Debugf("Doing 0-RTT.")
				h.zeroRTTParametersChan <- h.zeroRTTParameters
			} else {
				h.logger.Debugf("Not doing 0-RTT.")
				h.zeroRTTParametersChan <- nil
			}
		}
		return n, err
	case protocol.EncryptionHandshake:
		return h.handshakeStream.Write(p)
	default:
		panic(fmt.Sprintf("unexpected write encryption level: %s", h.writeEncLevel))
	}
}

func (h *cryptoSetup) SendAlert(alert uint8) {
	select {
	case h.alertChan <- alert:
	case <-h.closeChan:
		// no need to send an alert when we've already closed
	}
}

// used a callback in the handshakeSealer and handshakeOpener
func (h *cryptoSetup) dropInitialKeys() {
	h.mutex.Lock()
	h.initialOpener = nil
	h.initialSealer = nil
	h.mutex.Unlock()
	h.runner.DropKeys(protocol.EncryptionInitial)
	h.logger.Debugf("Dropping Initial keys.")
}

func (h *cryptoSetup) SetHandshakeConfirmed() {
	h.aead.SetHandshakeConfirmed()
	// drop Handshake keys
	var dropped bool
	h.mutex.Lock()
	if h.handshakeOpener != nil {
		h.handshakeOpener = nil
		h.handshakeSealer = nil
		dropped = true
	}
	h.mutex.Unlock()
	if dropped {
		h.runner.DropKeys(protocol.EncryptionHandshake)
		h.logger.Debugf("Dropping Handshake keys.")
	}
}

func (h *cryptoSetup) GetInitialSealer() (LongHeaderSealer, error) {
	h.mutex.Lock()
	defer h.mutex.Unlock()

	if h.initialSealer == nil {
		return nil, ErrKeysDropped
	}
	return h.initialSealer, nil
}

func (h *cryptoSetup) Get0RTTSealer() (LongHeaderSealer, error) {
	h.mutex.Lock()
	defer h.mutex.Unlock()

	if h.zeroRTTSealer == nil {
		return nil, ErrKeysDropped
	}
	return h.zeroRTTSealer, nil
}

func (h *cryptoSetup) GetHandshakeSealer() (LongHeaderSealer, error) {
	h.mutex.Lock()
	defer h.mutex.Unlock()

	if h.handshakeSealer == nil {
		if h.initialSealer == nil {
			return nil, ErrKeysDropped
		}
		return nil, ErrKeysNotYetAvailable
	}
	return h.handshakeSealer, nil
}

func (h *cryptoSetup) Get1RTTSealer() (ShortHeaderSealer, error) {
	h.mutex.Lock()
	defer h.mutex.Unlock()

	if !h.has1RTTSealer {
		return nil, ErrKeysNotYetAvailable
	}
	return h.aead, nil
}

func (h *cryptoSetup) GetInitialOpener() (LongHeaderOpener, error) {
	h.mutex.Lock()
	defer h.mutex.Unlock()

	if h.initialOpener == nil {
		return nil, ErrKeysDropped
	}
	return h.initialOpener, nil
}

func (h *cryptoSetup) Get0RTTOpener() (LongHeaderOpener, error) {
	h.mutex.Lock()
	defer h.mutex.Unlock()

	if h.zeroRTTOpener == nil {
		if h.initialOpener != nil {
			return nil, ErrKeysNotYetAvailable
		}
		// if the initial opener is also not available, the keys were already dropped
		return nil, ErrKeysDropped
	}
	return h.zeroRTTOpener, nil
}

func (h *cryptoSetup) GetHandshakeOpener() (LongHeaderOpener, error) {
	h.mutex.Lock()
	defer h.mutex.Unlock()

	if h.handshakeOpener == nil {
		if h.initialOpener != nil {
			return nil, ErrKeysNotYetAvailable
		}
		// if the initial opener is also not available, the keys were already dropped
		return nil, ErrKeysDropped
	}
	return h.handshakeOpener, nil
}

func (h *cryptoSetup) Get1RTTOpener() (ShortHeaderOpener, error) {
	h.mutex.Lock()
	defer h.mutex.Unlock()

	if h.zeroRTTOpener != nil && time.Since(h.handshakeCompleteTime) > 3*h.rttStats.PTO(true) {
		h.zeroRTTOpener = nil
		h.logger.Debugf("Dropping 0-RTT keys.")
		if h.tracer != nil {
			h.tracer.DroppedEncryptionLevel(protocol.Encryption0RTT)
		}
	}

	if !h.has1RTTOpener {
		return nil, ErrKeysNotYetAvailable
	}
	return h.aead, nil
}

func (h *cryptoSetup) ConnectionState() ConnectionState {
	return qtls.GetConnectionState(h.conn)
}<|MERGE_RESOLUTION|>--- conflicted
+++ resolved
@@ -199,16 +199,12 @@
 		// [Psiphon]
 		clientHelloPRNG,
 	)
-<<<<<<< HEAD
 
 	// [Psiphon]
 	cs.extraConf.ClientHelloPRNG = clientHelloPRNG
 	cs.extraConf.GetClientHelloRandom = getClientHelloRandom
 
-	cs.conn = qtls.Client(newConn(localAddr, remoteAddr, version), cs.tlsConf, cs.extraConf)
-=======
 	cs.conn = qtls.Client(newConn(localAddr, remoteAddr), cs.tlsConf, cs.extraConf)
->>>>>>> 9237dbb1
 	return cs, clientHelloWritten
 }
 

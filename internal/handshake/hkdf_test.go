--- conflicted
+++ resolved
@@ -3,12 +3,8 @@
 import (
 	"crypto"
 	"crypto/cipher"
-<<<<<<< HEAD
-	"github.com/Noooste/utls"
-=======
 	"crypto/rand"
 	"crypto/tls"
->>>>>>> d7b8447e
 	"testing"
 	"unsafe"
 
@@ -24,7 +20,7 @@
 	Hash   crypto.Hash
 }
 
-//go:linkname cipherSuitesTLS13 github.com/Noooste/utls.cipherSuitesTLS13
+//go:linkname cipherSuitesTLS13 crypto/tls.cipherSuitesTLS13
 var cipherSuitesTLS13 []unsafe.Pointer
 
 func cipherSuiteTLS13ByID(id uint16) *cipherSuiteTLS13 {
@@ -37,13 +33,8 @@
 	return nil
 }
 
-<<<<<<< HEAD
-//go:linkname expandLabel github.com/Noooste/utls.(*cipherSuiteTLS13).expandLabel
-func expandLabel(cs *cipherSuiteTLS13, secret []byte, label string, context []byte, length int) []byte
-=======
 //go:linkname nextTrafficSecret crypto/tls.(*cipherSuiteTLS13).nextTrafficSecret
 func nextTrafficSecret(cs *cipherSuiteTLS13, trafficSecret []byte) []byte
->>>>>>> d7b8447e
 
 func TestHKDF(t *testing.T) {
 	for _, id := range tls13CipherSuites {

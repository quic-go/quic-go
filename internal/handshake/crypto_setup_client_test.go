--- conflicted
+++ resolved
@@ -131,11 +131,8 @@
 			handshakeEvent,
 			protocol.Version39,
 			nil,
-<<<<<<< HEAD
+			utils.DefaultLogger,
 			nil,
-=======
-			utils.DefaultLogger,
->>>>>>> 1b575824
 		)
 		Expect(err).ToNot(HaveOccurred())
 		cs = csInt.(*cryptoSetupClient)

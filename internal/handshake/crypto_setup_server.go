package handshake

import (
	"bytes"
	"crypto/rand"
	"encoding/binary"
	"errors"
	"io"
	"net"
	"sync"

	"github.com/lucas-clemente/quic-go/internal/crypto"
	"github.com/lucas-clemente/quic-go/internal/protocol"
	"github.com/lucas-clemente/quic-go/internal/utils"
	"github.com/lucas-clemente/quic-go/qerr"
	"github.com/lucas-clemente/quic-go/qtrace"
)

// QuicCryptoKeyDerivationFunction is used for key derivation
type QuicCryptoKeyDerivationFunction func(forwardSecure bool, sharedSecret, nonces []byte, connID protocol.ConnectionID, chlo []byte, scfg []byte, cert []byte, divNonce []byte, pers protocol.Perspective) (crypto.AEAD, error)

// KeyExchangeFunction is used to make a new KEX
type KeyExchangeFunction func() crypto.KeyExchange

// The CryptoSetupServer handles all things crypto for the Session
type cryptoSetupServer struct {
	connID               protocol.ConnectionID
	remoteAddr           net.Addr
	scfg                 *ServerConfig
	diversificationNonce []byte
	QuicTracer           *qtrace.Tracer

	version           protocol.VersionNumber
	supportedVersions []protocol.VersionNumber

	acceptSTKCallback func(net.Addr, *Cookie) bool

	nullAEAD                    crypto.AEAD
	secureAEAD                  crypto.AEAD
	forwardSecureAEAD           crypto.AEAD
	receivedForwardSecurePacket bool
	receivedSecurePacket        bool
	sentSHLO                    chan struct{} // this channel is closed as soon as the SHLO has been written

	receivedParams bool
	paramsChan     chan<- TransportParameters
	aeadChanged    chan<- protocol.EncryptionLevel

	keyDerivation QuicCryptoKeyDerivationFunction
	keyExchange   KeyExchangeFunction

	cryptoStream io.ReadWriter

	params *TransportParameters

	mutex sync.RWMutex
}

var _ CryptoSetup = &cryptoSetupServer{}

// ErrHOLExperiment is returned when the client sends the FHL2 tag in the CHLO.
// This is an experiment implemented by Chrome in QUIC 36, which we don't support.
// TODO: remove this when dropping support for QUIC 36
var ErrHOLExperiment = qerr.Error(qerr.InvalidCryptoMessageParameter, "HOL experiment. Unsupported")

// ErrNSTPExperiment is returned when the client sends the NSTP tag in the CHLO.
// This is an experiment implemented by Chrome in QUIC 38, which we don't support at this point.
var ErrNSTPExperiment = qerr.Error(qerr.InvalidCryptoMessageParameter, "NSTP experiment. Unsupported")

// NewCryptoSetup creates a new CryptoSetup instance for a server
func NewCryptoSetup(
	cryptoStream io.ReadWriter,
	connID protocol.ConnectionID,
	remoteAddr net.Addr,
	version protocol.VersionNumber,
	scfg *ServerConfig,
	params *TransportParameters,
	supportedVersions []protocol.VersionNumber,
	acceptSTK func(net.Addr, *Cookie) bool,
	paramsChan chan<- TransportParameters,
	aeadChanged chan<- protocol.EncryptionLevel,
	QuicTracer *qtrace.Tracer,
) (CryptoSetup, error) {
	nullAEAD, err := crypto.NewNullAEAD(protocol.PerspectiveServer, connID, version)
	if err != nil {
		return nil, err
	}
	return &cryptoSetupServer{
<<<<<<< HEAD
		connID:               connID,
		remoteAddr:           remoteAddr,
		version:              version,
		supportedVersions:    supportedVersions,
		scfg:                 scfg,
		stkGenerator:         stkGenerator,
		keyDerivation:        crypto.DeriveQuicCryptoAESKeys,
		keyExchange:          getEphermalKEX,
		nullAEAD:             crypto.NewNullAEAD(protocol.PerspectiveServer, version),
		cryptoStream:         cryptoStream,
		connectionParameters: connectionParametersManager,
		acceptSTKCallback:    acceptSTK,
		sentSHLO:             make(chan struct{}),
		aeadChanged:          aeadChanged,
		QuicTracer:           QuicTracer,
=======
		cryptoStream:      cryptoStream,
		connID:            connID,
		remoteAddr:        remoteAddr,
		version:           version,
		supportedVersions: supportedVersions,
		scfg:              scfg,
		keyDerivation:     crypto.DeriveQuicCryptoAESKeys,
		keyExchange:       getEphermalKEX,
		nullAEAD:          nullAEAD,
		params:            params,
		acceptSTKCallback: acceptSTK,
		sentSHLO:          make(chan struct{}),
		paramsChan:        paramsChan,
		aeadChanged:       aeadChanged,
>>>>>>> 467a5909
	}, nil
}

// HandleCryptoStream reads and writes messages on the crypto stream
func (h *cryptoSetupServer) HandleCryptoStream() error {
	for {
		var chloData bytes.Buffer
		message, err := ParseHandshakeMessage(io.TeeReader(h.cryptoStream, &chloData))
		if err != nil {
			return qerr.HandshakeFailed
		}
		if message.Tag != TagCHLO {
			return qerr.InvalidCryptoMessageType
		}

		utils.Debugf("Got %s", message)
		if h.QuicTracer != nil && h.QuicTracer.ServerGotHandshakeMsg != nil {
			h.QuicTracer.ServerGotHandshakeMsg(HandshakeMessage2Tracer(message))
		}

		done, err := h.handleMessage(chloData.Bytes(), message.Data)
		if err != nil {
			return err
		}
		if done {
			return nil
		}
	}
}

func (h *cryptoSetupServer) handleMessage(chloData []byte, cryptoData map[Tag][]byte) (bool, error) {
	if _, isHOLExperiment := cryptoData[TagFHL2]; isHOLExperiment {
		return false, ErrHOLExperiment
	}
	if _, isNSTPExperiment := cryptoData[TagNSTP]; isNSTPExperiment {
		return false, ErrNSTPExperiment
	}

	sniSlice, ok := cryptoData[TagSNI]
	if !ok {
		return false, qerr.Error(qerr.CryptoMessageParameterNotFound, "SNI required")
	}
	sni := string(sniSlice)
	if sni == "" {
		return false, qerr.Error(qerr.CryptoMessageParameterNotFound, "SNI required")
	}

	// prevent version downgrade attacks
	// see https://groups.google.com/a/chromium.org/forum/#!topic/proto-quic/N-de9j63tCk for a discussion and examples
	verSlice, ok := cryptoData[TagVER]
	if !ok {
		return false, qerr.Error(qerr.InvalidCryptoMessageParameter, "client hello missing version tag")
	}
	if len(verSlice) != 4 {
		return false, qerr.Error(qerr.InvalidCryptoMessageParameter, "incorrect version tag")
	}
	ver := protocol.VersionNumber(binary.BigEndian.Uint32(verSlice))
	// If the client's preferred version is not the version we are currently speaking, then the client went through a version negotiation.  In this case, we need to make sure that we actually do not support this version and that it wasn't a downgrade attack.
	if ver != h.version && protocol.IsSupportedVersion(h.supportedVersions, ver) {
		return false, qerr.Error(qerr.VersionNegotiationMismatch, "Downgrade attack detected")
	}

	var reply []byte
	var err error

	certUncompressed, err := h.scfg.certChain.GetLeafCert(sni)
	if err != nil {
		return false, err
	}

	params, err := readHelloMap(cryptoData)
	if err != nil {
		return false, err
	}
	// blocks until the session has received the parameters
	if !h.receivedParams {
		h.receivedParams = true
		h.paramsChan <- *params
	}

	if !h.isInchoateCHLO(cryptoData, certUncompressed) {
		// We have a CHLO with a proper server config ID, do a 0-RTT handshake
		reply, err = h.handleCHLO(sni, chloData, cryptoData)
		if err != nil {
			return false, err
		}
		if _, err := h.cryptoStream.Write(reply); err != nil {
			return false, err
		}
		h.aeadChanged <- protocol.EncryptionForwardSecure
		close(h.sentSHLO)
		return true, nil
	}

	// We have an inchoate or non-matching CHLO, we now send a rejection
	reply, err = h.handleInchoateCHLO(sni, chloData, cryptoData)
	if err != nil {
		return false, err
	}
	_, err = h.cryptoStream.Write(reply)
	return false, err
}

// Open a message
func (h *cryptoSetupServer) Open(dst, src []byte, packetNumber protocol.PacketNumber, associatedData []byte) ([]byte, protocol.EncryptionLevel, error) {
	h.mutex.RLock()
	defer h.mutex.RUnlock()

	if h.forwardSecureAEAD != nil {
		res, err := h.forwardSecureAEAD.Open(dst, src, packetNumber, associatedData)
		if err == nil {
			if !h.receivedForwardSecurePacket { // this is the first forward secure packet we receive from the client
				h.receivedForwardSecurePacket = true
				// wait until protocol.EncryptionForwardSecure was sent on the aeadChan
				<-h.sentSHLO
				close(h.aeadChanged)
			}
			return res, protocol.EncryptionForwardSecure, nil
		}
		if h.receivedForwardSecurePacket {
			return nil, protocol.EncryptionUnspecified, err
		}
	}
	if h.secureAEAD != nil {
		res, err := h.secureAEAD.Open(dst, src, packetNumber, associatedData)
		if err == nil {
			h.receivedSecurePacket = true
			return res, protocol.EncryptionSecure, nil
		}
		if h.receivedSecurePacket {
			return nil, protocol.EncryptionUnspecified, err
		}
	}
	res, err := h.nullAEAD.Open(dst, src, packetNumber, associatedData)
	if err != nil {
		return res, protocol.EncryptionUnspecified, err
	}
	return res, protocol.EncryptionUnencrypted, err
}

func (h *cryptoSetupServer) GetSealer() (protocol.EncryptionLevel, Sealer) {
	h.mutex.RLock()
	defer h.mutex.RUnlock()
	if h.forwardSecureAEAD != nil {
		return protocol.EncryptionForwardSecure, h.forwardSecureAEAD
	}
	return protocol.EncryptionUnencrypted, h.nullAEAD
}

func (h *cryptoSetupServer) GetSealerForCryptoStream() (protocol.EncryptionLevel, Sealer) {
	h.mutex.RLock()
	defer h.mutex.RUnlock()
	if h.secureAEAD != nil {
		return protocol.EncryptionSecure, h.secureAEAD
	}
	return protocol.EncryptionUnencrypted, h.nullAEAD
}

func (h *cryptoSetupServer) GetSealerWithEncryptionLevel(encLevel protocol.EncryptionLevel) (Sealer, error) {
	h.mutex.RLock()
	defer h.mutex.RUnlock()

	switch encLevel {
	case protocol.EncryptionUnencrypted:
		return h.nullAEAD, nil
	case protocol.EncryptionSecure:
		if h.secureAEAD == nil {
			return nil, errors.New("CryptoSetupServer: no secureAEAD")
		}
		return h.secureAEAD, nil
	case protocol.EncryptionForwardSecure:
		if h.forwardSecureAEAD == nil {
			return nil, errors.New("CryptoSetupServer: no forwardSecureAEAD")
		}
		return h.forwardSecureAEAD, nil
	}
	return nil, errors.New("CryptoSetupServer: no encryption level specified")
}

func (h *cryptoSetupServer) isInchoateCHLO(cryptoData map[Tag][]byte, cert []byte) bool {
	if _, ok := cryptoData[TagPUBS]; !ok {
		return true
	}
	scid, ok := cryptoData[TagSCID]
	if !ok || !bytes.Equal(h.scfg.ID, scid) {
		return true
	}
	xlctTag, ok := cryptoData[TagXLCT]
	if !ok || len(xlctTag) != 8 {
		return true
	}
	xlct := binary.LittleEndian.Uint64(xlctTag)
	if crypto.HashCert(cert) != xlct {
		return true
	}
	return !h.acceptSTK(cryptoData[TagSTK])
}

func (h *cryptoSetupServer) acceptSTK(token []byte) bool {
	stk, err := h.scfg.cookieGenerator.DecodeToken(token)
	if err != nil {
		utils.Debugf("STK invalid: %s", err.Error())
		return false
	}
	return h.acceptSTKCallback(h.remoteAddr, stk)
}

func (h *cryptoSetupServer) handleInchoateCHLO(sni string, chlo []byte, cryptoData map[Tag][]byte) ([]byte, error) {
	if len(chlo) < protocol.ClientHelloMinimumSize {
		return nil, qerr.Error(qerr.CryptoInvalidValueLength, "CHLO too small")
	}

	token, err := h.scfg.cookieGenerator.NewToken(h.remoteAddr)
	if err != nil {
		return nil, err
	}

	replyMap := map[Tag][]byte{
		TagSCFG: h.scfg.Get(),
		TagSTK:  token,
		TagSVID: []byte("quic-go"),
	}

	if h.acceptSTK(cryptoData[TagSTK]) {
		proof, err := h.scfg.Sign(sni, chlo)
		if err != nil {
			return nil, err
		}

		commonSetHashes := cryptoData[TagCCS]
		cachedCertsHashes := cryptoData[TagCCRT]

		certCompressed, err := h.scfg.GetCertsCompressed(sni, commonSetHashes, cachedCertsHashes)
		if err != nil {
			return nil, err
		}
		// Token was valid, send more details
		replyMap[TagPROF] = proof
		replyMap[TagCERT] = certCompressed
	}

	message := HandshakeMessage{
		Tag:  TagREJ,
		Data: replyMap,
	}

	var serverReply bytes.Buffer
	message.Write(&serverReply)

	utils.Debugf("Sending %s", message)
	if h.QuicTracer != nil && h.QuicTracer.ServerSentInchoateCHLO != nil {
		h.QuicTracer.ServerSentInchoateCHLO(HandshakeMessage2Tracer(message))
	}

	return serverReply.Bytes(), nil
}

func (h *cryptoSetupServer) handleCHLO(sni string, data []byte, cryptoData map[Tag][]byte) ([]byte, error) {
	// We have a CHLO matching our server config, we can continue with the 0-RTT handshake
	sharedSecret, err := h.scfg.kex.CalculateSharedKey(cryptoData[TagPUBS])
	if err != nil {
		return nil, err
	}

	h.mutex.Lock()
	defer h.mutex.Unlock()

	certUncompressed, err := h.scfg.certChain.GetLeafCert(sni)
	if err != nil {
		return nil, err
	}

	serverNonce := make([]byte, 32)
	if _, err = rand.Read(serverNonce); err != nil {
		return nil, err
	}

	h.diversificationNonce = make([]byte, 32)
	if _, err = rand.Read(h.diversificationNonce); err != nil {
		return nil, err
	}

	clientNonce := cryptoData[TagNONC]
	err = h.validateClientNonce(clientNonce)
	if err != nil {
		return nil, err
	}

	aead := cryptoData[TagAEAD]
	if !bytes.Equal(aead, []byte("AESG")) {
		return nil, qerr.Error(qerr.CryptoNoSupport, "Unsupported AEAD or KEXS")
	}

	kexs := cryptoData[TagKEXS]
	if !bytes.Equal(kexs, []byte("C255")) {
		return nil, qerr.Error(qerr.CryptoNoSupport, "Unsupported AEAD or KEXS")
	}

	h.secureAEAD, err = h.keyDerivation(
		false,
		sharedSecret,
		clientNonce,
		h.connID,
		data,
		h.scfg.Get(),
		certUncompressed,
		h.diversificationNonce,
		protocol.PerspectiveServer,
	)
	if err != nil {
		return nil, err
	}

	h.aeadChanged <- protocol.EncryptionSecure

	// Generate a new curve instance to derive the forward secure key
	var fsNonce bytes.Buffer
	fsNonce.Write(clientNonce)
	fsNonce.Write(serverNonce)
	ephermalKex := h.keyExchange()
	ephermalSharedSecret, err := ephermalKex.CalculateSharedKey(cryptoData[TagPUBS])
	if err != nil {
		return nil, err
	}

	h.forwardSecureAEAD, err = h.keyDerivation(
		true,
		ephermalSharedSecret,
		fsNonce.Bytes(),
		h.connID,
		data,
		h.scfg.Get(),
		certUncompressed,
		nil,
		protocol.PerspectiveServer,
	)
	if err != nil {
		return nil, err
	}

	replyMap := h.params.getHelloMap()
	// add crypto parameters
	verTag := &bytes.Buffer{}
	for _, v := range h.supportedVersions {
		utils.BigEndian.WriteUint32(verTag, uint32(v))
	}
	replyMap[TagPUBS] = ephermalKex.PublicKey()
	replyMap[TagSNO] = serverNonce
	replyMap[TagVER] = verTag.Bytes()

	// note that the SHLO *has* to fit into one packet
	message := HandshakeMessage{
		Tag:  TagSHLO,
		Data: replyMap,
	}
	var reply bytes.Buffer
	message.Write(&reply)

	utils.Debugf("Sending %s", message)
	if h.QuicTracer != nil && h.QuicTracer.ServerSentCHLO != nil {
		h.QuicTracer.ServerSentCHLO(HandshakeMessage2Tracer(message))
	}

	return reply.Bytes(), nil
}

// DiversificationNonce returns the diversification nonce
func (h *cryptoSetupServer) DiversificationNonce() []byte {
	return h.diversificationNonce
}

func (h *cryptoSetupServer) SetDiversificationNonce(data []byte) {
	panic("not needed for cryptoSetupServer")
}

func (h *cryptoSetupServer) GetNextPacketType() protocol.PacketType {
	panic("not needed for cryptoSetupServer")
}

func (h *cryptoSetupServer) validateClientNonce(nonce []byte) error {
	if len(nonce) != 32 {
		return qerr.Error(qerr.InvalidCryptoMessageParameter, "invalid client nonce length")
	}
	if !bytes.Equal(nonce[4:12], h.scfg.obit) {
		return qerr.Error(qerr.InvalidCryptoMessageParameter, "OBIT not matching")
	}
	return nil
}<|MERGE_RESOLUTION|>--- conflicted
+++ resolved
@@ -86,23 +86,6 @@
 		return nil, err
 	}
 	return &cryptoSetupServer{
-<<<<<<< HEAD
-		connID:               connID,
-		remoteAddr:           remoteAddr,
-		version:              version,
-		supportedVersions:    supportedVersions,
-		scfg:                 scfg,
-		stkGenerator:         stkGenerator,
-		keyDerivation:        crypto.DeriveQuicCryptoAESKeys,
-		keyExchange:          getEphermalKEX,
-		nullAEAD:             crypto.NewNullAEAD(protocol.PerspectiveServer, version),
-		cryptoStream:         cryptoStream,
-		connectionParameters: connectionParametersManager,
-		acceptSTKCallback:    acceptSTK,
-		sentSHLO:             make(chan struct{}),
-		aeadChanged:          aeadChanged,
-		QuicTracer:           QuicTracer,
-=======
 		cryptoStream:      cryptoStream,
 		connID:            connID,
 		remoteAddr:        remoteAddr,
@@ -117,7 +100,7 @@
 		sentSHLO:          make(chan struct{}),
 		paramsChan:        paramsChan,
 		aeadChanged:       aeadChanged,
->>>>>>> 467a5909
+		QuicTracer:        QuicTracer,
 	}, nil
 }
 

package handshake

import (
	"bytes"
	"encoding/binary"
	"errors"
	"io"
	"net"
	"time"

	"github.com/bifurcation/mint"

	"github.com/lucas-clemente/quic-go/internal/crypto"
	"github.com/lucas-clemente/quic-go/internal/mocks/crypto"
	"github.com/lucas-clemente/quic-go/internal/protocol"
	"github.com/lucas-clemente/quic-go/internal/utils"
	"github.com/lucas-clemente/quic-go/qerr"

	. "github.com/onsi/ginkgo"
	. "github.com/onsi/gomega"
)

type mockKEX struct {
	ephermal       bool
	sharedKeyError error
}

func (m *mockKEX) PublicKey() []byte {
	if m.ephermal {
		return []byte("ephermal pub")
	}
	return []byte("initial public")
}

func (m *mockKEX) CalculateSharedKey(otherPublic []byte) ([]byte, error) {
	if m.sharedKeyError != nil {
		return nil, m.sharedKeyError
	}
	if m.ephermal {
		return []byte("shared ephermal"), nil
	}
	return []byte("shared key"), nil
}

type mockSigner struct {
	gotCHLO bool
}

func (s *mockSigner) SignServerProof(sni string, chlo []byte, serverConfigData []byte) ([]byte, error) {
	if len(chlo) > 0 {
		s.gotCHLO = true
	}
	return []byte("proof"), nil
}
func (*mockSigner) GetCertsCompressed(sni string, common, cached []byte) ([]byte, error) {
	return []byte("certcompressed"), nil
}
func (*mockSigner) GetLeafCert(sni string) ([]byte, error) {
	return []byte("certuncompressed"), nil
}

func mockQuicCryptoKeyDerivation(forwardSecure bool, sharedSecret, nonces []byte, connID protocol.ConnectionID, chlo []byte, scfg []byte, cert []byte, divNonce []byte, pers protocol.Perspective) (crypto.AEAD, error) {
	return mockcrypto.NewMockAEAD(mockCtrl), nil
}

type mockStream struct {
	unblockRead chan struct{}
	dataToRead  bytes.Buffer
	dataWritten bytes.Buffer
}

var _ io.ReadWriter = &mockStream{}

var errMockStreamClosing = errors.New("mock stream closing")

func newMockStream() *mockStream {
	return &mockStream{unblockRead: make(chan struct{})}
}

// call Close to make Read return
func (s *mockStream) Read(p []byte) (int, error) {
	n, _ := s.dataToRead.Read(p)
	if n == 0 { // block if there's no data
		<-s.unblockRead
		return 0, errMockStreamClosing
	}
	return n, nil // never return an EOF
}

func (s *mockStream) Write(p []byte) (int, error) {
	return s.dataWritten.Write(p)
}

func (s *mockStream) close() {
	close(s.unblockRead)
}

type mockCookieProtector struct {
	data      []byte
	decodeErr error
}

var _ mint.CookieProtector = &mockCookieProtector{}

func (mockCookieProtector) NewToken(sourceAddr []byte) ([]byte, error) {
	return append([]byte("token "), sourceAddr...), nil
}

func (s mockCookieProtector) DecodeToken(data []byte) ([]byte, error) {
	if s.decodeErr != nil {
		return nil, s.decodeErr
	}
	if len(data) < 6 {
		return nil, errors.New("token too short")
	}
	return data[6:], nil
}

var _ = Describe("Server Crypto Setup", func() {
	var (
		kex               *mockKEX
		signer            *mockSigner
		scfg              *ServerConfig
		cs                *cryptoSetupServer
		stream            *mockStream
		paramsChan        chan TransportParameters
		handshakeEvent    chan struct{}
		nonce32           []byte
		versionTag        []byte
		validSTK          []byte
		aead              []byte
		kexs              []byte
		version           protocol.VersionNumber
		supportedVersions []protocol.VersionNumber
		sourceAddrValid   bool
	)

	const (
		expectedInitialNonceLen = 32
		expectedFSNonceLen      = 64
	)

	BeforeEach(func() {
		var err error
		remoteAddr := &net.UDPAddr{IP: net.IPv4(1, 2, 3, 4), Port: 1234}

		// use a buffered channel here, so that we can parse a CHLO without having to receive the TransportParameters to avoid blocking
		paramsChan = make(chan TransportParameters, 1)
		handshakeEvent = make(chan struct{}, 2)
		stream = newMockStream()
		kex = &mockKEX{}
		signer = &mockSigner{}
		scfg, err = NewServerConfig(kex, signer)
		nonce32 = make([]byte, 32)
		aead = []byte("AESG")
		kexs = []byte("C255")
		copy(nonce32[4:12], scfg.obit) // set the OBIT value at the right position
		versionTag = make([]byte, 4)
		binary.BigEndian.PutUint32(versionTag, uint32(protocol.VersionWhatever))
		Expect(err).NotTo(HaveOccurred())
		version = protocol.SupportedVersions[len(protocol.SupportedVersions)-1]
		supportedVersions = []protocol.VersionNumber{version, 98, 99}
		csInt, err := NewCryptoSetup(
			stream,
			protocol.ConnectionID(42),
			remoteAddr,
			version,
			scfg,
			&TransportParameters{IdleTimeout: protocol.DefaultIdleTimeout},
			supportedVersions,
			nil,
			paramsChan,
<<<<<<< HEAD
			aeadChanged,
			nil,
=======
			handshakeEvent,
>>>>>>> 53dd697a
		)
		Expect(err).NotTo(HaveOccurred())
		cs = csInt.(*cryptoSetupServer)
		cs.scfg.cookieGenerator.cookieProtector = &mockCookieProtector{}
		validSTK, err = cs.scfg.cookieGenerator.NewToken(remoteAddr)
		Expect(err).NotTo(HaveOccurred())
		sourceAddrValid = true
		cs.acceptSTKCallback = func(_ net.Addr, _ *Cookie) bool { return sourceAddrValid }
		cs.keyDerivation = mockQuicCryptoKeyDerivation
		cs.keyExchange = func() crypto.KeyExchange { return &mockKEX{ephermal: true} }
		cs.nullAEAD = mockcrypto.NewMockAEAD(mockCtrl)
		cs.cryptoStream = stream
	})

	Context("diversification nonce", func() {
		BeforeEach(func() {
			cs.secureAEAD = mockcrypto.NewMockAEAD(mockCtrl)
			cs.receivedForwardSecurePacket = false

			Expect(cs.DiversificationNonce()).To(BeEmpty())
			// Div nonce is created after CHLO
			cs.handleCHLO("", nil, map[Tag][]byte{TagNONC: nonce32})
		})

		It("returns diversification nonces", func() {
			Expect(cs.DiversificationNonce()).To(HaveLen(32))
		})
	})

	Context("when responding to client messages", func() {
		var cert []byte
		var xlct []byte
		var fullCHLO map[Tag][]byte

		BeforeEach(func() {
			xlct = make([]byte, 8)
			var err error
			cert, err = cs.scfg.certChain.GetLeafCert("")
			Expect(err).ToNot(HaveOccurred())
			binary.LittleEndian.PutUint64(xlct, crypto.HashCert(cert))
			fullCHLO = map[Tag][]byte{
				TagSCID: scfg.ID,
				TagSNI:  []byte("quic.clemente.io"),
				TagNONC: nonce32,
				TagSTK:  validSTK,
				TagXLCT: xlct,
				TagAEAD: aead,
				TagKEXS: kexs,
				TagPUBS: bytes.Repeat([]byte{'e'}, 31),
				TagVER:  versionTag,
			}
		})

		It("doesn't support Chrome's head-of-line blocking experiment", func() {
			HandshakeMessage{
				Tag: TagCHLO,
				Data: map[Tag][]byte{
					TagFHL2: []byte("foobar"),
				},
			}.Write(&stream.dataToRead)
			err := cs.HandleCryptoStream()
			Expect(err).To(MatchError(ErrHOLExperiment))
		})

		It("doesn't support Chrome's no STOP_WAITING experiment", func() {
			HandshakeMessage{
				Tag: TagCHLO,
				Data: map[Tag][]byte{
					TagNSTP: []byte("foobar"),
				},
			}.Write(&stream.dataToRead)
			err := cs.HandleCryptoStream()
			Expect(err).To(MatchError(ErrNSTPExperiment))
		})

		It("reads the transport parameters sent by the client", func() {
			sourceAddrValid = true
			fullCHLO[TagICSL] = []byte{0x37, 0x13, 0, 0}
			_, err := cs.handleMessage(bytes.Repeat([]byte{'a'}, protocol.MinClientHelloSize), fullCHLO)
			Expect(err).ToNot(HaveOccurred())
			var params TransportParameters
			Expect(paramsChan).To(Receive(&params))
			Expect(params.IdleTimeout).To(Equal(0x1337 * time.Second))
		})

		It("generates REJ messages", func() {
			sourceAddrValid = false
			response, err := cs.handleInchoateCHLO("", bytes.Repeat([]byte{'a'}, protocol.MinClientHelloSize), nil)
			Expect(err).ToNot(HaveOccurred())
			Expect(response).To(HavePrefix("REJ"))
			Expect(response).To(ContainSubstring("initial public"))
			Expect(response).ToNot(ContainSubstring("certcompressed"))
			Expect(response).ToNot(ContainSubstring("proof"))
			Expect(signer.gotCHLO).To(BeFalse())
		})

		It("REJ messages don't include cert or proof without STK", func() {
			sourceAddrValid = false
			response, err := cs.handleInchoateCHLO("", bytes.Repeat([]byte{'a'}, protocol.MinClientHelloSize), nil)
			Expect(err).ToNot(HaveOccurred())
			Expect(response).To(HavePrefix("REJ"))
			Expect(response).ToNot(ContainSubstring("certcompressed"))
			Expect(response).ToNot(ContainSubstring("proof"))
			Expect(signer.gotCHLO).To(BeFalse())
		})

		It("REJ messages include cert and proof with valid STK", func() {
			sourceAddrValid = true
			response, err := cs.handleInchoateCHLO("", bytes.Repeat([]byte{'a'}, protocol.MinClientHelloSize), map[Tag][]byte{
				TagSTK: validSTK,
				TagSNI: []byte("foo"),
			})
			Expect(err).ToNot(HaveOccurred())
			Expect(response).To(HavePrefix("REJ"))
			Expect(response).To(ContainSubstring("certcompressed"))
			Expect(response).To(ContainSubstring("proof"))
			Expect(signer.gotCHLO).To(BeTrue())
		})

		It("generates SHLO messages", func() {
			var checkedSecure, checkedForwardSecure bool
			cs.keyDerivation = func(forwardSecure bool, sharedSecret, nonces []byte, connID protocol.ConnectionID, chlo []byte, scfg []byte, cert []byte, divNonce []byte, pers protocol.Perspective) (crypto.AEAD, error) {
				if forwardSecure {
					Expect(nonces).To(HaveLen(expectedFSNonceLen))
					checkedForwardSecure = true
					Expect(sharedSecret).To(Equal([]byte("shared ephermal")))
				} else {
					Expect(nonces).To(HaveLen(expectedInitialNonceLen))
					Expect(sharedSecret).To(Equal([]byte("shared key")))
					checkedSecure = true
				}
				return mockcrypto.NewMockAEAD(mockCtrl), nil
			}

			response, err := cs.handleCHLO("", []byte("chlo-data"), map[Tag][]byte{
				TagPUBS: []byte("pubs-c"),
				TagNONC: nonce32,
				TagAEAD: aead,
				TagKEXS: kexs,
			})
			Expect(err).ToNot(HaveOccurred())
			Expect(response).To(HavePrefix("SHLO"))
			message, err := ParseHandshakeMessage(bytes.NewReader(response))
			Expect(err).ToNot(HaveOccurred())
			Expect(message.Data).To(HaveKeyWithValue(TagPUBS, []byte("ephermal pub")))
			Expect(message.Data).To(HaveKey(TagSNO))
			Expect(message.Data).To(HaveKey(TagVER))
			// the supported versions should include one reserved version number
			Expect(message.Data[TagVER]).To(HaveLen(4*len(supportedVersions) + 4))
			for _, v := range supportedVersions {
				b := &bytes.Buffer{}
				utils.BigEndian.WriteUint32(b, uint32(v))
				Expect(message.Data[TagVER]).To(ContainSubstring(string(b.Bytes())))
			}
			Expect(checkedSecure).To(BeTrue())
			Expect(checkedForwardSecure).To(BeTrue())
		})

		It("handles long handshake", func() {
			HandshakeMessage{
				Tag: TagCHLO,
				Data: map[Tag][]byte{
					TagSNI: []byte("quic.clemente.io"),
					TagSTK: validSTK,
					TagPAD: bytes.Repeat([]byte{'a'}, protocol.MinClientHelloSize),
					TagVER: versionTag,
				},
			}.Write(&stream.dataToRead)
			HandshakeMessage{Tag: TagCHLO, Data: fullCHLO}.Write(&stream.dataToRead)
			err := cs.HandleCryptoStream()
			Expect(err).NotTo(HaveOccurred())
			Expect(stream.dataWritten.Bytes()).To(HavePrefix("REJ"))
			Expect(handshakeEvent).To(Receive()) // for the switch to secure
			Expect(stream.dataWritten.Bytes()).To(ContainSubstring("SHLO"))
			Expect(handshakeEvent).To(Receive()) // for the switch to forward secure
			Expect(handshakeEvent).ToNot(BeClosed())
		})

		It("rejects client nonces that have the wrong length", func() {
			fullCHLO[TagNONC] = []byte("too short client nonce")
			HandshakeMessage{Tag: TagCHLO, Data: fullCHLO}.Write(&stream.dataToRead)
			err := cs.HandleCryptoStream()
			Expect(err).To(MatchError(qerr.Error(qerr.InvalidCryptoMessageParameter, "invalid client nonce length")))
		})

		It("rejects client nonces that have the wrong OBIT value", func() {
			fullCHLO[TagNONC] = make([]byte, 32) // the OBIT value is nonce[4:12] and here just initialized to 0
			HandshakeMessage{Tag: TagCHLO, Data: fullCHLO}.Write(&stream.dataToRead)
			err := cs.HandleCryptoStream()
			Expect(err).To(MatchError(qerr.Error(qerr.InvalidCryptoMessageParameter, "OBIT not matching")))
		})

		It("errors if it can't calculate a shared key", func() {
			testErr := errors.New("test error")
			kex.sharedKeyError = testErr
			HandshakeMessage{Tag: TagCHLO, Data: fullCHLO}.Write(&stream.dataToRead)
			err := cs.HandleCryptoStream()
			Expect(err).To(MatchError(testErr))
		})

		It("handles 0-RTT handshake", func() {
			HandshakeMessage{Tag: TagCHLO, Data: fullCHLO}.Write(&stream.dataToRead)
			err := cs.HandleCryptoStream()
			Expect(err).NotTo(HaveOccurred())
			Expect(stream.dataWritten.Bytes()).To(HavePrefix("SHLO"))
			Expect(stream.dataWritten.Bytes()).ToNot(ContainSubstring("REJ"))
			Expect(handshakeEvent).To(Receive()) // for the switch to secure
			Expect(handshakeEvent).To(Receive()) // for the switch to forward secure
			Expect(handshakeEvent).ToNot(BeClosed())
		})

		It("recognizes inchoate CHLOs missing SCID", func() {
			delete(fullCHLO, TagSCID)
			Expect(cs.isInchoateCHLO(fullCHLO, cert)).To(BeTrue())
		})

		It("recognizes inchoate CHLOs missing PUBS", func() {
			delete(fullCHLO, TagPUBS)
			Expect(cs.isInchoateCHLO(fullCHLO, cert)).To(BeTrue())
		})

		It("recognizes inchoate CHLOs with missing XLCT", func() {
			delete(fullCHLO, TagXLCT)
			Expect(cs.isInchoateCHLO(fullCHLO, cert)).To(BeTrue())
		})

		It("recognizes inchoate CHLOs with wrong length XLCT", func() {
			fullCHLO[TagXLCT] = bytes.Repeat([]byte{'f'}, 7) // should be 8 bytes
			Expect(cs.isInchoateCHLO(fullCHLO, cert)).To(BeTrue())
		})

		It("recognizes inchoate CHLOs with wrong XLCT", func() {
			fullCHLO[TagXLCT] = bytes.Repeat([]byte{'f'}, 8)
			Expect(cs.isInchoateCHLO(fullCHLO, cert)).To(BeTrue())
		})

		It("recognizes inchoate CHLOs with an invalid STK", func() {
			testErr := errors.New("STK invalid")
			cs.scfg.cookieGenerator.cookieProtector.(*mockCookieProtector).decodeErr = testErr
			Expect(cs.isInchoateCHLO(fullCHLO, cert)).To(BeTrue())
		})

		It("recognizes proper CHLOs", func() {
			Expect(cs.isInchoateCHLO(fullCHLO, cert)).To(BeFalse())
		})

		It("rejects CHLOs without the version tag", func() {
			HandshakeMessage{
				Tag: TagCHLO,
				Data: map[Tag][]byte{
					TagSCID: scfg.ID,
					TagSNI:  []byte("quic.clemente.io"),
				},
			}.Write(&stream.dataToRead)
			err := cs.HandleCryptoStream()
			Expect(err).To(MatchError(qerr.Error(qerr.InvalidCryptoMessageParameter, "client hello missing version tag")))
		})

		It("rejects CHLOs with a version tag that has the wrong length", func() {
			fullCHLO[TagVER] = []byte{0x13, 0x37} // should be 4 bytes
			HandshakeMessage{Tag: TagCHLO, Data: fullCHLO}.Write(&stream.dataToRead)
			err := cs.HandleCryptoStream()
			Expect(err).To(MatchError(qerr.Error(qerr.InvalidCryptoMessageParameter, "incorrect version tag")))
		})

		It("detects version downgrade attacks", func() {
			highestSupportedVersion := supportedVersions[len(supportedVersions)-1]
			lowestSupportedVersion := supportedVersions[0]
			Expect(highestSupportedVersion).ToNot(Equal(lowestSupportedVersion))
			cs.version = highestSupportedVersion
			b := make([]byte, 4)
			binary.BigEndian.PutUint32(b, uint32(lowestSupportedVersion))
			fullCHLO[TagVER] = b
			HandshakeMessage{Tag: TagCHLO, Data: fullCHLO}.Write(&stream.dataToRead)
			err := cs.HandleCryptoStream()
			Expect(err).To(MatchError(qerr.Error(qerr.VersionNegotiationMismatch, "Downgrade attack detected")))
		})

		It("accepts a non-matching version tag in the CHLO, if it is an unsupported version", func() {
			supportedVersion := protocol.SupportedVersions[0]
			unsupportedVersion := supportedVersion + 1000
			Expect(protocol.IsSupportedVersion(supportedVersions, unsupportedVersion)).To(BeFalse())
			cs.version = supportedVersion
			b := make([]byte, 4)
			binary.BigEndian.PutUint32(b, uint32(unsupportedVersion))
			fullCHLO[TagVER] = b
			HandshakeMessage{Tag: TagCHLO, Data: fullCHLO}.Write(&stream.dataToRead)
			err := cs.HandleCryptoStream()
			Expect(err).ToNot(HaveOccurred())
		})

		It("errors if the AEAD tag is missing", func() {
			delete(fullCHLO, TagAEAD)
			HandshakeMessage{Tag: TagCHLO, Data: fullCHLO}.Write(&stream.dataToRead)
			err := cs.HandleCryptoStream()
			Expect(err).To(MatchError(qerr.Error(qerr.CryptoNoSupport, "Unsupported AEAD or KEXS")))
		})

		It("errors if the AEAD tag has the wrong value", func() {
			fullCHLO[TagAEAD] = []byte("wrong")
			HandshakeMessage{Tag: TagCHLO, Data: fullCHLO}.Write(&stream.dataToRead)
			err := cs.HandleCryptoStream()
			Expect(err).To(MatchError(qerr.Error(qerr.CryptoNoSupport, "Unsupported AEAD or KEXS")))
		})

		It("errors if the KEXS tag is missing", func() {
			delete(fullCHLO, TagKEXS)
			HandshakeMessage{Tag: TagCHLO, Data: fullCHLO}.Write(&stream.dataToRead)
			err := cs.HandleCryptoStream()
			Expect(err).To(MatchError(qerr.Error(qerr.CryptoNoSupport, "Unsupported AEAD or KEXS")))
		})

		It("errors if the KEXS tag has the wrong value", func() {
			fullCHLO[TagKEXS] = []byte("wrong")
			HandshakeMessage{Tag: TagCHLO, Data: fullCHLO}.Write(&stream.dataToRead)
			err := cs.HandleCryptoStream()
			Expect(err).To(MatchError(qerr.Error(qerr.CryptoNoSupport, "Unsupported AEAD or KEXS")))
		})
	})

	It("errors without SNI", func() {
		HandshakeMessage{
			Tag: TagCHLO,
			Data: map[Tag][]byte{
				TagSTK: validSTK,
			},
		}.Write(&stream.dataToRead)
		err := cs.HandleCryptoStream()
		Expect(err).To(MatchError("CryptoMessageParameterNotFound: SNI required"))
	})

	It("errors with empty SNI", func() {
		HandshakeMessage{
			Tag: TagCHLO,
			Data: map[Tag][]byte{
				TagSTK: validSTK,
				TagSNI: nil,
			},
		}.Write(&stream.dataToRead)
		err := cs.HandleCryptoStream()
		Expect(err).To(MatchError("CryptoMessageParameterNotFound: SNI required"))
	})

	It("errors with invalid message", func() {
		stream.dataToRead.Write([]byte("invalid message"))
		err := cs.HandleCryptoStream()
		Expect(err).To(MatchError(qerr.HandshakeFailed))
	})

	It("errors with non-CHLO message", func() {
		HandshakeMessage{Tag: TagPAD, Data: nil}.Write(&stream.dataToRead)
		err := cs.HandleCryptoStream()
		Expect(err).To(MatchError(qerr.InvalidCryptoMessageType))
	})

	Context("escalating crypto", func() {
		doCHLO := func() {
			_, err := cs.handleCHLO("", []byte("chlo-data"), map[Tag][]byte{
				TagPUBS: []byte("pubs-c"),
				TagNONC: nonce32,
				TagAEAD: aead,
				TagKEXS: kexs,
			})
			Expect(err).ToNot(HaveOccurred())
			Expect(handshakeEvent).To(Receive()) // for the switch to secure
			close(cs.sentSHLO)
		}

		Context("null encryption", func() {
			It("is used initially", func() {
				cs.nullAEAD.(*mockcrypto.MockAEAD).EXPECT().Seal(nil, []byte("foobar"), protocol.PacketNumber(10), []byte{}).Return([]byte("foobar signed"))
				enc, sealer := cs.GetSealer()
				Expect(enc).To(Equal(protocol.EncryptionUnencrypted))
				d := sealer.Seal(nil, []byte("foobar"), 10, []byte{})
				Expect(d).To(Equal([]byte("foobar signed")))
			})

			It("is used for the crypto stream", func() {
				cs.nullAEAD.(*mockcrypto.MockAEAD).EXPECT().Seal(nil, []byte("foobar"), protocol.PacketNumber(0), []byte{})
				enc, sealer := cs.GetSealerForCryptoStream()
				Expect(enc).To(Equal(protocol.EncryptionUnencrypted))
				sealer.Seal(nil, []byte("foobar"), 0, []byte{})
			})

			It("is accepted initially", func() {
				cs.nullAEAD.(*mockcrypto.MockAEAD).EXPECT().Open(nil, []byte("unencrypted"), protocol.PacketNumber(5), []byte{}).Return([]byte("decrypted"), nil)
				d, enc, err := cs.Open(nil, []byte("unencrypted"), 5, []byte{})
				Expect(err).ToNot(HaveOccurred())
				Expect(d).To(Equal([]byte("decrypted")))
				Expect(enc).To(Equal(protocol.EncryptionUnencrypted))
			})

			It("errors if the has the wrong hash", func() {
				cs.nullAEAD.(*mockcrypto.MockAEAD).EXPECT().Open(nil, []byte("not unencrypted"), protocol.PacketNumber(5), []byte{}).Return(nil, errors.New("authentication failed"))
				_, enc, err := cs.Open(nil, []byte("not unencrypted"), 5, []byte{})
				Expect(err).To(MatchError("authentication failed"))
				Expect(enc).To(Equal(protocol.EncryptionUnspecified))
			})

			It("is still accepted after CHLO", func() {
				doCHLO()
				// it tries forward secure and secure decryption first
				cs.forwardSecureAEAD.(*mockcrypto.MockAEAD).EXPECT().Open(nil, []byte("unencrypted"), protocol.PacketNumber(99), []byte{}).Return(nil, errors.New("authentication failed"))
				cs.secureAEAD.(*mockcrypto.MockAEAD).EXPECT().Open(nil, []byte("unencrypted"), protocol.PacketNumber(99), []byte{}).Return(nil, errors.New("authentication failed"))
				cs.nullAEAD.(*mockcrypto.MockAEAD).EXPECT().Open(nil, []byte("unencrypted"), protocol.PacketNumber(99), []byte{})
				Expect(cs.secureAEAD).ToNot(BeNil())
				_, enc, err := cs.Open(nil, []byte("unencrypted"), 99, []byte{})
				Expect(err).ToNot(HaveOccurred())
				Expect(enc).To(Equal(protocol.EncryptionUnencrypted))
			})

			It("is not accepted after receiving secure packet", func() {
				doCHLO()
				// first receive a secure packet
				cs.forwardSecureAEAD.(*mockcrypto.MockAEAD).EXPECT().Open(nil, []byte("encrypted"), protocol.PacketNumber(98), []byte{}).Return(nil, errors.New("authentication failed"))
				cs.secureAEAD.(*mockcrypto.MockAEAD).EXPECT().Open(nil, []byte("encrypted"), protocol.PacketNumber(98), []byte{}).Return([]byte("decrypted"), nil)
				d, enc, err := cs.Open(nil, []byte("encrypted"), 98, []byte{})
				Expect(enc).To(Equal(protocol.EncryptionSecure))
				Expect(err).ToNot(HaveOccurred())
				Expect(d).To(Equal([]byte("decrypted")))
				// now receive an unencrypted packet
				cs.forwardSecureAEAD.(*mockcrypto.MockAEAD).EXPECT().Open(nil, []byte("unencrypted"), protocol.PacketNumber(99), []byte{}).Return(nil, errors.New("authentication failed"))
				cs.secureAEAD.(*mockcrypto.MockAEAD).EXPECT().Open(nil, []byte("unencrypted"), protocol.PacketNumber(99), []byte{}).Return(nil, errors.New("authentication failed"))
				_, enc, err = cs.Open(nil, []byte("unencrypted"), 99, []byte{})
				Expect(err).To(MatchError("authentication failed"))
				Expect(enc).To(Equal(protocol.EncryptionUnspecified))
			})

			It("is not used after CHLO", func() {
				doCHLO()
				cs.forwardSecureAEAD.(*mockcrypto.MockAEAD).EXPECT().Seal(nil, []byte("foobar"), protocol.PacketNumber(0), []byte{})
				enc, sealer := cs.GetSealer()
				Expect(enc).ToNot(Equal(protocol.EncryptionUnencrypted))
				sealer.Seal(nil, []byte("foobar"), 0, []byte{})
			})
		})

		Context("initial encryption", func() {
			It("is accepted after CHLO", func() {
				doCHLO()
				cs.forwardSecureAEAD.(*mockcrypto.MockAEAD).EXPECT().Open(nil, []byte("encrypted"), protocol.PacketNumber(98), []byte{}).Return(nil, errors.New("authentication failed"))
				cs.secureAEAD.(*mockcrypto.MockAEAD).EXPECT().Open(nil, []byte("encrypted"), protocol.PacketNumber(98), []byte{}).Return([]byte("decrypted"), nil)
				d, enc, err := cs.Open(nil, []byte("encrypted"), 98, []byte{})
				Expect(enc).To(Equal(protocol.EncryptionSecure))
				Expect(err).ToNot(HaveOccurred())
				Expect(d).To(Equal([]byte("decrypted")))
			})

			It("is not accepted after receiving forward secure packet", func() {
				doCHLO()
				// receive a forward secure packet
				cs.forwardSecureAEAD.(*mockcrypto.MockAEAD).EXPECT().Open(nil, []byte("forward secure encrypted"), protocol.PacketNumber(11), []byte{})
				_, _, err := cs.Open(nil, []byte("forward secure encrypted"), 11, []byte{})
				Expect(err).ToNot(HaveOccurred())
				// receive a secure packet
				cs.forwardSecureAEAD.(*mockcrypto.MockAEAD).EXPECT().Open(nil, []byte("encrypted"), protocol.PacketNumber(12), []byte{}).Return(nil, errors.New("authentication failed"))
				_, enc, err := cs.Open(nil, []byte("encrypted"), 12, []byte{})
				Expect(err).To(MatchError("authentication failed"))
				Expect(enc).To(Equal(protocol.EncryptionUnspecified))
			})

			It("is used for the crypto stream", func() {
				doCHLO()
				cs.secureAEAD.(*mockcrypto.MockAEAD).EXPECT().Seal(nil, []byte("foobar"), protocol.PacketNumber(1), []byte{}).Return([]byte("foobar crypto stream"))
				enc, sealer := cs.GetSealerForCryptoStream()
				Expect(enc).To(Equal(protocol.EncryptionSecure))
				d := sealer.Seal(nil, []byte("foobar"), 1, []byte{})
				Expect(d).To(Equal([]byte("foobar crypto stream")))
			})
		})

		Context("forward secure encryption", func() {
			It("is used after the CHLO", func() {
				doCHLO()
				cs.forwardSecureAEAD.(*mockcrypto.MockAEAD).EXPECT().Seal(nil, []byte("foobar"), protocol.PacketNumber(20), []byte{}).Return([]byte("foobar forward sec"))
				enc, sealer := cs.GetSealer()
				Expect(enc).To(Equal(protocol.EncryptionForwardSecure))
				d := sealer.Seal(nil, []byte("foobar"), 20, []byte{})
				Expect(d).To(Equal([]byte("foobar forward sec")))
			})

			It("regards the handshake as complete once it receives a forward encrypted packet", func() {
				doCHLO()
				cs.forwardSecureAEAD.(*mockcrypto.MockAEAD).EXPECT().Open(nil, []byte("forward secure encrypted"), protocol.PacketNumber(200), []byte{})
				_, _, err := cs.Open(nil, []byte("forward secure encrypted"), 200, []byte{})
				Expect(err).ToNot(HaveOccurred())
				Expect(handshakeEvent).To(BeClosed())
			})
		})

		Context("forcing encryption levels", func() {
			It("forces null encryption", func() {
				cs.nullAEAD.(*mockcrypto.MockAEAD).EXPECT().Seal(nil, []byte("foobar"), protocol.PacketNumber(11), []byte{}).Return([]byte("foobar unencrypted"))
				sealer, err := cs.GetSealerWithEncryptionLevel(protocol.EncryptionUnencrypted)
				Expect(err).ToNot(HaveOccurred())
				d := sealer.Seal(nil, []byte("foobar"), 11, []byte{})
				Expect(d).To(Equal([]byte("foobar unencrypted")))
			})

			It("forces initial encryption", func() {
				doCHLO()
				cs.secureAEAD.(*mockcrypto.MockAEAD).EXPECT().Seal(nil, []byte("foobar"), protocol.PacketNumber(12), []byte{}).Return([]byte("foobar secure"))
				sealer, err := cs.GetSealerWithEncryptionLevel(protocol.EncryptionSecure)
				Expect(err).ToNot(HaveOccurred())
				d := sealer.Seal(nil, []byte("foobar"), 12, []byte{})
				Expect(d).To(Equal([]byte("foobar secure")))
			})

			It("errors if no AEAD for initial encryption is available", func() {
				sealer, err := cs.GetSealerWithEncryptionLevel(protocol.EncryptionSecure)
				Expect(err).To(MatchError("CryptoSetupServer: no secureAEAD"))
				Expect(sealer).To(BeNil())
			})

			It("forces forward-secure encryption", func() {
				doCHLO()
				cs.forwardSecureAEAD.(*mockcrypto.MockAEAD).EXPECT().Seal(nil, []byte("foobar"), protocol.PacketNumber(13), []byte{}).Return([]byte("foobar forward sec"))
				sealer, err := cs.GetSealerWithEncryptionLevel(protocol.EncryptionForwardSecure)
				Expect(err).ToNot(HaveOccurred())
				d := sealer.Seal(nil, []byte("foobar"), 13, []byte{})
				Expect(d).To(Equal([]byte("foobar forward sec")))
			})

			It("errors of no AEAD for forward-secure encryption is available", func() {
				seal, err := cs.GetSealerWithEncryptionLevel(protocol.EncryptionForwardSecure)
				Expect(err).To(MatchError("CryptoSetupServer: no forwardSecureAEAD"))
				Expect(seal).To(BeNil())
			})

			It("errors if no encryption level is specified", func() {
				seal, err := cs.GetSealerWithEncryptionLevel(protocol.EncryptionUnspecified)
				Expect(err).To(MatchError("CryptoSetupServer: no encryption level specified"))
				Expect(seal).To(BeNil())
			})
		})
	})

	Context("STK verification and creation", func() {
		It("requires STK", func() {
			sourceAddrValid = false
			done, err := cs.handleMessage(
				bytes.Repeat([]byte{'a'}, protocol.MinClientHelloSize),
				map[Tag][]byte{
					TagSNI: []byte("foo"),
					TagVER: versionTag,
				},
			)
			Expect(err).ToNot(HaveOccurred())
			Expect(done).To(BeFalse())
			Expect(stream.dataWritten.Bytes()).To(ContainSubstring(string(validSTK)))
		})

		It("works with proper STK", func() {
			sourceAddrValid = true
			done, err := cs.handleMessage(
				bytes.Repeat([]byte{'a'}, protocol.MinClientHelloSize),
				map[Tag][]byte{
					TagSNI: []byte("foo"),
					TagVER: versionTag,
				},
			)
			Expect(err).ToNot(HaveOccurred())
			Expect(done).To(BeFalse())
		})
	})
})<|MERGE_RESOLUTION|>--- conflicted
+++ resolved
@@ -170,12 +170,8 @@
 			supportedVersions,
 			nil,
 			paramsChan,
-<<<<<<< HEAD
-			aeadChanged,
+			handshakeEvent,
 			nil,
-=======
-			handshakeEvent,
->>>>>>> 53dd697a
 		)
 		Expect(err).NotTo(HaveOccurred())
 		cs = csInt.(*cryptoSetupServer)

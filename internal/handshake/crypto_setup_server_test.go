--- conflicted
+++ resolved
@@ -171,11 +171,8 @@
 			nil,
 			paramsChan,
 			handshakeEvent,
-<<<<<<< HEAD
+			utils.DefaultLogger,
 			nil,
-=======
-			utils.DefaultLogger,
->>>>>>> 1b575824
 		)
 		Expect(err).NotTo(HaveOccurred())
 		cs = csInt.(*cryptoSetupServer)

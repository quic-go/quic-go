package ackhandler

import (
	"sync"
	"time"

<<<<<<< HEAD
	"github.com/Psiphon-Labs/quic-go/internal/protocol"
=======
	"github.com/quic-go/quic-go/internal/protocol"
>>>>>>> 1cea56ac
)

// A Packet is a packet
type Packet struct {
	PacketNumber    protocol.PacketNumber
	Frames          []*Frame
	LargestAcked    protocol.PacketNumber // InvalidPacketNumber if the packet doesn't contain an ACK
	Length          protocol.ByteCount
	EncryptionLevel protocol.EncryptionLevel
	SendTime        time.Time

	IsPathMTUProbePacket bool // We don't report the loss of Path MTU probe packets to the congestion controller.

	includedInBytesInFlight bool
	declaredLost            bool
	skippedPacket           bool
}

func (p *Packet) outstanding() bool {
	return !p.declaredLost && !p.skippedPacket && !p.IsPathMTUProbePacket
}

var packetPool = sync.Pool{New: func() any { return &Packet{} }}

func GetPacket() *Packet {
	p := packetPool.Get().(*Packet)
	p.PacketNumber = 0
	p.Frames = nil
	p.LargestAcked = 0
	p.Length = 0
	p.EncryptionLevel = protocol.EncryptionLevel(0)
	p.SendTime = time.Time{}
	p.IsPathMTUProbePacket = false
	p.includedInBytesInFlight = false
	p.declaredLost = false
	p.skippedPacket = false
	return p
}

// We currently only return Packets back into the pool when they're acknowledged (not when they're lost).
// This simplifies the code, and gives the vast majority of the performance benefit we can gain from using the pool.
func putPacket(p *Packet) {
	for _, f := range p.Frames {
		putFrame(f)
	}
	p.Frames = nil
	packetPool.Put(p)
}<|MERGE_RESOLUTION|>--- conflicted
+++ resolved
@@ -4,11 +4,7 @@
 	"sync"
 	"time"
 
-<<<<<<< HEAD
 	"github.com/Psiphon-Labs/quic-go/internal/protocol"
-=======
-	"github.com/quic-go/quic-go/internal/protocol"
->>>>>>> 1cea56ac
 )
 
 // A Packet is a packet

package ackhandler

import (
<<<<<<< HEAD
	"sync"

	"github.com/Psiphon-Labs/quic-go/internal/wire"
=======
	"github.com/quic-go/quic-go/internal/wire"
>>>>>>> a3603549
)

// FrameHandler handles the acknowledgement and the loss of a frame.
type FrameHandler interface {
	OnAcked(wire.Frame)
	OnLost(wire.Frame)
}

type Frame struct {
	Frame   wire.Frame // nil if the frame has already been acknowledged in another packet
	Handler FrameHandler
}

type StreamFrame struct {
	Frame   *wire.StreamFrame
	Handler FrameHandler
}<|MERGE_RESOLUTION|>--- conflicted
+++ resolved
@@ -1,13 +1,7 @@
 package ackhandler
 
 import (
-<<<<<<< HEAD
-	"sync"
-
-	"github.com/Psiphon-Labs/quic-go/internal/wire"
-=======
 	"github.com/quic-go/quic-go/internal/wire"
->>>>>>> a3603549
 )
 
 // FrameHandler handles the acknowledgement and the loss of a frame.

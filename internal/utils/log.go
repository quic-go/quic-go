package utils

import (
	"fmt"
	"log"
	"os"
	"strings"
	"time"
)

// LogLevel of quic-go
type LogLevel uint8

const (
	// LogLevelNothing disables
	LogLevelNothing LogLevel = iota
	// LogLevelError enables err logs
	LogLevelError
	// LogLevelInfo enables info logs (e.g. packets)
	LogLevelInfo
	// LogLevelDebug enables debug logs (e.g. packet contents)
	LogLevelDebug
)

const logEnv = "QUIC_GO_LOG_LEVEL"

// A Logger logs.
type Logger interface {
	SetLogLevel(LogLevel)
	SetLogTimeFormat(format string)
	WithPrefix(prefix string) Logger
	Debug() bool

	Errorf(format string, args ...interface{})
	Infof(format string, args ...interface{})
	Debugf(format string, args ...interface{})
}

// DefaultLogger is used by quic-go for logging.
var DefaultLogger Logger

type defaultLogger struct {
	prefix string

	logLevel   LogLevel
	timeFormat string
}

var _ Logger = &defaultLogger{}

// SetLogLevel sets the log level
func (l *defaultLogger) SetLogLevel(level LogLevel) {
	l.logLevel = level
}

// SetLogTimeFormat sets the format of the timestamp
// an empty string disables the logging of timestamps
func (l *defaultLogger) SetLogTimeFormat(format string) {
	log.SetFlags(0) // disable timestamp logging done by the log package
	l.timeFormat = format
}

// Debugf logs something
func (l *defaultLogger) Debugf(format string, args ...interface{}) {
	if l.logLevel == LogLevelDebug {
		l.logMessage(format, args...)
	}
}

// Infof logs something
func (l *defaultLogger) Infof(format string, args ...interface{}) {
	if l.logLevel >= LogLevelInfo {
		l.logMessage(format, args...)
	}
}

// Errorf logs something
func (l *defaultLogger) Errorf(format string, args ...interface{}) {
	if l.logLevel >= LogLevelError {
		l.logMessage(format, args...)
	}
}

func (l *defaultLogger) logMessage(format string, args ...interface{}) {
	var pre string

	if len(l.timeFormat) > 0 {
		pre = time.Now().Format(l.timeFormat) + " "
	}
	if len(l.prefix) > 0 {
		pre += l.prefix + " "
	}
	log.Printf(pre+format, args...)
}

func (l *defaultLogger) WithPrefix(prefix string) Logger {
	if len(l.prefix) > 0 {
		prefix = l.prefix + " " + prefix
	}
	return &defaultLogger{
		logLevel:   l.logLevel,
		timeFormat: l.timeFormat,
		prefix:     prefix,
	}
}

// Debug returns true if the log level is LogLevelDebug
func (l *defaultLogger) Debug() bool {
	return l.logLevel == LogLevelDebug
}

func init() {
	DefaultLogger = &defaultLogger{}
	DefaultLogger.SetLogLevel(readLoggingEnv())
}

func readLoggingEnv() LogLevel {
	switch strings.ToLower(os.Getenv(logEnv)) {
	case "":
		return LogLevelNothing
	case "debug":
		return LogLevelDebug
	case "info":
		return LogLevelInfo
	case "error":
		return LogLevelError
	default:
<<<<<<< HEAD
		fmt.Fprintln(os.Stderr, "invalid quic-go log level, see https://github.com/Psiphon-Labs/quic-go/wiki/Logging")
=======
		fmt.Fprintln(os.Stderr, "invalid quic-go log level, see https://github.com/quic-go/quic-go/wiki/Logging")
>>>>>>> 1cea56ac
		return LogLevelNothing
	}
}<|MERGE_RESOLUTION|>--- conflicted
+++ resolved
@@ -125,11 +125,7 @@
 	case "error":
 		return LogLevelError
 	default:
-<<<<<<< HEAD
-		fmt.Fprintln(os.Stderr, "invalid quic-go log level, see https://github.com/Psiphon-Labs/quic-go/wiki/Logging")
-=======
 		fmt.Fprintln(os.Stderr, "invalid quic-go log level, see https://github.com/quic-go/quic-go/wiki/Logging")
->>>>>>> 1cea56ac
 		return LogLevelNothing
 	}
 }
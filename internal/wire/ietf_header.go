--- conflicted
+++ resolved
@@ -72,16 +72,9 @@
 }
 
 func parseShortHeader(b *bytes.Reader, typeByte byte) (*Header, error) {
-<<<<<<< HEAD
-
 	spinbit := typeByte&0x10 > 0
-
 	_,_ = b.ReadByte() // Ignore Measurement Byte on input
-
-	hasConnID := typeByte&0x40 > 0
-=======
 	omitConnID := typeByte&0x40 > 0
->>>>>>> 6a2c4548
 	var connID uint64
 	if !omitConnID {
 		var err error
@@ -89,13 +82,6 @@
 		if err != nil {
 			return nil, err
 		}
-	}
-<<<<<<< HEAD
-	pnLen := 1 << ( 0xF-(typeByte & 0xF))
-=======
-	// bit 4 must be set, bit 5 must be unset
-	if typeByte&0x18 != 0x10 {
-		return nil, errors.New("invalid bit 4 and 5")
 	}
 	var pnLen protocol.PacketNumberLen
 	switch typeByte & 0x7 {
@@ -108,7 +94,6 @@
 	default:
 		return nil, errors.New("invalid short header type")
 	}
->>>>>>> 6a2c4548
 	pn, err := utils.BigEndian.ReadUintN(b, uint8(pnLen))
 	if err != nil {
 		return nil, err
@@ -118,13 +103,9 @@
 		OmitConnectionID: omitConnID,
 		ConnectionID:     protocol.ConnectionID(connID),
 		PacketNumber:     protocol.PacketNumber(pn),
-<<<<<<< HEAD
-		PacketNumberLen:  protocol.PacketNumberLen(pnLen),
+		PacketNumberLen:  pnLen,
 		HasSpinBit:       true,
 		SpinBit:          spinbit,
-=======
-		PacketNumberLen:  pnLen,
->>>>>>> 6a2c4548
 	}, nil
 }
 
@@ -146,33 +127,20 @@
 }
 
 func (h *Header) writeShortHeader(b *bytes.Buffer) error {
-<<<<<<< HEAD
-	typeByte := byte(h.KeyPhase << 5)
+	typeByte := byte(0x00)
+	typeByte ^= byte(h.KeyPhase << 5)
 	if (h.SpinBit) {
 		typeByte |= 0x10
 	}
-	if !h.OmitConnectionID {
-=======
-	typeByte := byte(0x10)
-	typeByte ^= byte(h.KeyPhase << 5)
 	if h.OmitConnectionID {
->>>>>>> 6a2c4548
 		typeByte ^= 0x40
 	}
 	switch h.PacketNumberLen {
 	case protocol.PacketNumberLen1:
-<<<<<<< HEAD
-		typeByte ^= 0xF
-	case protocol.PacketNumberLen2:
-		typeByte ^= 0xE
-	case protocol.PacketNumberLen4:
-		typeByte ^= 0xD
-=======
 	case protocol.PacketNumberLen2:
 		typeByte ^= 0x1
 	case protocol.PacketNumberLen4:
 		typeByte ^= 0x2
->>>>>>> 6a2c4548
 	default:
 		return fmt.Errorf("invalid packet number length: %d", h.PacketNumberLen)
 	}

package wire

import (
	"bytes"

	"github.com/lucas-clemente/quic-go/internal/protocol"
	"github.com/lucas-clemente/quic-go/internal/utils"
)

// Header is the header of a QUIC packet.
// It contains fields that are only needed for the gQUIC Public Header and the IETF draft Header.
type Header struct {
	IsPublicHeader bool

	Raw []byte

	Version protocol.VersionNumber

	DestConnectionID protocol.ConnectionID
	SrcConnectionID  protocol.ConnectionID
	OmitConnectionID bool

	PacketNumberLen protocol.PacketNumberLen
	PacketNumber    protocol.PacketNumber

	IsVersionNegotiation bool
	SupportedVersions    []protocol.VersionNumber // Version Number sent in a Version Negotiation Packet by the server

	// only needed for the gQUIC Public Header
	VersionFlag          bool
	ResetFlag            bool
	DiversificationNonce []byte

	// only needed for the IETF Header
	Type         protocol.PacketType
	IsLongHeader bool
	KeyPhase     int
	PayloadLen   protocol.ByteCount
<<<<<<< HEAD

	// only needed for logging
	isPublicHeader bool

	// spin stuff
	HasSpinBit bool
	SpinBit bool
	VEC     byte
=======
>>>>>>> 240896a4
}

// ParseHeaderSentByServer parses the header for a packet that was sent by the server.
func ParseHeaderSentByServer(b *bytes.Reader, version protocol.VersionNumber) (*Header, error) {
	typeByte, err := b.ReadByte()
	if err != nil {
		return nil, err
	}
	_ = b.UnreadByte() // unread the type byte

	var isPublicHeader bool
	if typeByte&0x80 > 0 { // gQUIC always has 0x80 unset. IETF Long Header or Version Negotiation
		isPublicHeader = false
	} else if typeByte&0xcf == 0x9 { // gQUIC Version Negotiation Packet
		isPublicHeader = true
	} else {
		// the client knows the version that this packet was sent with
		isPublicHeader = !version.UsesTLS()
	}

	return parsePacketHeader(b, protocol.PerspectiveServer, isPublicHeader)
}

// ParseHeaderSentByClient parses the header for a packet that was sent by the client.
func ParseHeaderSentByClient(b *bytes.Reader) (*Header, error) {
	typeByte, err := b.ReadByte()
	if err != nil {
		return nil, err
	}
	_ = b.UnreadByte() // unread the type byte

	// In an IETF QUIC packet header
	// * either 0x80 is set (for the Long Header)
	// * or 0x8 is unset (for the Short Header)
	// In a gQUIC Public Header
	// * 0x80 is always unset and
	// * and 0x8 is always set (this is the Connection ID flag, which the client always sets)
	isPublicHeader := typeByte&0x88 == 0x8
	return parsePacketHeader(b, protocol.PerspectiveClient, isPublicHeader)
}

func parsePacketHeader(b *bytes.Reader, sentBy protocol.Perspective, isPublicHeader bool) (*Header, error) {
	// This is a gQUIC Public Header.
	if false && isPublicHeader { // Disable gQUIC compat for now
		hdr, err := parsePublicHeader(b, sentBy)
		if err != nil {
			return nil, err
		}
		hdr.IsPublicHeader = true // save that this is a Public Header, so we can log it correctly later
		return hdr, nil
	}
	return parseHeader(b)
}

// Write writes the Header.
func (h *Header) Write(b *bytes.Buffer, pers protocol.Perspective, version protocol.VersionNumber) error {
	if !version.UsesTLS() {
		h.IsPublicHeader = true // save that this is a Public Header, so we can log it correctly later
		return h.writePublicHeader(b, pers, version)
	}
	return h.writeHeader(b)
}

// GetLength determines the length of the Header.
func (h *Header) GetLength(pers protocol.Perspective, version protocol.VersionNumber) (protocol.ByteCount, error) {
	if !version.UsesTLS() {
		return h.getPublicHeaderLength(pers)
	}
	return h.getHeaderLength()
}

// Log logs the Header
func (h *Header) Log(logger utils.Logger) {
	if h.IsPublicHeader {
		h.logPublicHeader(logger)
	} else {
		h.logHeader(logger)
	}
}<|MERGE_RESOLUTION|>--- conflicted
+++ resolved
@@ -36,7 +36,6 @@
 	IsLongHeader bool
 	KeyPhase     int
 	PayloadLen   protocol.ByteCount
-<<<<<<< HEAD
 
 	// only needed for logging
 	isPublicHeader bool
@@ -45,8 +44,6 @@
 	HasSpinBit bool
 	SpinBit bool
 	VEC     byte
-=======
->>>>>>> 240896a4
 }
 
 // ParseHeaderSentByServer parses the header for a packet that was sent by the server.

package wire

import (
	"bytes"
	"errors"
	"fmt"
	"io"
	"math/rand"
	"net"
	"sort"
	"time"

<<<<<<< HEAD
	"github.com/Psiphon-Labs/quic-go/internal/qerr"

	"github.com/Psiphon-Labs/psiphon-tunnel-core/psiphon/common/prng"
	"github.com/Psiphon-Labs/quic-go/internal/protocol"
	"github.com/Psiphon-Labs/quic-go/internal/utils"
=======
	"github.com/lucas-clemente/quic-go/internal/protocol"
	"github.com/lucas-clemente/quic-go/internal/qerr"
	"github.com/lucas-clemente/quic-go/internal/utils"
	"github.com/lucas-clemente/quic-go/quicvarint"
>>>>>>> 40b124d2
)

const transportParameterMarshalingVersion = 1

func init() {
	rand.Seed(time.Now().UTC().UnixNano())
}

type transportParameterID uint64

const (
	originalDestinationConnectionIDParameterID transportParameterID = 0x0
	maxIdleTimeoutParameterID                  transportParameterID = 0x1
	statelessResetTokenParameterID             transportParameterID = 0x2
	maxUDPPayloadSizeParameterID               transportParameterID = 0x3
	initialMaxDataParameterID                  transportParameterID = 0x4
	initialMaxStreamDataBidiLocalParameterID   transportParameterID = 0x5
	initialMaxStreamDataBidiRemoteParameterID  transportParameterID = 0x6
	initialMaxStreamDataUniParameterID         transportParameterID = 0x7
	initialMaxStreamsBidiParameterID           transportParameterID = 0x8
	initialMaxStreamsUniParameterID            transportParameterID = 0x9
	ackDelayExponentParameterID                transportParameterID = 0xa
	maxAckDelayParameterID                     transportParameterID = 0xb
	disableActiveMigrationParameterID          transportParameterID = 0xc
	preferredAddressParameterID                transportParameterID = 0xd
	activeConnectionIDLimitParameterID         transportParameterID = 0xe
	initialSourceConnectionIDParameterID       transportParameterID = 0xf
	retrySourceConnectionIDParameterID         transportParameterID = 0x10
	// https://datatracker.ietf.org/doc/draft-ietf-quic-datagram/
	maxDatagramFrameSizeParameterID transportParameterID = 0x20
)

// PreferredAddress is the value encoding in the preferred_address transport parameter
type PreferredAddress struct {
	IPv4                net.IP
	IPv4Port            uint16
	IPv6                net.IP
	IPv6Port            uint16
	ConnectionID        protocol.ConnectionID
	StatelessResetToken protocol.StatelessResetToken
}

// TransportParameters are parameters sent to the peer during the handshake
type TransportParameters struct {
	InitialMaxStreamDataBidiLocal  protocol.ByteCount
	InitialMaxStreamDataBidiRemote protocol.ByteCount
	InitialMaxStreamDataUni        protocol.ByteCount
	InitialMaxData                 protocol.ByteCount

	MaxAckDelay      time.Duration
	AckDelayExponent uint8

	DisableActiveMigration bool

	MaxUDPPayloadSize protocol.ByteCount

	MaxUniStreamNum  protocol.StreamNum
	MaxBidiStreamNum protocol.StreamNum

	MaxIdleTimeout time.Duration

	PreferredAddress *PreferredAddress

	OriginalDestinationConnectionID protocol.ConnectionID
	InitialSourceConnectionID       protocol.ConnectionID
	RetrySourceConnectionID         *protocol.ConnectionID // use a pointer here to distinguish zero-length connection IDs from missing transport parameters

	StatelessResetToken     *protocol.StatelessResetToken
	ActiveConnectionIDLimit uint64

	MaxDatagramFrameSize protocol.ByteCount
}

// Unmarshal the transport parameters
func (p *TransportParameters) Unmarshal(data []byte, sentBy protocol.Perspective) error {
	if err := p.unmarshal(bytes.NewReader(data), sentBy, false); err != nil {
		return qerr.NewError(qerr.TransportParameterError, err.Error())
	}
	return nil
}

func (p *TransportParameters) unmarshal(r *bytes.Reader, sentBy protocol.Perspective, fromSessionTicket bool) error {
	// needed to check that every parameter is only sent at most once
	var parameterIDs []transportParameterID

	var (
		readOriginalDestinationConnectionID bool
		readInitialSourceConnectionID       bool
	)

	p.AckDelayExponent = protocol.DefaultAckDelayExponent
	p.MaxAckDelay = protocol.DefaultMaxAckDelay
	p.MaxDatagramFrameSize = protocol.InvalidByteCount

	for r.Len() > 0 {
		paramIDInt, err := quicvarint.Read(r)
		if err != nil {
			return err
		}
		paramID := transportParameterID(paramIDInt)
		paramLen, err := quicvarint.Read(r)
		if err != nil {
			return err
		}
		if uint64(r.Len()) < paramLen {
			return fmt.Errorf("remaining length (%d) smaller than parameter length (%d)", r.Len(), paramLen)
		}
		parameterIDs = append(parameterIDs, paramID)
		switch paramID {
		case maxIdleTimeoutParameterID,
			maxUDPPayloadSizeParameterID,
			initialMaxDataParameterID,
			initialMaxStreamDataBidiLocalParameterID,
			initialMaxStreamDataBidiRemoteParameterID,
			initialMaxStreamDataUniParameterID,
			initialMaxStreamsBidiParameterID,
			initialMaxStreamsUniParameterID,
			maxAckDelayParameterID,
			activeConnectionIDLimitParameterID,
			maxDatagramFrameSizeParameterID,
			ackDelayExponentParameterID:
			if err := p.readNumericTransportParameter(r, paramID, int(paramLen)); err != nil {
				return err
			}
		case preferredAddressParameterID:
			if sentBy == protocol.PerspectiveClient {
				return errors.New("client sent a preferred_address")
			}
			if err := p.readPreferredAddress(r, int(paramLen)); err != nil {
				return err
			}
		case disableActiveMigrationParameterID:
			if paramLen != 0 {
				return fmt.Errorf("wrong length for disable_active_migration: %d (expected empty)", paramLen)
			}
			p.DisableActiveMigration = true
		case statelessResetTokenParameterID:
			if sentBy == protocol.PerspectiveClient {
				return errors.New("client sent a stateless_reset_token")
			}
			if paramLen != 16 {
				return fmt.Errorf("wrong length for stateless_reset_token: %d (expected 16)", paramLen)
			}
			var token protocol.StatelessResetToken
			r.Read(token[:])
			p.StatelessResetToken = &token
		case originalDestinationConnectionIDParameterID:
			if sentBy == protocol.PerspectiveClient {
				return errors.New("client sent an original_destination_connection_id")
			}
			p.OriginalDestinationConnectionID, _ = protocol.ReadConnectionID(r, int(paramLen))
			readOriginalDestinationConnectionID = true
		case initialSourceConnectionIDParameterID:
			p.InitialSourceConnectionID, _ = protocol.ReadConnectionID(r, int(paramLen))
			readInitialSourceConnectionID = true
		case retrySourceConnectionIDParameterID:
			if sentBy == protocol.PerspectiveClient {
				return errors.New("client sent a retry_source_connection_id")
			}
			connID, _ := protocol.ReadConnectionID(r, int(paramLen))
			p.RetrySourceConnectionID = &connID
		default:
			r.Seek(int64(paramLen), io.SeekCurrent)
		}
	}

	if !fromSessionTicket {
		if sentBy == protocol.PerspectiveServer && !readOriginalDestinationConnectionID {
			return errors.New("missing original_destination_connection_id")
		}
		if p.MaxUDPPayloadSize == 0 {
			p.MaxUDPPayloadSize = protocol.MaxByteCount
		}
		if !readInitialSourceConnectionID {
			return errors.New("missing initial_source_connection_id")
		}
	}

	// check that every transport parameter was sent at most once
	sort.Slice(parameterIDs, func(i, j int) bool { return parameterIDs[i] < parameterIDs[j] })
	for i := 0; i < len(parameterIDs)-1; i++ {
		if parameterIDs[i] == parameterIDs[i+1] {
			return fmt.Errorf("received duplicate transport parameter %#x", parameterIDs[i])
		}
	}

	return nil
}

func (p *TransportParameters) readPreferredAddress(r *bytes.Reader, expectedLen int) error {
	remainingLen := r.Len()
	pa := &PreferredAddress{}
	ipv4 := make([]byte, 4)
	if _, err := io.ReadFull(r, ipv4); err != nil {
		return err
	}
	pa.IPv4 = net.IP(ipv4)
	port, err := utils.BigEndian.ReadUint16(r)
	if err != nil {
		return err
	}
	pa.IPv4Port = port
	ipv6 := make([]byte, 16)
	if _, err := io.ReadFull(r, ipv6); err != nil {
		return err
	}
	pa.IPv6 = net.IP(ipv6)
	port, err = utils.BigEndian.ReadUint16(r)
	if err != nil {
		return err
	}
	pa.IPv6Port = port
	connIDLen, err := r.ReadByte()
	if err != nil {
		return err
	}
	if connIDLen == 0 || connIDLen > protocol.MaxConnIDLen {
		return fmt.Errorf("invalid connection ID length: %d", connIDLen)
	}
	connID, err := protocol.ReadConnectionID(r, int(connIDLen))
	if err != nil {
		return err
	}
	pa.ConnectionID = connID
	if _, err := io.ReadFull(r, pa.StatelessResetToken[:]); err != nil {
		return err
	}
	if bytesRead := remainingLen - r.Len(); bytesRead != expectedLen {
		return fmt.Errorf("expected preferred_address to be %d long, read %d bytes", expectedLen, bytesRead)
	}
	p.PreferredAddress = pa
	return nil
}

func (p *TransportParameters) readNumericTransportParameter(
	r *bytes.Reader,
	paramID transportParameterID,
	expectedLen int,
) error {
	remainingLen := r.Len()
	val, err := quicvarint.Read(r)
	if err != nil {
		return fmt.Errorf("error while reading transport parameter %d: %s", paramID, err)
	}
	if remainingLen-r.Len() != expectedLen {
		return fmt.Errorf("inconsistent transport parameter length for %d", paramID)
	}
	//nolint:exhaustive // This only covers the numeric transport parameters.
	switch paramID {
	case initialMaxStreamDataBidiLocalParameterID:
		p.InitialMaxStreamDataBidiLocal = protocol.ByteCount(val)
	case initialMaxStreamDataBidiRemoteParameterID:
		p.InitialMaxStreamDataBidiRemote = protocol.ByteCount(val)
	case initialMaxStreamDataUniParameterID:
		p.InitialMaxStreamDataUni = protocol.ByteCount(val)
	case initialMaxDataParameterID:
		p.InitialMaxData = protocol.ByteCount(val)
	case initialMaxStreamsBidiParameterID:
		p.MaxBidiStreamNum = protocol.StreamNum(val)
		if p.MaxBidiStreamNum > protocol.MaxStreamCount {
			return fmt.Errorf("initial_max_streams_bidi too large: %d (maximum %d)", p.MaxBidiStreamNum, protocol.MaxStreamCount)
		}
	case initialMaxStreamsUniParameterID:
		p.MaxUniStreamNum = protocol.StreamNum(val)
		if p.MaxUniStreamNum > protocol.MaxStreamCount {
			return fmt.Errorf("initial_max_streams_uni too large: %d (maximum %d)", p.MaxUniStreamNum, protocol.MaxStreamCount)
		}
	case maxIdleTimeoutParameterID:
		p.MaxIdleTimeout = utils.MaxDuration(protocol.MinRemoteIdleTimeout, time.Duration(val)*time.Millisecond)
	case maxUDPPayloadSizeParameterID:
		if val < 1200 {
			return fmt.Errorf("invalid value for max_packet_size: %d (minimum 1200)", val)
		}
		p.MaxUDPPayloadSize = protocol.ByteCount(val)
	case ackDelayExponentParameterID:
		if val > protocol.MaxAckDelayExponent {
			return fmt.Errorf("invalid value for ack_delay_exponent: %d (maximum %d)", val, protocol.MaxAckDelayExponent)
		}
		p.AckDelayExponent = uint8(val)
	case maxAckDelayParameterID:
		if val > uint64(protocol.MaxMaxAckDelay/time.Millisecond) {
			return fmt.Errorf("invalid value for max_ack_delay: %dms (maximum %dms)", val, protocol.MaxMaxAckDelay/time.Millisecond)
		}
		p.MaxAckDelay = time.Duration(val) * time.Millisecond
	case activeConnectionIDLimitParameterID:
		p.ActiveConnectionIDLimit = val
	case maxDatagramFrameSizeParameterID:
		p.MaxDatagramFrameSize = protocol.ByteCount(val)
	default:
		return fmt.Errorf("TransportParameter BUG: transport parameter %d not found", paramID)
	}
	return nil
}

// Marshal the transport parameters
func (p *TransportParameters) Marshal(pers protocol.Perspective, clientHelloPRNG *prng.PRNG) []byte {

	// [Psiphon]
	// Randomize the quic_transport_parameters Client Hello extension.
	if pers == protocol.PerspectiveClient && clientHelloPRNG != nil {
		return p.marshalClientRandomized(clientHelloPRNG)
	}

	b := &bytes.Buffer{}

	// add a greased value
	quicvarint.Write(b, uint64(27+31*rand.Intn(100)))
	length := rand.Intn(16)
	randomData := make([]byte, length)
	rand.Read(randomData)
	quicvarint.Write(b, uint64(length))
	b.Write(randomData)

	// initial_max_stream_data_bidi_local
	p.marshalVarintParam(b, initialMaxStreamDataBidiLocalParameterID, uint64(p.InitialMaxStreamDataBidiLocal))
	// initial_max_stream_data_bidi_remote
	p.marshalVarintParam(b, initialMaxStreamDataBidiRemoteParameterID, uint64(p.InitialMaxStreamDataBidiRemote))
	// initial_max_stream_data_uni
	p.marshalVarintParam(b, initialMaxStreamDataUniParameterID, uint64(p.InitialMaxStreamDataUni))
	// initial_max_data
	p.marshalVarintParam(b, initialMaxDataParameterID, uint64(p.InitialMaxData))
	// initial_max_bidi_streams
	p.marshalVarintParam(b, initialMaxStreamsBidiParameterID, uint64(p.MaxBidiStreamNum))
	// initial_max_uni_streams
	p.marshalVarintParam(b, initialMaxStreamsUniParameterID, uint64(p.MaxUniStreamNum))
	// idle_timeout
	p.marshalVarintParam(b, maxIdleTimeoutParameterID, uint64(p.MaxIdleTimeout/time.Millisecond))
	// max_packet_size
	p.marshalVarintParam(b, maxUDPPayloadSizeParameterID, uint64(protocol.MaxPacketBufferSize))
	// max_ack_delay
	// Only send it if is different from the default value.
	if p.MaxAckDelay != protocol.DefaultMaxAckDelay {
		p.marshalVarintParam(b, maxAckDelayParameterID, uint64(p.MaxAckDelay/time.Millisecond))
	}
	// ack_delay_exponent
	// Only send it if is different from the default value.
	if p.AckDelayExponent != protocol.DefaultAckDelayExponent {
		p.marshalVarintParam(b, ackDelayExponentParameterID, uint64(p.AckDelayExponent))
	}
	// disable_active_migration
	if p.DisableActiveMigration {
		quicvarint.Write(b, uint64(disableActiveMigrationParameterID))
		quicvarint.Write(b, 0)
	}
	if pers == protocol.PerspectiveServer {
		// stateless_reset_token
		if p.StatelessResetToken != nil {
			quicvarint.Write(b, uint64(statelessResetTokenParameterID))
			quicvarint.Write(b, 16)
			b.Write(p.StatelessResetToken[:])
		}
		// original_destination_connection_id
		quicvarint.Write(b, uint64(originalDestinationConnectionIDParameterID))
		quicvarint.Write(b, uint64(p.OriginalDestinationConnectionID.Len()))
		b.Write(p.OriginalDestinationConnectionID.Bytes())
		// preferred_address
		if p.PreferredAddress != nil {
			quicvarint.Write(b, uint64(preferredAddressParameterID))
			quicvarint.Write(b, 4+2+16+2+1+uint64(p.PreferredAddress.ConnectionID.Len())+16)
			ipv4 := p.PreferredAddress.IPv4
			b.Write(ipv4[len(ipv4)-4:])
			utils.BigEndian.WriteUint16(b, p.PreferredAddress.IPv4Port)
			b.Write(p.PreferredAddress.IPv6)
			utils.BigEndian.WriteUint16(b, p.PreferredAddress.IPv6Port)
			b.WriteByte(uint8(p.PreferredAddress.ConnectionID.Len()))
			b.Write(p.PreferredAddress.ConnectionID.Bytes())
			b.Write(p.PreferredAddress.StatelessResetToken[:])
		}
	}
	// active_connection_id_limit
	p.marshalVarintParam(b, activeConnectionIDLimitParameterID, p.ActiveConnectionIDLimit)
	// initial_source_connection_id
	quicvarint.Write(b, uint64(initialSourceConnectionIDParameterID))
	quicvarint.Write(b, uint64(p.InitialSourceConnectionID.Len()))
	b.Write(p.InitialSourceConnectionID.Bytes())
	// retry_source_connection_id
	if pers == protocol.PerspectiveServer && p.RetrySourceConnectionID != nil {
		quicvarint.Write(b, uint64(retrySourceConnectionIDParameterID))
		quicvarint.Write(b, uint64(p.RetrySourceConnectionID.Len()))
		b.Write(p.RetrySourceConnectionID.Bytes())
	}
	if p.MaxDatagramFrameSize != protocol.InvalidByteCount {
		p.marshalVarintParam(b, maxDatagramFrameSizeParameterID, uint64(p.MaxDatagramFrameSize))
	}
	return b.Bytes()
}

// [Psiphon]
// marshalClientRandomized is a randomized variant of Marshal. The original
// Marshal is retained as-is to ease future merging.
func (p *TransportParameters) marshalClientRandomized(clientHelloPRNG *prng.PRNG) []byte {

	b := &bytes.Buffer{}

	marshallers := []func(){

		func() {
			// add a greased value
			utils.WriteVarInt(b, uint64(27+31*rand.Intn(100)))
			length := rand.Intn(16)
			randomData := make([]byte, length)
			rand.Read(randomData)
			utils.WriteVarInt(b, uint64(length))
			b.Write(randomData)
		},

		func() {
			// initial_max_stream_data_bidi_local
			p.marshalVarintParam(b, initialMaxStreamDataBidiLocalParameterID, uint64(p.InitialMaxStreamDataBidiLocal))
		},

		func() {
			// initial_max_stream_data_bidi_remote
			p.marshalVarintParam(b, initialMaxStreamDataBidiRemoteParameterID, uint64(p.InitialMaxStreamDataBidiRemote))
		},

		func() {
			// initial_max_stream_data_uni
			p.marshalVarintParam(b, initialMaxStreamDataUniParameterID, uint64(p.InitialMaxStreamDataUni))
		},

		func() {
			// initial_max_data
			p.marshalVarintParam(b, initialMaxDataParameterID, uint64(p.InitialMaxData))
		},

		func() {
			// initial_max_bidi_streams
			p.marshalVarintParam(b, initialMaxStreamsBidiParameterID, uint64(p.MaxBidiStreamNum))
		},

		func() {
			// initial_max_uni_streams
			p.marshalVarintParam(b, initialMaxStreamsUniParameterID, uint64(p.MaxUniStreamNum))
		},

		func() {
			// idle_timeout
			p.marshalVarintParam(b, maxIdleTimeoutParameterID, uint64(p.MaxIdleTimeout/time.Millisecond))
		},

		func() {
			// max_packet_size
			p.marshalVarintParam(b, maxUDPPayloadSizeParameterID, uint64(protocol.MaxReceivePacketSize))
		},

		func() {
			// max_ack_delay
			// Only send it if is different from the default value.
			if p.MaxAckDelay != protocol.DefaultMaxAckDelay {
				p.marshalVarintParam(b, maxAckDelayParameterID, uint64(p.MaxAckDelay/time.Millisecond))
			}
		},

		func() {
			// ack_delay_exponent
			// Only send it if is different from the default value.
			if p.AckDelayExponent != protocol.DefaultAckDelayExponent {
				p.marshalVarintParam(b, ackDelayExponentParameterID, uint64(p.AckDelayExponent))
			}
		},

		func() {
			// disable_active_migration
			if p.DisableActiveMigration {
				utils.WriteVarInt(b, uint64(disableActiveMigrationParameterID))
				utils.WriteVarInt(b, 0)
			}
		},

		func() {
			// active_connection_id_limit
			p.marshalVarintParam(b, activeConnectionIDLimitParameterID, p.ActiveConnectionIDLimit)
		},

		func() {
			// initial_source_connection_id
			utils.WriteVarInt(b, uint64(initialSourceConnectionIDParameterID))
			utils.WriteVarInt(b, uint64(p.InitialSourceConnectionID.Len()))
			b.Write(p.InitialSourceConnectionID.Bytes())
		},
	}

	perm := clientHelloPRNG.Perm(len(marshallers))
	for _, j := range perm {
		marshallers[j]()
	}

	return b.Bytes()
}
func (p *TransportParameters) marshalVarintParam(b *bytes.Buffer, id transportParameterID, val uint64) {
	quicvarint.Write(b, uint64(id))
	quicvarint.Write(b, uint64(quicvarint.Len(val)))
	quicvarint.Write(b, val)
}

// MarshalForSessionTicket marshals the transport parameters we save in the session ticket.
// When sending a 0-RTT enabled TLS session tickets, we need to save the transport parameters.
// The client will remember the transport parameters used in the last session,
// and apply those to the 0-RTT data it sends.
// Saving the transport parameters in the ticket gives the server the option to reject 0-RTT
// if the transport parameters changed.
// Since the session ticket is encrypted, the serialization format is defined by the server.
// For convenience, we use the same format that we also use for sending the transport parameters.
func (p *TransportParameters) MarshalForSessionTicket(b *bytes.Buffer) {
	quicvarint.Write(b, transportParameterMarshalingVersion)

	// initial_max_stream_data_bidi_local
	p.marshalVarintParam(b, initialMaxStreamDataBidiLocalParameterID, uint64(p.InitialMaxStreamDataBidiLocal))
	// initial_max_stream_data_bidi_remote
	p.marshalVarintParam(b, initialMaxStreamDataBidiRemoteParameterID, uint64(p.InitialMaxStreamDataBidiRemote))
	// initial_max_stream_data_uni
	p.marshalVarintParam(b, initialMaxStreamDataUniParameterID, uint64(p.InitialMaxStreamDataUni))
	// initial_max_data
	p.marshalVarintParam(b, initialMaxDataParameterID, uint64(p.InitialMaxData))
	// initial_max_bidi_streams
	p.marshalVarintParam(b, initialMaxStreamsBidiParameterID, uint64(p.MaxBidiStreamNum))
	// initial_max_uni_streams
	p.marshalVarintParam(b, initialMaxStreamsUniParameterID, uint64(p.MaxUniStreamNum))
	// active_connection_id_limit
	p.marshalVarintParam(b, activeConnectionIDLimitParameterID, p.ActiveConnectionIDLimit)
}

// UnmarshalFromSessionTicket unmarshals transport parameters from a session ticket.
func (p *TransportParameters) UnmarshalFromSessionTicket(r *bytes.Reader) error {
	version, err := quicvarint.Read(r)
	if err != nil {
		return err
	}
	if version != transportParameterMarshalingVersion {
		return fmt.Errorf("unknown transport parameter marshaling version: %d", version)
	}
	return p.unmarshal(r, protocol.PerspectiveServer, true)
}

// ValidFor0RTT checks if the transport parameters match those saved in the session ticket.
func (p *TransportParameters) ValidFor0RTT(saved *TransportParameters) bool {
	return p.InitialMaxStreamDataBidiLocal >= saved.InitialMaxStreamDataBidiLocal &&
		p.InitialMaxStreamDataBidiRemote >= saved.InitialMaxStreamDataBidiRemote &&
		p.InitialMaxStreamDataUni >= saved.InitialMaxStreamDataUni &&
		p.InitialMaxData >= saved.InitialMaxData &&
		p.MaxBidiStreamNum >= saved.MaxBidiStreamNum &&
		p.MaxUniStreamNum >= saved.MaxUniStreamNum &&
		p.ActiveConnectionIDLimit == saved.ActiveConnectionIDLimit
}

// String returns a string representation, intended for logging.
func (p *TransportParameters) String() string {
	logString := "&wire.TransportParameters{OriginalDestinationConnectionID: %s, InitialSourceConnectionID: %s, "
	logParams := []interface{}{p.OriginalDestinationConnectionID, p.InitialSourceConnectionID}
	if p.RetrySourceConnectionID != nil {
		logString += "RetrySourceConnectionID: %s, "
		logParams = append(logParams, p.RetrySourceConnectionID)
	}
	logString += "InitialMaxStreamDataBidiLocal: %d, InitialMaxStreamDataBidiRemote: %d, InitialMaxStreamDataUni: %d, InitialMaxData: %d, MaxBidiStreamNum: %d, MaxUniStreamNum: %d, MaxIdleTimeout: %s, AckDelayExponent: %d, MaxAckDelay: %s, ActiveConnectionIDLimit: %d"
	logParams = append(logParams, []interface{}{p.InitialMaxStreamDataBidiLocal, p.InitialMaxStreamDataBidiRemote, p.InitialMaxStreamDataUni, p.InitialMaxData, p.MaxBidiStreamNum, p.MaxUniStreamNum, p.MaxIdleTimeout, p.AckDelayExponent, p.MaxAckDelay, p.ActiveConnectionIDLimit}...)
	if p.StatelessResetToken != nil { // the client never sends a stateless reset token
		logString += ", StatelessResetToken: %#x"
		logParams = append(logParams, *p.StatelessResetToken)
	}
	if p.MaxDatagramFrameSize != protocol.InvalidByteCount {
		logString += ", MaxDatagramFrameSize: %d"
		logParams = append(logParams, p.MaxDatagramFrameSize)
	}
	logString += "}"
	return fmt.Sprintf(logString, logParams...)
}<|MERGE_RESOLUTION|>--- conflicted
+++ resolved
@@ -10,18 +10,11 @@
 	"sort"
 	"time"
 
-<<<<<<< HEAD
-	"github.com/Psiphon-Labs/quic-go/internal/qerr"
-
 	"github.com/Psiphon-Labs/psiphon-tunnel-core/psiphon/common/prng"
 	"github.com/Psiphon-Labs/quic-go/internal/protocol"
+	"github.com/Psiphon-Labs/quic-go/internal/qerr"
 	"github.com/Psiphon-Labs/quic-go/internal/utils"
-=======
-	"github.com/lucas-clemente/quic-go/internal/protocol"
-	"github.com/lucas-clemente/quic-go/internal/qerr"
-	"github.com/lucas-clemente/quic-go/internal/utils"
-	"github.com/lucas-clemente/quic-go/quicvarint"
->>>>>>> 40b124d2
+	"github.com/Psiphon-Labs/quic-go/quicvarint"
 )
 
 const transportParameterMarshalingVersion = 1
@@ -410,7 +403,7 @@
 }
 
 // [Psiphon]
-// marshalClientRandomized is a randomized variant of Marshal. The original
+// marshalClientRandomized is a randomized, client-only variant of Marshal. The original
 // Marshal is retained as-is to ease future merging.
 func (p *TransportParameters) marshalClientRandomized(clientHelloPRNG *prng.PRNG) []byte {
 
@@ -420,11 +413,11 @@
 
 		func() {
 			// add a greased value
-			utils.WriteVarInt(b, uint64(27+31*rand.Intn(100)))
+			quicvarint.Write(b, uint64(27+31*rand.Intn(100)))
 			length := rand.Intn(16)
 			randomData := make([]byte, length)
 			rand.Read(randomData)
-			utils.WriteVarInt(b, uint64(length))
+			quicvarint.Write(b, uint64(length))
 			b.Write(randomData)
 		},
 
@@ -465,7 +458,7 @@
 
 		func() {
 			// max_packet_size
-			p.marshalVarintParam(b, maxUDPPayloadSizeParameterID, uint64(protocol.MaxReceivePacketSize))
+			p.marshalVarintParam(b, maxUDPPayloadSizeParameterID, uint64(protocol.MaxPacketBufferSize))
 		},
 
 		func() {
@@ -487,8 +480,8 @@
 		func() {
 			// disable_active_migration
 			if p.DisableActiveMigration {
-				utils.WriteVarInt(b, uint64(disableActiveMigrationParameterID))
-				utils.WriteVarInt(b, 0)
+				quicvarint.Write(b, uint64(disableActiveMigrationParameterID))
+				quicvarint.Write(b, 0)
 			}
 		},
 
@@ -499,9 +492,15 @@
 
 		func() {
 			// initial_source_connection_id
-			utils.WriteVarInt(b, uint64(initialSourceConnectionIDParameterID))
-			utils.WriteVarInt(b, uint64(p.InitialSourceConnectionID.Len()))
+			quicvarint.Write(b, uint64(initialSourceConnectionIDParameterID))
+			quicvarint.Write(b, uint64(p.InitialSourceConnectionID.Len()))
 			b.Write(p.InitialSourceConnectionID.Bytes())
+		},
+
+		func() {
+			if p.MaxDatagramFrameSize != protocol.InvalidByteCount {
+				p.marshalVarintParam(b, maxDatagramFrameSizeParameterID, uint64(p.MaxDatagramFrameSize))
+			}
 		},
 	}
 

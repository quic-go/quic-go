--- conflicted
+++ resolved
@@ -6,13 +6,9 @@
 	"fmt"
 	"reflect"
 
-<<<<<<< HEAD
 	"github.com/Psiphon-Labs/quic-go/internal/protocol"
 	"github.com/Psiphon-Labs/quic-go/internal/qerr"
-=======
-	"github.com/quic-go/quic-go/internal/protocol"
-	"github.com/quic-go/quic-go/internal/qerr"
-	"github.com/quic-go/quic-go/quicvarint"
+	"github.com/Psiphon-Labs/quic-go/quicvarint"
 )
 
 const (
@@ -38,7 +34,6 @@
 	connectionCloseFrameType    = 0x1c
 	applicationCloseFrameType   = 0x1d
 	handshakeDoneFrameType      = 0x1e
->>>>>>> 9237dbb1
 )
 
 type frameParser struct {

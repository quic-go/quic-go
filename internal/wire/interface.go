package wire

import (
<<<<<<< HEAD
	"github.com/Psiphon-Labs/quic-go/internal/protocol"
=======
	"github.com/quic-go/quic-go/internal/protocol"
>>>>>>> 1cea56ac
)

// A Frame in QUIC
type Frame interface {
	Append(b []byte, version protocol.VersionNumber) ([]byte, error)
	Length(version protocol.VersionNumber) protocol.ByteCount
}

// A FrameParser parses QUIC frames, one by one.
type FrameParser interface {
	ParseNext([]byte, protocol.EncryptionLevel, protocol.VersionNumber) (int, Frame, error)
	SetAckDelayExponent(uint8)
}<|MERGE_RESOLUTION|>--- conflicted
+++ resolved
@@ -1,11 +1,7 @@
 package wire
 
 import (
-<<<<<<< HEAD
 	"github.com/Psiphon-Labs/quic-go/internal/protocol"
-=======
-	"github.com/quic-go/quic-go/internal/protocol"
->>>>>>> 1cea56ac
 )
 
 // A Frame in QUIC

--- conflicted
+++ resolved
@@ -4,19 +4,14 @@
 	"context"
 	"crypto/ed25519"
 	"crypto/rand"
-<<<<<<< HEAD
-	"crypto/rsa"
-=======
 	"crypto/tls"
->>>>>>> d7b8447e
 	"crypto/x509"
 	"fmt"
-	"github.com/Noooste/utls"
 	"io"
 	"log"
 	"math/big"
 
-	"github.com/Noooste/quic-go"
+	"github.com/quic-go/quic-go"
 )
 
 const addr = "localhost:4242"

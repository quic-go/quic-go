--- conflicted
+++ resolved
@@ -1,14 +1,12 @@
 package quic
 
 import (
-<<<<<<< HEAD
+	"context"
+	"sync"
+
 	"github.com/Psiphon-Labs/quic-go/internal/protocol"
 	"github.com/Psiphon-Labs/quic-go/internal/utils"
 	"github.com/Psiphon-Labs/quic-go/internal/wire"
-=======
-	"context"
->>>>>>> a3603549
-	"sync"
 )
 
 type datagramQueue struct {

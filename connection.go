--- conflicted
+++ resolved
@@ -272,8 +272,7 @@
 		connIDGenerator,
 	)
 	s.preSetup()
-<<<<<<< HEAD
-	s.ctx, s.ctxCancel = context.WithCancel(context.WithValue(context.Background(), ConnectionTracingKey, tracingID))
+	s.ctx, s.ctxCancel = context.WithCancelCause(context.WithValue(context.Background(), ConnectionTracingKey, tracingID))
 
 	// [Psiphon]
 	maxPacketSizeAdjustment := 0
@@ -281,9 +280,6 @@
 		maxPacketSizeAdjustment = conf.ServerMaxPacketSizeAdjustment(s.RemoteAddr())
 	}
 
-=======
-	s.ctx, s.ctxCancel = context.WithCancelCause(context.WithValue(context.Background(), ConnectionTracingKey, tracingID))
->>>>>>> a3603549
 	s.sentPacketHandler, s.receivedPacketHandler = ackhandler.NewAckHandler(
 		0,
 		getMaxPacketSize(s.conn.RemoteAddr(), maxPacketSizeAdjustment),
@@ -294,7 +290,16 @@
 		s.tracer,
 		s.logger,
 	)
-	s.mtuDiscoverer = newMTUDiscoverer(s.rttStats, getMaxPacketSize(s.conn.RemoteAddr()), s.sentPacketHandler.SetMaxDatagramSize)
+
+	s.mtuDiscoverer = newMTUDiscoverer(
+		s.rttStats,
+
+		// [Psiphon]
+		getMaxPacketSize(s.conn.RemoteAddr(), maxPacketSizeAdjustment),
+
+		s.sentPacketHandler.SetMaxDatagramSize
+	)
+
 	params := &wire.TransportParameters{
 		InitialMaxStreamDataBidiLocal:   protocol.ByteCount(s.config.InitialStreamReceiveWindow),
 		InitialMaxStreamDataBidiRemote:  protocol.ByteCount(s.config.InitialStreamReceiveWindow),
@@ -338,15 +343,13 @@
 		s.version,
 	)
 	s.cryptoStreamHandler = cs
-<<<<<<< HEAD
 	s.packer = newPacketPacker(
 		srcConnID,
 		s.connIDManager.Get,
-		initialStream,
-		handshakeStream,
+		s.initialStream,
+		s.handshakeStream,
 		s.sentPacketHandler,
 		s.retransmissionQueue,
-		s.RemoteAddr(),
 
 		// [Psiphon]
 		maxPacketSizeAdjustment,
@@ -357,9 +360,6 @@
 		s.datagramQueue,
 		s.perspective,
 	)
-=======
-	s.packer = newPacketPacker(srcConnID, s.connIDManager.Get, s.initialStream, s.handshakeStream, s.sentPacketHandler, s.retransmissionQueue, cs, s.framer, s.receivedPacketHandler, s.datagramQueue, s.perspective)
->>>>>>> a3603549
 	s.unpacker = newPacketUnpacker(cs, s.srcConnIDLen)
 	s.cryptoStreamManager = newCryptoStreamManager(cs, s.initialStream, s.handshakeStream, s.oneRTTStream)
 	return s
@@ -474,15 +474,13 @@
 	s.cryptoStreamHandler = cs
 	s.cryptoStreamManager = newCryptoStreamManager(cs, s.initialStream, s.handshakeStream, oneRTTStream)
 	s.unpacker = newPacketUnpacker(cs, s.srcConnIDLen)
-<<<<<<< HEAD
 	s.packer = newPacketPacker(
 		srcConnID,
 		s.connIDManager.Get,
-		initialStream,
-		handshakeStream,
+		s.initialStream,
+		s.handshakeStream,
 		s.sentPacketHandler,
 		s.retransmissionQueue,
-		s.RemoteAddr(),
 
 		// [Psiphon]
 		conf.ClientMaxPacketSizeAdjustment,
@@ -491,11 +489,8 @@
 		s.framer,
 		s.receivedPacketHandler,
 		s.datagramQueue,
-		s.perspective,
+		s.perspective
 	)
-=======
-	s.packer = newPacketPacker(srcConnID, s.connIDManager.Get, s.initialStream, s.handshakeStream, s.sentPacketHandler, s.retransmissionQueue, cs, s.framer, s.receivedPacketHandler, s.datagramQueue, s.perspective)
->>>>>>> a3603549
 	if len(tlsConf.ServerName) > 0 {
 		s.tokenStoreKey = tlsConf.ServerName
 	} else {
@@ -832,7 +827,6 @@
 	s.sentPacketHandler.SetHandshakeConfirmed()
 	s.cryptoStreamHandler.SetHandshakeConfirmed()
 
-<<<<<<< HEAD
 	// [Psiphon]
 	// Adjust the max packet size to allow for obfuscation overhead.
 	maxPacketSizeAdjustment := 0
@@ -842,15 +836,11 @@
 		maxPacketSizeAdjustment = s.config.ClientMaxPacketSizeAdjustment
 	}
 
-	if !s.config.DisablePathMTUDiscovery {
-=======
 	if !s.config.DisablePathMTUDiscovery && s.conn.capabilities().DF {
->>>>>>> a3603549
 		maxPacketSize := s.peerParams.MaxUDPPayloadSize
 		if maxPacketSize == 0 {
 			maxPacketSize = protocol.MaxByteCount
 		}
-<<<<<<< HEAD
 		maxPacketSize = utils.Min(maxPacketSize, protocol.MaxPacketBufferSize)
 
 		// [Psiphon]
@@ -858,21 +848,7 @@
 			maxPacketSize -= protocol.ByteCount(maxPacketSizeAdjustment)
 		}
 
-		s.mtuDiscoverer = newMTUDiscoverer(
-			s.rttStats,
-
-			// [Psiphon]
-			getMaxPacketSize(s.conn.RemoteAddr(), maxPacketSizeAdjustment),
-
-			maxPacketSize,
-			func(size protocol.ByteCount) {
-				s.sentPacketHandler.SetMaxDatagramSize(size)
-				s.packer.SetMaxPacketSize(size)
-			},
-		)
-=======
-		s.mtuDiscoverer.Start(utils.Min(maxPacketSize, protocol.MaxPacketBufferSize))
->>>>>>> a3603549
+		s.mtuDiscoverer.Start(maxPacketSize)
 	}
 	return nil
 }

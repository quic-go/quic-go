version: 2.1
executors:
  test-go115:
    docker:
      - image: "circleci/golang:1.15"
    environment:
      runrace: true
      TIMESCALE_FACTOR: 3
  test-go116:
    docker:
      - image: "circleci/golang:1.16"
    environment:
      runrace: true
      TIMESCALE_FACTOR: 3
 
jobs:
  "test": &test
<<<<<<< HEAD
    executor: test-go114
    working_directory: /go/src/github.com/Psiphon-Labs/quic-go
=======
    executor: test-go115
    working_directory: /go/src/github.com/lucas-clemente/quic-go
>>>>>>> 40b124d2
    steps:
      - checkout
      - run:
          name: "Setup build environment"
          command: |
            go get github.com/onsi/ginkgo/ginkgo
            go get github.com/onsi/gomega
      - run:
          name: "Build infos"
          command: go version
      - run:
          name: "Run benchmark tests"
          command: ginkgo -randomizeAllSpecs -trace benchmark -- -size=10
      - run:
          name: "Run benchmark tests with race detector"
          command: ginkgo -race -randomizeAllSpecs -trace benchmark -- -size=5
      - run:
          name: "Run tools tests"
          command: ginkgo -race -r -v -randomizeAllSpecs -trace integrationtests/tools
      - run:
          name: "Run self integration tests"
          command: ginkgo -v -randomizeAllSpecs -trace integrationtests/self
      - run:
          name: "Run self integration tests with race detector"
          command: ginkgo -race -v -randomizeAllSpecs -trace integrationtests/self
      - run:
          name: "Run self integration tests with qlog"
          command: ginkgo -v -randomizeAllSpecs -trace integrationtests/self -- -qlog
  go115:
    <<: *test
  go116:
    <<: *test
    executor: test-go116

workflows:
  workflow:
    jobs:
      - go115
      - go116<|MERGE_RESOLUTION|>--- conflicted
+++ resolved
@@ -15,13 +15,8 @@
  
 jobs:
   "test": &test
-<<<<<<< HEAD
-    executor: test-go114
+    executor: test-go115
     working_directory: /go/src/github.com/Psiphon-Labs/quic-go
-=======
-    executor: test-go115
-    working_directory: /go/src/github.com/lucas-clemente/quic-go
->>>>>>> 40b124d2
     steps:
       - checkout
       - run:

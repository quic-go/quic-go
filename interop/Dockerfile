--- conflicted
+++ resolved
@@ -2,15 +2,9 @@
 
 RUN apt-get update && apt-get install -y wget tar git
 
-<<<<<<< HEAD
-RUN wget https://dl.google.com/go/go1.15.linux-amd64.tar.gz && \
-  tar xfz go1.15.linux-amd64.tar.gz && \
-  rm go1.15.linux-amd64.tar.gz
-=======
 RUN wget https://dl.google.com/go/go1.16.linux-amd64.tar.gz && \
   tar xfz go1.16.linux-amd64.tar.gz && \
   rm go1.16.linux-amd64.tar.gz
->>>>>>> 40b124d2
 
 ENV PATH="/go/bin:${PATH}"
 
@@ -25,8 +19,8 @@
 WORKDIR /quic-go
 
 RUN git rev-parse HEAD > commit.txt
-RUN go build -o server -ldflags="-X github.com/lucas-clemente/quic-go/qlog.quicGoVersion=$(git describe --always --long --dirty)" interop/server/main.go
-RUN go build -o client -ldflags="-X github.com/lucas-clemente/quic-go/qlog.quicGoVersion=$(git describe --always --long --dirty)" interop/client/main.go
+RUN go build -o server -ldflags="-X github.com/Psiphon-Labs/quic-go/qlog.quicGoVersion=$(git describe --always --long --dirty)" interop/server/main.go
+RUN go build -o client -ldflags="-X github.com/Psiphon-Labs/quic-go/qlog.quicGoVersion=$(git describe --always --long --dirty)" interop/client/main.go
 
 
 FROM martenseemann/quic-network-simulator-endpoint:latest

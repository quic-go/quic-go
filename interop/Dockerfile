--- conflicted
+++ resolved
@@ -18,31 +18,18 @@
 # build with --build-arg CACHEBUST=$(date +%s)
 ARG CACHEBUST=1
 
-<<<<<<< HEAD
-RUN git clone https://github.com/Psiphon-Labs/quic-go && \
-  cd quic-go && \
-  git fetch origin interop && git checkout -t origin/interop && \
-  go get ./...
-=======
 # build other branches / commits / tags using --build-arg GITREF="<git reference>"
 ARG GITREF="master"
->>>>>>> a3603549
 
 RUN git clone https://github.com/quic-go/quic-go
 WORKDIR /quic-go
 RUN git checkout ${GITREF}
 RUN go get ./...
 
-<<<<<<< HEAD
-RUN git rev-parse HEAD > commit.txt
+RUN git rev-parse HEAD | tee commit.txt
 RUN go build -o server -ldflags="-X github.com/Psiphon-Labs/quic-go/qlog.quicGoVersion=$(git describe --always --long --dirty)" interop/server/main.go
 RUN go build -o client -ldflags="-X github.com/Psiphon-Labs/quic-go/qlog.quicGoVersion=$(git describe --always --long --dirty)" interop/client/main.go
-=======
-RUN git rev-parse HEAD | tee commit.txt
-RUN go build -o server -ldflags="-X github.com/quic-go/quic-go/qlog.quicGoVersion=$(git describe --always --long --dirty)" interop/server/main.go
-RUN go build -o client -ldflags="-X github.com/quic-go/quic-go/qlog.quicGoVersion=$(git describe --always --long --dirty)" interop/client/main.go
 
->>>>>>> a3603549
 
 FROM martenseemann/quic-network-simulator-endpoint:latest
 

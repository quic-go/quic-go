FROM martenseemann/quic-network-simulator-endpoint:latest AS builder

RUN apt-get update && apt-get install -y wget tar git

RUN wget https://dl.google.com/go/go1.18.linux-amd64.tar.gz && \
  tar xfz go1.18.linux-amd64.tar.gz && \
  rm go1.18.linux-amd64.tar.gz

ENV PATH="/go/bin:${PATH}"

# build with --build-arg CACHEBUST=$(date +%s)
ARG CACHEBUST=1

<<<<<<< HEAD
RUN git clone https://github.com/Psiphon-Labs/quic-go && \
=======
RUN git clone https://github.com/quic-go/quic-go && \
>>>>>>> 1cea56ac
  cd quic-go && \
  git fetch origin interop && git checkout -t origin/interop && \
  go get ./...

WORKDIR /quic-go

RUN git rev-parse HEAD > commit.txt
<<<<<<< HEAD
RUN go build -o server -ldflags="-X github.com/Psiphon-Labs/quic-go/qlog.quicGoVersion=$(git describe --always --long --dirty)" interop/server/main.go
RUN go build -o client -ldflags="-X github.com/Psiphon-Labs/quic-go/qlog.quicGoVersion=$(git describe --always --long --dirty)" interop/client/main.go
=======
RUN go build -o server -ldflags="-X github.com/quic-go/quic-go/qlog.quicGoVersion=$(git describe --always --long --dirty)" interop/server/main.go
RUN go build -o client -ldflags="-X github.com/quic-go/quic-go/qlog.quicGoVersion=$(git describe --always --long --dirty)" interop/client/main.go
>>>>>>> 1cea56ac


FROM martenseemann/quic-network-simulator-endpoint:latest

WORKDIR /quic-go

COPY --from=builder /quic-go/commit.txt /quic-go/server /quic-go/client ./

COPY run_endpoint.sh .
RUN chmod +x run_endpoint.sh

ENTRYPOINT [ "./run_endpoint.sh" ]<|MERGE_RESOLUTION|>--- conflicted
+++ resolved
@@ -11,11 +11,7 @@
 # build with --build-arg CACHEBUST=$(date +%s)
 ARG CACHEBUST=1
 
-<<<<<<< HEAD
 RUN git clone https://github.com/Psiphon-Labs/quic-go && \
-=======
-RUN git clone https://github.com/quic-go/quic-go && \
->>>>>>> 1cea56ac
   cd quic-go && \
   git fetch origin interop && git checkout -t origin/interop && \
   go get ./...
@@ -23,14 +19,8 @@
 WORKDIR /quic-go
 
 RUN git rev-parse HEAD > commit.txt
-<<<<<<< HEAD
 RUN go build -o server -ldflags="-X github.com/Psiphon-Labs/quic-go/qlog.quicGoVersion=$(git describe --always --long --dirty)" interop/server/main.go
 RUN go build -o client -ldflags="-X github.com/Psiphon-Labs/quic-go/qlog.quicGoVersion=$(git describe --always --long --dirty)" interop/client/main.go
-=======
-RUN go build -o server -ldflags="-X github.com/quic-go/quic-go/qlog.quicGoVersion=$(git describe --always --long --dirty)" interop/server/main.go
-RUN go build -o client -ldflags="-X github.com/quic-go/quic-go/qlog.quicGoVersion=$(git describe --always --long --dirty)" interop/client/main.go
->>>>>>> 1cea56ac
-
 
 FROM martenseemann/quic-network-simulator-endpoint:latest
 

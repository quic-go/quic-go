package http09

import (
	"context"
	"errors"
	"io"
	"io/ioutil"
	"log"
	"net"
	"net/http"
	"net/url"
	"runtime"
	"strings"
	"sync"

	"github.com/Psiphon-Labs/quic-go"
)

<<<<<<< HEAD
const h09alpn = "hq-24"
=======
const h09alpn = "hq-29"
>>>>>>> 52b8d014

type responseWriter struct {
	io.Writer
	headers http.Header
}

var _ http.ResponseWriter = &responseWriter{}

func (w *responseWriter) Header() http.Header {
	if w.headers == nil {
		w.headers = make(http.Header)
	}
	return w.headers
}

func (w *responseWriter) WriteHeader(int) {}

// Server is a HTTP/0.9 server listening for QUIC connections.
type Server struct {
	*http.Server

	QuicConfig *quic.Config

	mutex    sync.Mutex
	listener quic.EarlyListener
}

// Close closes the server.
func (s *Server) Close() error {
	s.mutex.Lock()
	defer s.mutex.Unlock()

	return s.listener.Close()
}

// ListenAndServe listens and serves HTTP/0.9 over QUIC.
func (s *Server) ListenAndServe() error {
	if s.Server == nil {
		return errors.New("use of http3.Server without http.Server")
	}

	udpAddr, err := net.ResolveUDPAddr("udp", s.Addr)
	if err != nil {
		return err
	}
	conn, err := net.ListenUDP("udp", udpAddr)
	if err != nil {
		return err
	}

	tlsConf := s.TLSConfig.Clone()
	tlsConf.NextProtos = []string{h09alpn}
	ln, err := quic.ListenEarly(conn, tlsConf, s.QuicConfig)
	if err != nil {
		return err
	}
	s.mutex.Lock()
	s.listener = ln
	s.mutex.Unlock()

	for {
		sess, err := ln.Accept(context.Background())
		if err != nil {
			return err
		}
		go s.handleConn(sess)
	}
}

func (s *Server) handleConn(sess quic.Session) {
	for {
		str, err := sess.AcceptStream(context.Background())
		if err != nil {
			log.Printf("Error accepting stream: %s\n", err.Error())
			return
		}
		go func() {
			if err := s.handleStream(str); err != nil {
				log.Printf("Handling stream failed: %s\n", err.Error())
			}
		}()
	}
}

func (s *Server) handleStream(str quic.Stream) error {
	reqBytes, err := ioutil.ReadAll(str)
	if err != nil {
		return err
	}
	request := string(reqBytes)
	request = strings.TrimRight(request, "\r\n")
	request = strings.TrimRight(request, " ")

	log.Printf("Received request: %s\n", request)

	if request[:5] != "GET /" {
		str.CancelWrite(42)
		return nil
	}

	u, err := url.Parse(request[4:])
	if err != nil {
		return err
	}
	u.Scheme = "https"

	req := &http.Request{
		Method:     http.MethodGet,
		Proto:      "HTTP/0.9",
		ProtoMajor: 0,
		ProtoMinor: 9,
		Body:       str,
		URL:        u,
	}

	handler := s.Handler
	if handler == nil {
		handler = http.DefaultServeMux
	}

	var panicked bool
	func() {
		defer func() {
			if p := recover(); p != nil {
				// Copied from net/http/server.go
				const size = 64 << 10
				buf := make([]byte, size)
				buf = buf[:runtime.Stack(buf, false)]
				log.Printf("http: panic serving: %v\n%s", p, buf)
				panicked = true
			}
		}()
		handler.ServeHTTP(&responseWriter{Writer: str}, req)
	}()

	if panicked {
		if _, err := str.Write([]byte("500")); err != nil {
			return err
		}
	}
	return str.Close()
}<|MERGE_RESOLUTION|>--- conflicted
+++ resolved
@@ -16,11 +16,7 @@
 	"github.com/Psiphon-Labs/quic-go"
 )
 
-<<<<<<< HEAD
-const h09alpn = "hq-24"
-=======
 const h09alpn = "hq-29"
->>>>>>> 52b8d014
 
 type responseWriter struct {
 	io.Writer

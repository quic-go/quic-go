package quic

import (
	"bytes"
	"fmt"
	"math/rand"
	"net"
	"time"

<<<<<<< HEAD
	"github.com/Psiphon-Labs/quic-go/internal/ackhandler"
	"github.com/Psiphon-Labs/quic-go/internal/handshake"
	"github.com/Psiphon-Labs/quic-go/internal/mocks"
	mockackhandler "github.com/Psiphon-Labs/quic-go/internal/mocks/ackhandler"
	"github.com/Psiphon-Labs/quic-go/internal/protocol"
	"github.com/Psiphon-Labs/quic-go/internal/qerr"
	"github.com/Psiphon-Labs/quic-go/internal/utils"
	"github.com/Psiphon-Labs/quic-go/internal/wire"
=======
	"github.com/quic-go/quic-go/internal/ackhandler"
	"github.com/quic-go/quic-go/internal/handshake"
	"github.com/quic-go/quic-go/internal/mocks"
	mockackhandler "github.com/quic-go/quic-go/internal/mocks/ackhandler"
	"github.com/quic-go/quic-go/internal/protocol"
	"github.com/quic-go/quic-go/internal/qerr"
	"github.com/quic-go/quic-go/internal/utils"
	"github.com/quic-go/quic-go/internal/wire"
>>>>>>> 1cea56ac

	"github.com/golang/mock/gomock"

	. "github.com/onsi/ginkgo/v2"
	. "github.com/onsi/gomega"
)

var _ = Describe("Packet packer", func() {
	const maxPacketSize protocol.ByteCount = 1357
	const version = protocol.Version1

	var (
		packer              *packetPacker
		retransmissionQueue *retransmissionQueue
		datagramQueue       *datagramQueue
		framer              *MockFrameSource
		ackFramer           *MockAckFrameSource
		initialStream       *MockCryptoStream
		handshakeStream     *MockCryptoStream
		sealingManager      *MockSealingManager
		pnManager           *mockackhandler.MockSentPacketHandler
	)
	connID := protocol.ParseConnectionID([]byte{1, 2, 3, 4, 5, 6, 7, 8})

	parsePacket := func(data []byte) (hdrs []*wire.ExtendedHeader, more []byte) {
		for len(data) > 0 {
			if !wire.IsLongHeaderPacket(data[0]) {
				break
			}
			hdr, _, more, err := wire.ParsePacket(data)
			Expect(err).ToNot(HaveOccurred())
			r := bytes.NewReader(data)
			extHdr, err := hdr.ParseExtended(r, version)
			Expect(err).ToNot(HaveOccurred())
			ExpectWithOffset(1, extHdr.Length).To(BeEquivalentTo(r.Len() - len(more) + int(extHdr.PacketNumberLen)))
			ExpectWithOffset(1, extHdr.Length+protocol.ByteCount(extHdr.PacketNumberLen)).To(BeNumerically(">=", 4))
			data = more
			hdrs = append(hdrs, extHdr)
		}
		return hdrs, data
	}

	parseShortHeaderPacket := func(data []byte) {
		l, _, pnLen, _, err := wire.ParseShortHeader(data, connID.Len())
		ExpectWithOffset(1, err).ToNot(HaveOccurred())
		ExpectWithOffset(1, len(data)-l+int(pnLen)).To(BeNumerically(">=", 4))
	}

	appendFrames := func(fs, frames []*ackhandler.Frame, v protocol.VersionNumber) ([]*ackhandler.Frame, protocol.ByteCount) {
		var length protocol.ByteCount
		for _, f := range frames {
			length += f.Frame.Length(v)
		}
		return append(fs, frames...), length
	}

	expectAppendStreamFrames := func(frames ...*ackhandler.Frame) {
		framer.EXPECT().AppendStreamFrames(gomock.Any(), gomock.Any(), gomock.Any()).DoAndReturn(func(fs []*ackhandler.Frame, _ protocol.ByteCount, v protocol.VersionNumber) ([]*ackhandler.Frame, protocol.ByteCount) {
			return appendFrames(fs, frames, v)
		})
	}

	expectAppendControlFrames := func(frames ...*ackhandler.Frame) {
		framer.EXPECT().AppendControlFrames(gomock.Any(), gomock.Any(), gomock.Any()).DoAndReturn(func(fs []*ackhandler.Frame, _ protocol.ByteCount, v protocol.VersionNumber) ([]*ackhandler.Frame, protocol.ByteCount) {
			return appendFrames(fs, frames, v)
		})
	}

	// [Psiphon]
	adjustment := 0

	BeforeEach(func() {
		rand.Seed(GinkgoRandomSeed())
		retransmissionQueue = newRetransmissionQueue()
		mockSender := NewMockStreamSender(mockCtrl)
		mockSender.EXPECT().onHasStreamData(gomock.Any()).AnyTimes()
		initialStream = NewMockCryptoStream(mockCtrl)
		handshakeStream = NewMockCryptoStream(mockCtrl)
		framer = NewMockFrameSource(mockCtrl)
		ackFramer = NewMockAckFrameSource(mockCtrl)
		sealingManager = NewMockSealingManager(mockCtrl)
		pnManager = mockackhandler.NewMockSentPacketHandler(mockCtrl)
		datagramQueue = newDatagramQueue(func() {}, utils.DefaultLogger)

<<<<<<< HEAD
		packer = newPacketPacker(
			protocol.ParseConnectionID([]byte{1, 2, 3, 4, 5, 6, 7, 8}),
			func() protocol.ConnectionID { return connID },
			initialStream,
			handshakeStream,
			pnManager,
			retransmissionQueue,
			&net.TCPAddr{},
			adjustment,
			sealingManager,
			framer,
			ackFramer,
			datagramQueue,
			protocol.PerspectiveServer,
			version,
		)
		packer.version = version
=======
		packer = newPacketPacker(protocol.ParseConnectionID([]byte{1, 2, 3, 4, 5, 6, 7, 8}), func() protocol.ConnectionID { return connID }, initialStream, handshakeStream, pnManager, retransmissionQueue, &net.TCPAddr{}, sealingManager, framer, ackFramer, datagramQueue, protocol.PerspectiveServer)
>>>>>>> 1cea56ac
		packer.maxPacketSize = maxPacketSize
	})

	Context("determining the maximum packet size", func() {
		It("uses the minimum initial size, if it can't determine if the remote address is IPv4 or IPv6", func() {
			Expect(getMaxPacketSize(&net.TCPAddr{}, adjustment)).To(BeEquivalentTo(protocol.MinInitialPacketSize))
		})

		It("uses the maximum IPv4 packet size, if the remote address is IPv4", func() {
			addr := &net.UDPAddr{IP: net.IPv4(11, 12, 13, 14), Port: 1337}
			Expect(getMaxPacketSize(addr, adjustment)).To(BeEquivalentTo(protocol.InitialPacketSizeIPv4))
		})

		It("uses the maximum IPv6 packet size, if the remote address is IPv6", func() {
			ip := net.ParseIP("2001:0db8:85a3:0000:0000:8a2e:0370:7334")
			addr := &net.UDPAddr{IP: ip, Port: 1337}
			Expect(getMaxPacketSize(addr, adjustment)).To(BeEquivalentTo(protocol.InitialPacketSizeIPv6))
		})
	})

	Context("generating a packet header", func() {
		It("uses the Long Header format", func() {
			pnManager.EXPECT().PeekPacketNumber(protocol.EncryptionHandshake).Return(protocol.PacketNumber(0x42), protocol.PacketNumberLen3)
			h := packer.getLongHeader(protocol.EncryptionHandshake, protocol.Version1)
			Expect(h.PacketNumber).To(Equal(protocol.PacketNumber(0x42)))
			Expect(h.PacketNumberLen).To(Equal(protocol.PacketNumberLen3))
			Expect(h.Version).To(Equal(protocol.Version1))
		})

		It("sets source and destination connection ID", func() {
			pnManager.EXPECT().PeekPacketNumber(protocol.EncryptionHandshake).Return(protocol.PacketNumber(0x42), protocol.PacketNumberLen2)
			srcConnID := protocol.ParseConnectionID([]byte{1, 2, 3, 4, 5, 6, 7, 8})
			destConnID := protocol.ParseConnectionID([]byte{8, 7, 6, 5, 4, 3, 2, 1})
			packer.srcConnID = srcConnID
			packer.getDestConnID = func() protocol.ConnectionID { return destConnID }
			h := packer.getLongHeader(protocol.EncryptionHandshake, protocol.Version1)
			Expect(h.SrcConnectionID).To(Equal(srcConnID))
			Expect(h.DestConnectionID).To(Equal(destConnID))
		})
	})

	Context("encrypting packets", func() {
		It("encrypts a packet", func() {
			pnManager.EXPECT().PeekPacketNumber(protocol.Encryption1RTT).Return(protocol.PacketNumber(0x1337), protocol.PacketNumberLen2)
			pnManager.EXPECT().PopPacketNumber(protocol.Encryption1RTT).Return(protocol.PacketNumber(0x1337))
			sealer := mocks.NewMockShortHeaderSealer(mockCtrl)
			sealer.EXPECT().Overhead().Return(4).AnyTimes()
			var hdrRaw []byte
			gomock.InOrder(
				sealer.EXPECT().KeyPhase().Return(protocol.KeyPhaseOne),
				sealer.EXPECT().Seal(gomock.Any(), gomock.Any(), protocol.PacketNumber(0x1337), gomock.Any()).DoAndReturn(func(_, src []byte, _ protocol.PacketNumber, aad []byte) []byte {
					hdrRaw = append([]byte{}, aad...)
					return append(src, []byte{0xde, 0xca, 0xfb, 0xad}...)
				}),
				sealer.EXPECT().EncryptHeader(gomock.Any(), gomock.Any(), gomock.Any()).Do(func(sample []byte, firstByte *byte, pnBytes []byte) {
					Expect(firstByte).To(Equal(&hdrRaw[0]))
					Expect(pnBytes).To(Equal(hdrRaw[len(hdrRaw)-2:]))
					*firstByte ^= 0xff // invert the first byte
					// invert the packet number bytes
					for i := range pnBytes {
						pnBytes[i] ^= 0xff
					}
				}),
			)
			framer.EXPECT().HasData().Return(true)
			sealingManager.EXPECT().GetInitialSealer().Return(nil, nil)
			sealingManager.EXPECT().GetHandshakeSealer().Return(nil, nil)
			sealingManager.EXPECT().Get1RTTSealer().Return(sealer, nil)
			ackFramer.EXPECT().GetAckFrame(protocol.Encryption1RTT, false)
			expectAppendControlFrames()
			f := &wire.StreamFrame{Data: []byte{0xde, 0xca, 0xfb, 0xad}}
			expectAppendStreamFrames(&ackhandler.Frame{Frame: f})
			p, err := packer.PackCoalescedPacket(false, protocol.Version1)
			Expect(err).ToNot(HaveOccurred())
			Expect(p).ToNot(BeNil())
			Expect(p.longHdrPackets).To(BeEmpty())
			Expect(p.shortHdrPacket).ToNot(BeNil())
			Expect(p.shortHdrPacket.Frames).To(HaveLen(1))
			Expect(p.shortHdrPacket.Frames[0].Frame).To(Equal(f))
			hdrRawEncrypted := append([]byte{}, hdrRaw...)
			hdrRawEncrypted[0] ^= 0xff
			hdrRawEncrypted[len(hdrRaw)-2] ^= 0xff
			hdrRawEncrypted[len(hdrRaw)-1] ^= 0xff
			Expect(p.buffer.Data[0:len(hdrRaw)]).To(Equal(hdrRawEncrypted))
			Expect(p.buffer.Data[p.buffer.Len()-4:]).To(Equal([]byte{0xde, 0xca, 0xfb, 0xad}))
		})
	})

	Context("packing packets", func() {
		// getSealer gets a sealer that's expected to seal exactly one packet
		getSealer := func() *mocks.MockShortHeaderSealer {
			sealer := mocks.NewMockShortHeaderSealer(mockCtrl)
			sealer.EXPECT().KeyPhase().Return(protocol.KeyPhaseOne).AnyTimes()
			sealer.EXPECT().Overhead().Return(7).AnyTimes()
			sealer.EXPECT().EncryptHeader(gomock.Any(), gomock.Any(), gomock.Any()).AnyTimes()
			sealer.EXPECT().Seal(gomock.Any(), gomock.Any(), gomock.Any(), gomock.Any()).DoAndReturn(func(dst, src []byte, pn protocol.PacketNumber, associatedData []byte) []byte {
				return append(src, bytes.Repeat([]byte{'s'}, sealer.Overhead())...)
			}).AnyTimes()
			return sealer
		}

		Context("packing ACK packets", func() {
			It("doesn't pack a packet if there's no ACK to send", func() {
				sealingManager.EXPECT().GetInitialSealer().Return(getSealer(), nil)
				sealingManager.EXPECT().GetHandshakeSealer().Return(getSealer(), nil)
				sealingManager.EXPECT().Get1RTTSealer().Return(getSealer(), nil)
				pnManager.EXPECT().PeekPacketNumber(protocol.Encryption1RTT).Return(protocol.PacketNumber(0x42), protocol.PacketNumberLen2)
				ackFramer.EXPECT().GetAckFrame(protocol.EncryptionInitial, true)
				ackFramer.EXPECT().GetAckFrame(protocol.EncryptionHandshake, true)
				ackFramer.EXPECT().GetAckFrame(protocol.Encryption1RTT, true)
				p, err := packer.PackCoalescedPacket(true, protocol.Version1)
				Expect(err).ToNot(HaveOccurred())
				Expect(p).To(BeNil())
			})

			It("packs Initial ACK-only packets, and pads them (for the client)", func() {
				packer.perspective = protocol.PerspectiveClient
				pnManager.EXPECT().PeekPacketNumber(protocol.EncryptionInitial).Return(protocol.PacketNumber(0x42), protocol.PacketNumberLen2)
				pnManager.EXPECT().PopPacketNumber(protocol.EncryptionInitial).Return(protocol.PacketNumber(0x42))
				sealingManager.EXPECT().GetInitialSealer().Return(getSealer(), nil)
				ack := &wire.AckFrame{AckRanges: []wire.AckRange{{Smallest: 1, Largest: 10}}}
				ackFramer.EXPECT().GetAckFrame(protocol.EncryptionInitial, true).Return(ack)
				p, err := packer.PackCoalescedPacket(true, protocol.Version1)
				Expect(err).NotTo(HaveOccurred())
				Expect(p).ToNot(BeNil())
				Expect(p.longHdrPackets).To(HaveLen(1))
				Expect(p.longHdrPackets[0].EncryptionLevel()).To(Equal(protocol.EncryptionInitial))
				Expect(p.longHdrPackets[0].ack).To(Equal(ack))
				Expect(p.longHdrPackets[0].frames).To(BeEmpty())
				Expect(p.buffer.Len()).To(BeEquivalentTo(packer.maxPacketSize))
				parsePacket(p.buffer.Data)
			})

			It("packs Initial ACK-only packets, and doesn't pads them (for the server)", func() {
				pnManager.EXPECT().PeekPacketNumber(protocol.EncryptionInitial).Return(protocol.PacketNumber(0x42), protocol.PacketNumberLen2)
				pnManager.EXPECT().PopPacketNumber(protocol.EncryptionInitial).Return(protocol.PacketNumber(0x42))
				sealingManager.EXPECT().GetInitialSealer().Return(getSealer(), nil)
				ack := &wire.AckFrame{AckRanges: []wire.AckRange{{Smallest: 1, Largest: 10}}}
				ackFramer.EXPECT().GetAckFrame(protocol.EncryptionInitial, true).Return(ack)
				p, err := packer.PackCoalescedPacket(true, protocol.Version1)
				Expect(err).NotTo(HaveOccurred())
				Expect(p).ToNot(BeNil())
				Expect(p.longHdrPackets).To(HaveLen(1))
				Expect(p.longHdrPackets[0].EncryptionLevel()).To(Equal(protocol.EncryptionInitial))
				Expect(p.longHdrPackets[0].ack).To(Equal(ack))
				Expect(p.longHdrPackets[0].frames).To(BeEmpty())
				Expect(p.buffer.Len()).To(BeNumerically("<", 100))
				parsePacket(p.buffer.Data)
			})

			It("packs 1-RTT ACK-only packets, before handshake confirmation", func() {
				sealingManager.EXPECT().GetInitialSealer().Return(nil, handshake.ErrKeysDropped)
				sealingManager.EXPECT().GetHandshakeSealer().Return(getSealer(), nil)
				pnManager.EXPECT().PeekPacketNumber(protocol.Encryption1RTT).Return(protocol.PacketNumber(0x42), protocol.PacketNumberLen2)
				pnManager.EXPECT().PopPacketNumber(protocol.Encryption1RTT).Return(protocol.PacketNumber(0x42))
				sealingManager.EXPECT().Get1RTTSealer().Return(getSealer(), nil)
				ack := &wire.AckFrame{AckRanges: []wire.AckRange{{Smallest: 1, Largest: 10}}}
				ackFramer.EXPECT().GetAckFrame(protocol.EncryptionHandshake, true)
				ackFramer.EXPECT().GetAckFrame(protocol.Encryption1RTT, true).Return(ack)
				p, err := packer.PackCoalescedPacket(true, protocol.Version1)
				Expect(err).NotTo(HaveOccurred())
				Expect(p).ToNot(BeNil())
				Expect(p.longHdrPackets).To(BeEmpty())
				Expect(p.shortHdrPacket).ToNot(BeNil())
				Expect(p.shortHdrPacket.Ack).To(Equal(ack))
				Expect(p.shortHdrPacket.Frames).To(BeEmpty())
				parsePacket(p.buffer.Data)
			})

			It("packs 1-RTT ACK-only packets, after handshake confirmation", func() {
				pnManager.EXPECT().PeekPacketNumber(protocol.Encryption1RTT).Return(protocol.PacketNumber(0x42), protocol.PacketNumberLen2)
				pnManager.EXPECT().PopPacketNumber(protocol.Encryption1RTT).Return(protocol.PacketNumber(0x42))
				sealingManager.EXPECT().Get1RTTSealer().Return(getSealer(), nil)
				ack := &wire.AckFrame{AckRanges: []wire.AckRange{{Smallest: 1, Largest: 10}}}
				ackFramer.EXPECT().GetAckFrame(protocol.Encryption1RTT, true).Return(ack)
				p, buffer, err := packer.PackPacket(true, time.Now(), protocol.Version1)
				Expect(err).NotTo(HaveOccurred())
				Expect(p).ToNot(BeNil())
				Expect(p.Ack).To(Equal(ack))
				Expect(p.Frames).To(BeEmpty())
				parsePacket(buffer.Data)
			})
		})

		Context("packing 0-RTT packets", func() {
			BeforeEach(func() {
				packer.perspective = protocol.PerspectiveClient
				sealingManager.EXPECT().GetInitialSealer().Return(nil, nil).AnyTimes()
				sealingManager.EXPECT().GetHandshakeSealer().Return(nil, nil).AnyTimes()
				sealingManager.EXPECT().Get1RTTSealer().Return(nil, handshake.ErrKeysNotYetAvailable).AnyTimes()
				initialStream.EXPECT().HasData().AnyTimes()
				ackFramer.EXPECT().GetAckFrame(protocol.EncryptionInitial, true).AnyTimes()
				handshakeStream.EXPECT().HasData().AnyTimes()
				ackFramer.EXPECT().GetAckFrame(protocol.EncryptionHandshake, true).AnyTimes()
				ackFramer.EXPECT().GetAckFrame(protocol.Encryption1RTT, true).AnyTimes()
			})

			It("packs a 0-RTT packet", func() {
				sealingManager.EXPECT().Get0RTTSealer().Return(getSealer(), nil).AnyTimes()
				pnManager.EXPECT().PeekPacketNumber(protocol.Encryption0RTT).Return(protocol.PacketNumber(0x42), protocol.PacketNumberLen2)
				pnManager.EXPECT().PopPacketNumber(protocol.Encryption0RTT).Return(protocol.PacketNumber(0x42))
				cf := &ackhandler.Frame{Frame: &wire.MaxDataFrame{MaximumData: 0x1337}}
				framer.EXPECT().HasData().Return(true)
				framer.EXPECT().AppendControlFrames(gomock.Any(), gomock.Any(), protocol.Version1).DoAndReturn(func(frames []*ackhandler.Frame, _ protocol.ByteCount, v protocol.VersionNumber) ([]*ackhandler.Frame, protocol.ByteCount) {
					Expect(frames).To(BeEmpty())
					return append(frames, cf), cf.Length(v)
				})
				// TODO: check sizes
				framer.EXPECT().AppendStreamFrames(gomock.Any(), gomock.Any(), protocol.Version1).DoAndReturn(func(frames []*ackhandler.Frame, _ protocol.ByteCount, _ protocol.VersionNumber) ([]*ackhandler.Frame, protocol.ByteCount) {
					return frames, 0
				})
				p, err := packer.PackCoalescedPacket(false, protocol.Version1)
				Expect(p).ToNot(BeNil())
				Expect(err).ToNot(HaveOccurred())
				Expect(p.longHdrPackets).To(HaveLen(1))
				Expect(p.longHdrPackets[0].header.Type).To(Equal(protocol.PacketType0RTT))
				Expect(p.longHdrPackets[0].EncryptionLevel()).To(Equal(protocol.Encryption0RTT))
				Expect(p.longHdrPackets[0].frames).To(Equal([]*ackhandler.Frame{cf}))
			})
		})

		Context("packing CONNECTION_CLOSE", func() {
			It("clears the reason phrase for crypto errors", func() {
				pnManager.EXPECT().PeekPacketNumber(protocol.EncryptionHandshake).Return(protocol.PacketNumber(0x42), protocol.PacketNumberLen2)
				pnManager.EXPECT().PopPacketNumber(protocol.EncryptionHandshake).Return(protocol.PacketNumber(0x42))
				sealingManager.EXPECT().GetInitialSealer().Return(nil, handshake.ErrKeysDropped)
				sealingManager.EXPECT().GetHandshakeSealer().Return(getSealer(), nil)
				sealingManager.EXPECT().Get1RTTSealer().Return(nil, handshake.ErrKeysNotYetAvailable)
				quicErr := qerr.NewLocalCryptoError(0x42, "crypto error")
				quicErr.FrameType = 0x1234
				p, err := packer.PackConnectionClose(quicErr, protocol.Version1)
				Expect(err).ToNot(HaveOccurred())
				Expect(p.longHdrPackets).To(HaveLen(1))
				Expect(p.longHdrPackets[0].header.Type).To(Equal(protocol.PacketTypeHandshake))
				Expect(p.longHdrPackets[0].frames).To(HaveLen(1))
				Expect(p.longHdrPackets[0].frames[0].Frame).To(BeAssignableToTypeOf(&wire.ConnectionCloseFrame{}))
				ccf := p.longHdrPackets[0].frames[0].Frame.(*wire.ConnectionCloseFrame)
				Expect(ccf.IsApplicationError).To(BeFalse())
				Expect(ccf.ErrorCode).To(BeEquivalentTo(0x100 + 0x42))
				Expect(ccf.FrameType).To(BeEquivalentTo(0x1234))
				Expect(ccf.ReasonPhrase).To(BeEmpty())
			})

			It("packs a CONNECTION_CLOSE in 1-RTT", func() {
				pnManager.EXPECT().PeekPacketNumber(protocol.Encryption1RTT).Return(protocol.PacketNumber(0x42), protocol.PacketNumberLen2)
				pnManager.EXPECT().PopPacketNumber(protocol.Encryption1RTT).Return(protocol.PacketNumber(0x42))
				sealingManager.EXPECT().GetInitialSealer().Return(nil, handshake.ErrKeysDropped)
				sealingManager.EXPECT().GetHandshakeSealer().Return(nil, handshake.ErrKeysDropped)
				sealingManager.EXPECT().Get1RTTSealer().Return(getSealer(), nil)
				// expect no framer.PopStreamFrames
				p, err := packer.PackConnectionClose(&qerr.TransportError{
					ErrorCode:    qerr.CryptoBufferExceeded,
					ErrorMessage: "test error",
				}, protocol.Version1)
				Expect(err).ToNot(HaveOccurred())
				Expect(p.longHdrPackets).To(BeEmpty())
				Expect(p.shortHdrPacket.Frames).To(HaveLen(1))
				Expect(p.shortHdrPacket.Frames[0].Frame).To(BeAssignableToTypeOf(&wire.ConnectionCloseFrame{}))
				ccf := p.shortHdrPacket.Frames[0].Frame.(*wire.ConnectionCloseFrame)
				Expect(ccf.IsApplicationError).To(BeFalse())
				Expect(ccf.ErrorCode).To(BeEquivalentTo(qerr.CryptoBufferExceeded))
				Expect(ccf.ReasonPhrase).To(Equal("test error"))
			})

			It("packs a CONNECTION_CLOSE in all available encryption levels, and replaces application errors in Initial and Handshake", func() {
				pnManager.EXPECT().PeekPacketNumber(protocol.EncryptionInitial).Return(protocol.PacketNumber(1), protocol.PacketNumberLen2)
				pnManager.EXPECT().PopPacketNumber(protocol.EncryptionInitial).Return(protocol.PacketNumber(1))
				pnManager.EXPECT().PeekPacketNumber(protocol.EncryptionHandshake).Return(protocol.PacketNumber(2), protocol.PacketNumberLen2)
				pnManager.EXPECT().PopPacketNumber(protocol.EncryptionHandshake).Return(protocol.PacketNumber(2))
				pnManager.EXPECT().PeekPacketNumber(protocol.Encryption1RTT).Return(protocol.PacketNumber(3), protocol.PacketNumberLen2)
				pnManager.EXPECT().PopPacketNumber(protocol.Encryption1RTT).Return(protocol.PacketNumber(3))
				sealingManager.EXPECT().GetInitialSealer().Return(getSealer(), nil)
				sealingManager.EXPECT().GetHandshakeSealer().Return(getSealer(), nil)
				sealingManager.EXPECT().Get1RTTSealer().Return(getSealer(), nil)
				p, err := packer.PackApplicationClose(&qerr.ApplicationError{
					ErrorCode:    0x1337,
					ErrorMessage: "test error",
				}, protocol.Version1)
				Expect(err).ToNot(HaveOccurred())
				Expect(p.longHdrPackets).To(HaveLen(2))
				Expect(p.longHdrPackets[0].header.Type).To(Equal(protocol.PacketTypeInitial))
				Expect(p.longHdrPackets[0].header.PacketNumber).To(Equal(protocol.PacketNumber(1)))
				Expect(p.longHdrPackets[0].frames).To(HaveLen(1))
				Expect(p.longHdrPackets[0].frames[0].Frame).To(BeAssignableToTypeOf(&wire.ConnectionCloseFrame{}))
				ccf := p.longHdrPackets[0].frames[0].Frame.(*wire.ConnectionCloseFrame)
				Expect(ccf.IsApplicationError).To(BeFalse())
				Expect(ccf.ErrorCode).To(BeEquivalentTo(qerr.ApplicationErrorErrorCode))
				Expect(ccf.ReasonPhrase).To(BeEmpty())
				Expect(p.longHdrPackets[1].header.Type).To(Equal(protocol.PacketTypeHandshake))
				Expect(p.longHdrPackets[1].header.PacketNumber).To(Equal(protocol.PacketNumber(2)))
				Expect(p.longHdrPackets[1].frames).To(HaveLen(1))
				Expect(p.longHdrPackets[1].frames[0].Frame).To(BeAssignableToTypeOf(&wire.ConnectionCloseFrame{}))
				ccf = p.longHdrPackets[1].frames[0].Frame.(*wire.ConnectionCloseFrame)
				Expect(ccf.IsApplicationError).To(BeFalse())
				Expect(ccf.ErrorCode).To(BeEquivalentTo(qerr.ApplicationErrorErrorCode))
				Expect(ccf.ReasonPhrase).To(BeEmpty())
				Expect(p.shortHdrPacket).ToNot(BeNil())
				Expect(p.shortHdrPacket.PacketNumber).To(Equal(protocol.PacketNumber(3)))
				Expect(p.shortHdrPacket.Frames).To(HaveLen(1))
				Expect(p.shortHdrPacket.Frames[0].Frame).To(BeAssignableToTypeOf(&wire.ConnectionCloseFrame{}))
				ccf = p.shortHdrPacket.Frames[0].Frame.(*wire.ConnectionCloseFrame)
				Expect(ccf.IsApplicationError).To(BeTrue())
				Expect(ccf.ErrorCode).To(BeEquivalentTo(0x1337))
				Expect(ccf.ReasonPhrase).To(Equal("test error"))
			})

			It("packs a CONNECTION_CLOSE in all available encryption levels, as a client", func() {
				packer.perspective = protocol.PerspectiveClient
				pnManager.EXPECT().PeekPacketNumber(protocol.EncryptionHandshake).Return(protocol.PacketNumber(1), protocol.PacketNumberLen2)
				pnManager.EXPECT().PopPacketNumber(protocol.EncryptionHandshake).Return(protocol.PacketNumber(1))
				pnManager.EXPECT().PeekPacketNumber(protocol.Encryption1RTT).Return(protocol.PacketNumber(2), protocol.PacketNumberLen2)
				pnManager.EXPECT().PopPacketNumber(protocol.Encryption1RTT).Return(protocol.PacketNumber(2))
				sealingManager.EXPECT().GetInitialSealer().Return(nil, handshake.ErrKeysDropped)
				sealingManager.EXPECT().GetHandshakeSealer().Return(getSealer(), nil)
				sealingManager.EXPECT().Get0RTTSealer().Return(nil, handshake.ErrKeysDropped)
				sealingManager.EXPECT().Get1RTTSealer().Return(getSealer(), nil)
				p, err := packer.PackApplicationClose(&qerr.ApplicationError{
					ErrorCode:    0x1337,
					ErrorMessage: "test error",
				}, protocol.Version1)
				Expect(err).ToNot(HaveOccurred())
				Expect(p.longHdrPackets).To(HaveLen(1))
				Expect(p.buffer.Len()).To(BeNumerically("<", protocol.MinInitialPacketSize))
				Expect(p.longHdrPackets[0].header.Type).To(Equal(protocol.PacketTypeHandshake))
				Expect(p.longHdrPackets[0].header.PacketNumber).To(Equal(protocol.PacketNumber(1)))
				Expect(p.longHdrPackets[0].frames).To(HaveLen(1))
				Expect(p.longHdrPackets[0].frames[0].Frame).To(BeAssignableToTypeOf(&wire.ConnectionCloseFrame{}))
				ccf := p.longHdrPackets[0].frames[0].Frame.(*wire.ConnectionCloseFrame)
				Expect(ccf.IsApplicationError).To(BeFalse())
				Expect(ccf.ErrorCode).To(BeEquivalentTo(qerr.ApplicationErrorErrorCode))
				Expect(ccf.ReasonPhrase).To(BeEmpty())
				Expect(p.shortHdrPacket).ToNot(BeNil())
				Expect(p.shortHdrPacket.PacketNumber).To(Equal(protocol.PacketNumber(2)))
				Expect(p.shortHdrPacket.Frames).To(HaveLen(1))
				Expect(p.shortHdrPacket.Frames[0].Frame).To(BeAssignableToTypeOf(&wire.ConnectionCloseFrame{}))
				ccf = p.shortHdrPacket.Frames[0].Frame.(*wire.ConnectionCloseFrame)
				Expect(ccf.IsApplicationError).To(BeTrue())
				Expect(ccf.ErrorCode).To(BeEquivalentTo(0x1337))
				Expect(ccf.ReasonPhrase).To(Equal("test error"))
			})

			It("packs a CONNECTION_CLOSE in all available encryption levels and pads, as a client", func() {
				packer.perspective = protocol.PerspectiveClient
				pnManager.EXPECT().PeekPacketNumber(protocol.EncryptionInitial).Return(protocol.PacketNumber(1), protocol.PacketNumberLen2)
				pnManager.EXPECT().PopPacketNumber(protocol.EncryptionInitial).Return(protocol.PacketNumber(1))
				pnManager.EXPECT().PeekPacketNumber(protocol.Encryption0RTT).Return(protocol.PacketNumber(2), protocol.PacketNumberLen2)
				pnManager.EXPECT().PopPacketNumber(protocol.Encryption0RTT).Return(protocol.PacketNumber(2))
				sealingManager.EXPECT().GetInitialSealer().Return(getSealer(), nil)
				sealingManager.EXPECT().GetHandshakeSealer().Return(nil, handshake.ErrKeysNotYetAvailable)
				sealingManager.EXPECT().Get0RTTSealer().Return(getSealer(), nil)
				sealingManager.EXPECT().Get1RTTSealer().Return(nil, handshake.ErrKeysNotYetAvailable)
				p, err := packer.PackApplicationClose(&qerr.ApplicationError{
					ErrorCode:    0x1337,
					ErrorMessage: "test error",
				}, protocol.Version1)
				Expect(err).ToNot(HaveOccurred())
				Expect(p.longHdrPackets).To(HaveLen(2))
				Expect(p.buffer.Len()).To(BeNumerically(">=", protocol.MinInitialPacketSize))
				Expect(p.buffer.Len()).To(BeEquivalentTo(maxPacketSize))
				Expect(p.longHdrPackets[0].header.Type).To(Equal(protocol.PacketTypeInitial))
				Expect(p.longHdrPackets[0].header.PacketNumber).To(Equal(protocol.PacketNumber(1)))
				Expect(p.longHdrPackets[0].frames).To(HaveLen(1))
				Expect(p.longHdrPackets[0].frames[0].Frame).To(BeAssignableToTypeOf(&wire.ConnectionCloseFrame{}))
				ccf := p.longHdrPackets[0].frames[0].Frame.(*wire.ConnectionCloseFrame)
				Expect(ccf.IsApplicationError).To(BeFalse())
				Expect(ccf.ErrorCode).To(BeEquivalentTo(qerr.ApplicationErrorErrorCode))
				Expect(ccf.ReasonPhrase).To(BeEmpty())
				Expect(p.longHdrPackets[1].header.Type).To(Equal(protocol.PacketType0RTT))
				Expect(p.longHdrPackets[1].header.PacketNumber).To(Equal(protocol.PacketNumber(2)))
				Expect(p.longHdrPackets[1].frames).To(HaveLen(1))
				Expect(p.longHdrPackets[1].frames[0].Frame).To(BeAssignableToTypeOf(&wire.ConnectionCloseFrame{}))
				ccf = p.longHdrPackets[1].frames[0].Frame.(*wire.ConnectionCloseFrame)
				Expect(ccf.IsApplicationError).To(BeTrue())
				Expect(ccf.ErrorCode).To(BeEquivalentTo(0x1337))
				Expect(ccf.ReasonPhrase).To(Equal("test error"))
				hdrs, more := parsePacket(p.buffer.Data)
				Expect(hdrs).To(HaveLen(2))
				Expect(hdrs[0].Type).To(Equal(protocol.PacketTypeInitial))
				Expect(hdrs[1].Type).To(Equal(protocol.PacketType0RTT))
				Expect(more).To(BeEmpty())
			})
		})

		Context("packing normal packets", func() {
			It("returns nil when no packet is queued", func() {
				pnManager.EXPECT().PeekPacketNumber(protocol.Encryption1RTT).Return(protocol.PacketNumber(0x42), protocol.PacketNumberLen2)
				// don't expect any calls to PopPacketNumber
				sealingManager.EXPECT().Get1RTTSealer().Return(getSealer(), nil)
				ackFramer.EXPECT().GetAckFrame(protocol.Encryption1RTT, true)
				framer.EXPECT().HasData()
				_, _, err := packer.PackPacket(false, time.Now(), protocol.Version1)
				Expect(err).To(MatchError(errNothingToPack))
			})

			It("packs single packets", func() {
				pnManager.EXPECT().PeekPacketNumber(protocol.Encryption1RTT).Return(protocol.PacketNumber(0x42), protocol.PacketNumberLen2)
				pnManager.EXPECT().PopPacketNumber(protocol.Encryption1RTT).Return(protocol.PacketNumber(0x42))
				sealingManager.EXPECT().Get1RTTSealer().Return(getSealer(), nil)
				framer.EXPECT().HasData().Return(true)
				ackFramer.EXPECT().GetAckFrame(protocol.Encryption1RTT, false)
				expectAppendControlFrames()
				f := &wire.StreamFrame{
					StreamID: 5,
					Data:     []byte{0xde, 0xca, 0xfb, 0xad},
				}
				expectAppendStreamFrames(&ackhandler.Frame{Frame: f})
				p, buffer, err := packer.PackPacket(false, time.Now(), protocol.Version1)
				Expect(err).ToNot(HaveOccurred())
				Expect(p).ToNot(BeNil())
				b, err := f.Append(nil, protocol.Version1)
				Expect(err).ToNot(HaveOccurred())
				Expect(p.Frames).To(HaveLen(1))
				Expect(p.Frames[0].Frame.(*wire.StreamFrame).StreamID).To(Equal(f.StreamID))
				Expect(buffer.Data).To(ContainSubstring(string(b)))
			})

			It("packs a single ACK", func() {
				pnManager.EXPECT().PeekPacketNumber(protocol.Encryption1RTT).Return(protocol.PacketNumber(0x42), protocol.PacketNumberLen2)
				pnManager.EXPECT().PopPacketNumber(protocol.Encryption1RTT).Return(protocol.PacketNumber(0x42))
				ack := &wire.AckFrame{AckRanges: []wire.AckRange{{Largest: 42, Smallest: 1}}}
				framer.EXPECT().HasData()
				ackFramer.EXPECT().GetAckFrame(protocol.Encryption1RTT, true).Return(ack)
				sealingManager.EXPECT().Get1RTTSealer().Return(getSealer(), nil)
				p, _, err := packer.PackPacket(false, time.Now(), protocol.Version1)
				Expect(err).NotTo(HaveOccurred())
				Expect(p).ToNot(BeNil())
				Expect(p.Ack).To(Equal(ack))
			})

			It("packs control frames", func() {
				pnManager.EXPECT().PeekPacketNumber(protocol.Encryption1RTT).Return(protocol.PacketNumber(0x42), protocol.PacketNumberLen2)
				pnManager.EXPECT().PopPacketNumber(protocol.Encryption1RTT).Return(protocol.PacketNumber(0x42))
				sealingManager.EXPECT().Get1RTTSealer().Return(getSealer(), nil)
				framer.EXPECT().HasData().Return(true)
				ackFramer.EXPECT().GetAckFrame(protocol.Encryption1RTT, false)
				frames := []*ackhandler.Frame{
					{Frame: &wire.ResetStreamFrame{}},
					{Frame: &wire.MaxDataFrame{}},
				}
				expectAppendControlFrames(frames...)
				expectAppendStreamFrames()
				p, buffer, err := packer.PackPacket(false, time.Now(), protocol.Version1)
				Expect(p).ToNot(BeNil())
				Expect(err).ToNot(HaveOccurred())
				Expect(p.Frames).To(HaveLen(2))
				for i, f := range p.Frames {
					Expect(f).To(BeAssignableToTypeOf(frames[i]))
				}
				Expect(buffer.Len()).ToNot(BeZero())
			})

			It("packs DATAGRAM frames", func() {
				ackFramer.EXPECT().GetAckFrame(protocol.Encryption1RTT, true)
				pnManager.EXPECT().PeekPacketNumber(protocol.Encryption1RTT).Return(protocol.PacketNumber(0x42), protocol.PacketNumberLen2)
				pnManager.EXPECT().PopPacketNumber(protocol.Encryption1RTT).Return(protocol.PacketNumber(0x42))
				sealingManager.EXPECT().Get1RTTSealer().Return(getSealer(), nil)
				f := &wire.DatagramFrame{
					DataLenPresent: true,
					Data:           []byte("foobar"),
				}
				done := make(chan struct{})
				go func() {
					defer GinkgoRecover()
					defer close(done)
					datagramQueue.AddAndWait(f)
				}()
				// make sure the DATAGRAM has actually been queued
				time.Sleep(scaleDuration(20 * time.Millisecond))

				framer.EXPECT().HasData()
				p, buffer, err := packer.PackPacket(false, time.Now(), protocol.Version1)
				Expect(p).ToNot(BeNil())
				Expect(err).ToNot(HaveOccurred())
				Expect(p.Frames).To(HaveLen(1))
				Expect(p.Frames[0].Frame).To(Equal(f))
				Expect(buffer.Data).ToNot(BeEmpty())
				Eventually(done).Should(BeClosed())
			})

			It("doesn't pack a DATAGRAM frame if the ACK frame is too large", func() {
				ackFramer.EXPECT().GetAckFrame(protocol.Encryption1RTT, true).Return(&wire.AckFrame{AckRanges: []wire.AckRange{{Largest: 100}}})
				pnManager.EXPECT().PeekPacketNumber(protocol.Encryption1RTT).Return(protocol.PacketNumber(0x42), protocol.PacketNumberLen2)
				pnManager.EXPECT().PopPacketNumber(protocol.Encryption1RTT).Return(protocol.PacketNumber(0x42))
				sealingManager.EXPECT().Get1RTTSealer().Return(getSealer(), nil)
				f := &wire.DatagramFrame{
					DataLenPresent: true,
					Data:           make([]byte, maxPacketSize-10),
				}
				done := make(chan struct{})
				go func() {
					defer GinkgoRecover()
					defer close(done)
					datagramQueue.AddAndWait(f)
				}()
				// make sure the DATAGRAM has actually been queued
				time.Sleep(scaleDuration(20 * time.Millisecond))

				framer.EXPECT().HasData()
				p, buffer, err := packer.PackPacket(false, time.Now(), protocol.Version1)
				Expect(p).ToNot(BeNil())
				Expect(err).ToNot(HaveOccurred())
				Expect(p.Ack).ToNot(BeNil())
				Expect(p.Frames).To(BeEmpty())
				Expect(buffer.Data).ToNot(BeEmpty())
				datagramQueue.CloseWithError(nil)
				Eventually(done).Should(BeClosed())
			})

			It("accounts for the space consumed by control frames", func() {
				pnManager.EXPECT().PeekPacketNumber(protocol.Encryption1RTT).Return(protocol.PacketNumber(0x42), protocol.PacketNumberLen2)
				sealingManager.EXPECT().Get1RTTSealer().Return(getSealer(), nil)
				framer.EXPECT().HasData().Return(true)
				ackFramer.EXPECT().GetAckFrame(protocol.Encryption1RTT, false)
				var maxSize protocol.ByteCount
				gomock.InOrder(
					framer.EXPECT().AppendControlFrames(gomock.Any(), gomock.Any(), protocol.Version1).DoAndReturn(func(fs []*ackhandler.Frame, maxLen protocol.ByteCount, _ protocol.VersionNumber) ([]*ackhandler.Frame, protocol.ByteCount) {
						maxSize = maxLen
						return fs, 444
					}),
					framer.EXPECT().AppendStreamFrames(gomock.Any(), gomock.Any(), protocol.Version1).Do(func(fs []*ackhandler.Frame, maxLen protocol.ByteCount, _ protocol.VersionNumber) ([]*ackhandler.Frame, protocol.ByteCount) {
						Expect(maxLen).To(Equal(maxSize - 444))
						return fs, 0
					}),
				)
				_, _, err := packer.PackPacket(false, time.Now(), protocol.Version1)
				Expect(err).To(MatchError(errNothingToPack))
			})

			It("pads if payload length + packet number length is smaller than 4, for Long Header packets", func() {
				pnManager.EXPECT().PeekPacketNumber(protocol.EncryptionHandshake).Return(protocol.PacketNumber(0x42), protocol.PacketNumberLen1)
				pnManager.EXPECT().PopPacketNumber(protocol.EncryptionHandshake).Return(protocol.PacketNumber(0x42))
				sealer := getSealer()
				sealingManager.EXPECT().GetInitialSealer().Return(nil, handshake.ErrKeysDropped)
				sealingManager.EXPECT().GetHandshakeSealer().Return(sealer, nil)
				sealingManager.EXPECT().Get1RTTSealer().Return(nil, handshake.ErrKeysNotYetAvailable)
				packer.retransmissionQueue.AddHandshake(&wire.PingFrame{})
				handshakeStream.EXPECT().HasData()
				ackFramer.EXPECT().GetAckFrame(protocol.EncryptionHandshake, false)
				packet, err := packer.PackCoalescedPacket(false, protocol.Version1)
				Expect(err).ToNot(HaveOccurred())
				Expect(packet).ToNot(BeNil())
				Expect(packet.longHdrPackets).To(HaveLen(1))
				// cut off the tag that the mock sealer added
				// packet.buffer.Data = packet.buffer.Data[:packet.buffer.Len()-protocol.ByteCount(sealer.Overhead())]
				hdr, _, _, err := wire.ParsePacket(packet.buffer.Data)
				Expect(err).ToNot(HaveOccurred())
				data := packet.buffer.Data
				r := bytes.NewReader(data)
				extHdr, err := hdr.ParseExtended(r, protocol.Version1)
				Expect(err).ToNot(HaveOccurred())
				Expect(extHdr.PacketNumberLen).To(Equal(protocol.PacketNumberLen1))
				Expect(r.Len()).To(Equal(4 - 1 /* packet number length */ + sealer.Overhead()))
				// the first bytes of the payload should be a 2 PADDING frames...
				firstPayloadByte, err := r.ReadByte()
				Expect(err).ToNot(HaveOccurred())
				Expect(firstPayloadByte).To(Equal(byte(0)))
				secondPayloadByte, err := r.ReadByte()
				Expect(err).ToNot(HaveOccurred())
				Expect(secondPayloadByte).To(Equal(byte(0)))
				// ... followed by the PING
				frameParser := wire.NewFrameParser(false)
				l, frame, err := frameParser.ParseNext(data[len(data)-r.Len():], protocol.Encryption1RTT, protocol.Version1)
				Expect(err).ToNot(HaveOccurred())
				Expect(frame).To(BeAssignableToTypeOf(&wire.PingFrame{}))
				Expect(r.Len() - l).To(Equal(sealer.Overhead()))
			})

			It("pads if payload length + packet number length is smaller than 4", func() {
				f := &wire.StreamFrame{
					StreamID: 0x10, // small stream ID, such that only a single byte is consumed
					Fin:      true,
				}
				Expect(f.Length(protocol.Version1)).To(BeEquivalentTo(2))
				pnManager.EXPECT().PeekPacketNumber(protocol.Encryption1RTT).Return(protocol.PacketNumber(0x42), protocol.PacketNumberLen1)
				pnManager.EXPECT().PopPacketNumber(protocol.Encryption1RTT).Return(protocol.PacketNumber(0x42))
				sealer := getSealer()
				sealingManager.EXPECT().Get1RTTSealer().Return(sealer, nil)
				framer.EXPECT().HasData().Return(true)
				ackFramer.EXPECT().GetAckFrame(protocol.Encryption1RTT, false)
				expectAppendControlFrames()
				expectAppendStreamFrames(&ackhandler.Frame{Frame: f})
				_, buffer, err := packer.PackPacket(false, time.Now(), protocol.Version1)
				Expect(err).ToNot(HaveOccurred())
				// cut off the tag that the mock sealer added
				buffer.Data = buffer.Data[:buffer.Len()-protocol.ByteCount(sealer.Overhead())]
				data := buffer.Data
				l, _, pnLen, _, err := wire.ParseShortHeader(data, connID.Len())
				Expect(err).ToNot(HaveOccurred())
				r := bytes.NewReader(data[l:])
				Expect(pnLen).To(Equal(protocol.PacketNumberLen1))
				Expect(r.Len()).To(Equal(4 - 1 /* packet number length */))
				// the first byte of the payload should be a PADDING frame...
				firstPayloadByte, err := r.ReadByte()
				Expect(err).ToNot(HaveOccurred())
				Expect(firstPayloadByte).To(Equal(byte(0)))
				// ... followed by the STREAM frame
				frameParser := wire.NewFrameParser(true)
				l, frame, err := frameParser.ParseNext(buffer.Data[len(data)-r.Len():], protocol.Encryption1RTT, protocol.Version1)
				Expect(err).ToNot(HaveOccurred())
				Expect(frame).To(BeAssignableToTypeOf(&wire.StreamFrame{}))
				sf := frame.(*wire.StreamFrame)
				Expect(sf.StreamID).To(Equal(f.StreamID))
				Expect(sf.Fin).To(Equal(f.Fin))
				Expect(sf.Data).To(BeEmpty())
				Expect(r.Len() - l).To(BeZero())
			})

			It("packs multiple small STREAM frames into single packet", func() {
				f1 := &wire.StreamFrame{
					StreamID:       5,
					Data:           []byte("frame 1"),
					DataLenPresent: true,
				}
				f2 := &wire.StreamFrame{
					StreamID:       5,
					Data:           []byte("frame 2"),
					DataLenPresent: true,
				}
				f3 := &wire.StreamFrame{
					StreamID:       3,
					Data:           []byte("frame 3"),
					DataLenPresent: true,
				}
				pnManager.EXPECT().PeekPacketNumber(protocol.Encryption1RTT).Return(protocol.PacketNumber(0x42), protocol.PacketNumberLen2)
				pnManager.EXPECT().PopPacketNumber(protocol.Encryption1RTT).Return(protocol.PacketNumber(0x42))
				sealingManager.EXPECT().Get1RTTSealer().Return(getSealer(), nil)
				framer.EXPECT().HasData().Return(true)
				ackFramer.EXPECT().GetAckFrame(protocol.Encryption1RTT, false)
				expectAppendControlFrames()
				expectAppendStreamFrames(&ackhandler.Frame{Frame: f1}, &ackhandler.Frame{Frame: f2}, &ackhandler.Frame{Frame: f3})
				p, _, err := packer.PackPacket(false, time.Now(), protocol.Version1)
				Expect(p).ToNot(BeNil())
				Expect(err).ToNot(HaveOccurred())
				Expect(p.Frames).To(HaveLen(3))
				Expect(p.Frames[0].Frame.(*wire.StreamFrame).Data).To(Equal([]byte("frame 1")))
				Expect(p.Frames[1].Frame.(*wire.StreamFrame).Data).To(Equal([]byte("frame 2")))
				Expect(p.Frames[2].Frame.(*wire.StreamFrame).Data).To(Equal([]byte("frame 3")))
			})

			Context("making ACK packets ack-eliciting", func() {
				sendMaxNumNonAckElicitingAcks := func() {
					for i := 0; i < protocol.MaxNonAckElicitingAcks; i++ {
						pnManager.EXPECT().PeekPacketNumber(protocol.Encryption1RTT).Return(protocol.PacketNumber(0x42), protocol.PacketNumberLen2)
						pnManager.EXPECT().PopPacketNumber(protocol.Encryption1RTT).Return(protocol.PacketNumber(0x42))
						sealingManager.EXPECT().Get1RTTSealer().Return(getSealer(), nil)
						framer.EXPECT().HasData().Return(true)
						ackFramer.EXPECT().GetAckFrame(protocol.Encryption1RTT, false).Return(&wire.AckFrame{AckRanges: []wire.AckRange{{Smallest: 1, Largest: 1}}})
						expectAppendControlFrames()
						expectAppendStreamFrames()
						p, _, err := packer.PackPacket(false, time.Now(), protocol.Version1)
						Expect(p).ToNot(BeNil())
						Expect(err).ToNot(HaveOccurred())
						Expect(p.Ack).ToNot(BeNil())
						Expect(p.Frames).To(BeEmpty())
					}
				}

				It("adds a PING frame when it's supposed to send a ack-eliciting packet", func() {
					sendMaxNumNonAckElicitingAcks()
					pnManager.EXPECT().PeekPacketNumber(protocol.Encryption1RTT).Return(protocol.PacketNumber(0x42), protocol.PacketNumberLen2)
					pnManager.EXPECT().PopPacketNumber(protocol.Encryption1RTT).Return(protocol.PacketNumber(0x42))
					sealingManager.EXPECT().Get1RTTSealer().Return(getSealer(), nil)
					framer.EXPECT().HasData().Return(true)
					ackFramer.EXPECT().GetAckFrame(protocol.Encryption1RTT, false).Return(&wire.AckFrame{AckRanges: []wire.AckRange{{Smallest: 1, Largest: 1}}})
					expectAppendControlFrames()
					expectAppendStreamFrames()
					p, _, err := packer.PackPacket(false, time.Now(), protocol.Version1)
					Expect(p).ToNot(BeNil())
					Expect(err).ToNot(HaveOccurred())
					var hasPing bool
					for _, f := range p.Frames {
						if _, ok := f.Frame.(*wire.PingFrame); ok {
							hasPing = true
							Expect(f.OnLost).ToNot(BeNil()) // make sure the PING is not retransmitted if lost
						}
					}
					Expect(hasPing).To(BeTrue())
					// make sure the next packet doesn't contain another PING
					pnManager.EXPECT().PeekPacketNumber(protocol.Encryption1RTT).Return(protocol.PacketNumber(0x42), protocol.PacketNumberLen2)
					pnManager.EXPECT().PopPacketNumber(protocol.Encryption1RTT).Return(protocol.PacketNumber(0x42))
					sealingManager.EXPECT().Get1RTTSealer().Return(getSealer(), nil)
					framer.EXPECT().HasData().Return(true)
					ackFramer.EXPECT().GetAckFrame(protocol.Encryption1RTT, false).Return(&wire.AckFrame{AckRanges: []wire.AckRange{{Smallest: 1, Largest: 1}}})
					expectAppendControlFrames()
					expectAppendStreamFrames()
					p, _, err = packer.PackPacket(false, time.Now(), protocol.Version1)
					Expect(p).ToNot(BeNil())
					Expect(err).ToNot(HaveOccurred())
					Expect(p.Ack).ToNot(BeNil())
					Expect(p.Frames).To(BeEmpty())
				})

				It("waits until there's something to send before adding a PING frame", func() {
					sendMaxNumNonAckElicitingAcks()
					// nothing to send
					pnManager.EXPECT().PeekPacketNumber(protocol.Encryption1RTT).Return(protocol.PacketNumber(0x42), protocol.PacketNumberLen2)
					sealingManager.EXPECT().Get1RTTSealer().Return(getSealer(), nil)
					framer.EXPECT().HasData().Return(true)
					expectAppendControlFrames()
					expectAppendStreamFrames()
					ackFramer.EXPECT().GetAckFrame(protocol.Encryption1RTT, false)
					_, _, err := packer.PackPacket(false, time.Now(), protocol.Version1)
					Expect(err).To(MatchError(errNothingToPack))
					// now add some frame to send
					expectAppendControlFrames()
					expectAppendStreamFrames()
					pnManager.EXPECT().PeekPacketNumber(protocol.Encryption1RTT).Return(protocol.PacketNumber(0x42), protocol.PacketNumberLen2)
					pnManager.EXPECT().PopPacketNumber(protocol.Encryption1RTT).Return(protocol.PacketNumber(0x42))
					sealingManager.EXPECT().Get1RTTSealer().Return(getSealer(), nil)
					framer.EXPECT().HasData().Return(true)
					ack := &wire.AckFrame{AckRanges: []wire.AckRange{{Smallest: 1, Largest: 1}}}
					ackFramer.EXPECT().GetAckFrame(protocol.Encryption1RTT, false).Return(ack)
					p, _, err := packer.PackPacket(false, time.Now(), protocol.Version1)
					Expect(err).ToNot(HaveOccurred())
					Expect(p.Ack).To(Equal(ack))
					var hasPing bool
					for _, f := range p.Frames {
						if _, ok := f.Frame.(*wire.PingFrame); ok {
							hasPing = true
							Expect(f.OnLost).ToNot(BeNil()) // make sure the PING is not retransmitted if lost
						}
					}
					Expect(hasPing).To(BeTrue())
				})

				It("doesn't send a PING if it already sent another ack-eliciting frame", func() {
					sendMaxNumNonAckElicitingAcks()
					pnManager.EXPECT().PeekPacketNumber(protocol.Encryption1RTT).Return(protocol.PacketNumber(0x42), protocol.PacketNumberLen2)
					pnManager.EXPECT().PopPacketNumber(protocol.Encryption1RTT).Return(protocol.PacketNumber(0x42))
					sealingManager.EXPECT().Get1RTTSealer().Return(getSealer(), nil)
					framer.EXPECT().HasData().Return(true)
					ackFramer.EXPECT().GetAckFrame(protocol.Encryption1RTT, false)
					expectAppendStreamFrames()
					expectAppendControlFrames(&ackhandler.Frame{Frame: &wire.MaxDataFrame{}})
					p, _, err := packer.PackPacket(false, time.Now(), protocol.Version1)
					Expect(err).ToNot(HaveOccurred())
					Expect(p).ToNot(BeNil())
					Expect(p.Frames).ToNot(ContainElement(&wire.PingFrame{}))
				})
			})

			Context("handling transport parameters", func() {
				It("lowers the maximum packet size", func() {
					pnManager.EXPECT().PeekPacketNumber(protocol.Encryption1RTT).Return(protocol.PacketNumber(0x42), protocol.PacketNumberLen2).Times(2)
					sealingManager.EXPECT().Get1RTTSealer().Return(getSealer(), nil).Times(2)
					framer.EXPECT().HasData().Return(true).Times(2)
					ackFramer.EXPECT().GetAckFrame(protocol.Encryption1RTT, false).Times(2)
					var initialMaxPacketSize protocol.ByteCount
					framer.EXPECT().AppendControlFrames(gomock.Any(), gomock.Any(), protocol.Version1).Do(func(_ []*ackhandler.Frame, maxLen protocol.ByteCount, _ protocol.VersionNumber) ([]*ackhandler.Frame, protocol.ByteCount) {
						initialMaxPacketSize = maxLen
						return nil, 0
					})
					expectAppendStreamFrames()
					_, _, err := packer.PackPacket(false, time.Now(), protocol.Version1)
					Expect(err).To(MatchError(errNothingToPack))
					// now reduce the maxPacketSize
					packer.HandleTransportParameters(&wire.TransportParameters{
						MaxUDPPayloadSize: maxPacketSize - 10,
					})
					framer.EXPECT().AppendControlFrames(gomock.Any(), gomock.Any(), protocol.Version1).Do(func(_ []*ackhandler.Frame, maxLen protocol.ByteCount, _ protocol.VersionNumber) ([]*ackhandler.Frame, protocol.ByteCount) {
						Expect(maxLen).To(Equal(initialMaxPacketSize - 10))
						return nil, 0
					})
					expectAppendStreamFrames()
					_, _, err = packer.PackPacket(false, time.Now(), protocol.Version1)
					Expect(err).To(MatchError(errNothingToPack))
				})

				It("doesn't increase the max packet size", func() {
					pnManager.EXPECT().PeekPacketNumber(protocol.Encryption1RTT).Return(protocol.PacketNumber(0x42), protocol.PacketNumberLen2).Times(2)
					sealingManager.EXPECT().Get1RTTSealer().Return(getSealer(), nil).Times(2)
					framer.EXPECT().HasData().Return(true).Times(2)
					ackFramer.EXPECT().GetAckFrame(protocol.Encryption1RTT, false).Times(2)
					var initialMaxPacketSize protocol.ByteCount
					framer.EXPECT().AppendControlFrames(gomock.Any(), gomock.Any(), protocol.Version1).Do(func(_ []*ackhandler.Frame, maxLen protocol.ByteCount, _ protocol.VersionNumber) ([]*ackhandler.Frame, protocol.ByteCount) {
						initialMaxPacketSize = maxLen
						return nil, 0
					})
					expectAppendStreamFrames()
					_, _, err := packer.PackPacket(false, time.Now(), protocol.Version1)
					Expect(err).To(MatchError(errNothingToPack))
					// now try to increase the maxPacketSize
					packer.HandleTransportParameters(&wire.TransportParameters{
						MaxUDPPayloadSize: maxPacketSize + 10,
					})
					framer.EXPECT().AppendControlFrames(gomock.Any(), gomock.Any(), protocol.Version1).Do(func(_ []*ackhandler.Frame, maxLen protocol.ByteCount, _ protocol.VersionNumber) ([]*ackhandler.Frame, protocol.ByteCount) {
						Expect(maxLen).To(Equal(initialMaxPacketSize))
						return nil, 0
					})
					expectAppendStreamFrames()
					_, _, err = packer.PackPacket(false, time.Now(), protocol.Version1)
					Expect(err).To(MatchError(errNothingToPack))
				})
			})

			Context("max packet size", func() {
				It("increases the max packet size", func() {
					pnManager.EXPECT().PeekPacketNumber(protocol.Encryption1RTT).Return(protocol.PacketNumber(0x42), protocol.PacketNumberLen2).Times(2)
					sealingManager.EXPECT().Get1RTTSealer().Return(getSealer(), nil).Times(2)
					framer.EXPECT().HasData().Return(true).Times(2)
					ackFramer.EXPECT().GetAckFrame(protocol.Encryption1RTT, false).Times(2)
					var initialMaxPacketSize protocol.ByteCount
					framer.EXPECT().AppendControlFrames(gomock.Any(), gomock.Any(), protocol.Version1).Do(func(_ []*ackhandler.Frame, maxLen protocol.ByteCount, _ protocol.VersionNumber) ([]*ackhandler.Frame, protocol.ByteCount) {
						initialMaxPacketSize = maxLen
						return nil, 0
					})
					expectAppendStreamFrames()
					_, _, err := packer.PackPacket(false, time.Now(), protocol.Version1)
					Expect(err).To(MatchError(errNothingToPack))
					// now reduce the maxPacketSize
					const packetSizeIncrease = 50
					packer.SetMaxPacketSize(maxPacketSize + packetSizeIncrease)
					framer.EXPECT().AppendControlFrames(gomock.Any(), gomock.Any(), protocol.Version1).Do(func(_ []*ackhandler.Frame, maxLen protocol.ByteCount, _ protocol.VersionNumber) ([]*ackhandler.Frame, protocol.ByteCount) {
						Expect(maxLen).To(Equal(initialMaxPacketSize + packetSizeIncrease))
						return nil, 0
					})
					expectAppendStreamFrames()
					_, _, err = packer.PackPacket(false, time.Now(), protocol.Version1)
					Expect(err).To(MatchError(errNothingToPack))
				})
			})
		})

		Context("packing crypto packets", func() {
			It("sets the length", func() {
				pnManager.EXPECT().PeekPacketNumber(protocol.EncryptionHandshake).Return(protocol.PacketNumber(0x42), protocol.PacketNumberLen2)
				pnManager.EXPECT().PopPacketNumber(protocol.EncryptionHandshake).Return(protocol.PacketNumber(0x42))
				f := &wire.CryptoFrame{
					Offset: 0x1337,
					Data:   []byte("foobar"),
				}
				ackFramer.EXPECT().GetAckFrame(protocol.EncryptionHandshake, false)
				handshakeStream.EXPECT().HasData().Return(true).AnyTimes()
				handshakeStream.EXPECT().PopCryptoFrame(gomock.Any()).Return(f)
				sealingManager.EXPECT().GetInitialSealer().Return(nil, handshake.ErrKeysDropped)
				sealingManager.EXPECT().GetHandshakeSealer().Return(getSealer(), nil)
				sealingManager.EXPECT().Get1RTTSealer().Return(nil, handshake.ErrKeysNotYetAvailable)
				p, err := packer.PackCoalescedPacket(false, protocol.Version1)
				Expect(err).ToNot(HaveOccurred())
				Expect(p).ToNot(BeNil())
				parsePacket(p.buffer.Data)
			})

			It("packs an Initial packet and pads it", func() {
				packer.perspective = protocol.PerspectiveClient
				pnManager.EXPECT().PeekPacketNumber(protocol.EncryptionInitial).Return(protocol.PacketNumber(0x24), protocol.PacketNumberLen1)
				pnManager.EXPECT().PopPacketNumber(protocol.EncryptionInitial).Return(protocol.PacketNumber(0x24))
				sealingManager.EXPECT().GetInitialSealer().Return(getSealer(), nil)
				sealingManager.EXPECT().GetHandshakeSealer().Return(nil, handshake.ErrKeysNotYetAvailable)
				sealingManager.EXPECT().Get0RTTSealer().Return(nil, handshake.ErrKeysNotYetAvailable)
				sealingManager.EXPECT().Get1RTTSealer().Return(nil, handshake.ErrKeysNotYetAvailable)
				ackFramer.EXPECT().GetAckFrame(protocol.EncryptionInitial, false)
				initialStream.EXPECT().HasData().Return(true).Times(2)
				initialStream.EXPECT().PopCryptoFrame(gomock.Any()).DoAndReturn(func(size protocol.ByteCount) *wire.CryptoFrame {
					return &wire.CryptoFrame{Offset: 0x42, Data: []byte("initial")}
				})
				p, err := packer.PackCoalescedPacket(false, protocol.Version1)
				Expect(err).ToNot(HaveOccurred())
				Expect(p.buffer.Len()).To(BeNumerically(">=", protocol.MinInitialPacketSize))
				Expect(p.buffer.Len()).To(BeEquivalentTo(maxPacketSize))
				Expect(p.longHdrPackets).To(HaveLen(1))
				Expect(p.longHdrPackets[0].EncryptionLevel()).To(Equal(protocol.EncryptionInitial))
				Expect(p.longHdrPackets[0].frames).To(HaveLen(1))
				Expect(p.longHdrPackets[0].frames[0].Frame.(*wire.CryptoFrame).Data).To(Equal([]byte("initial")))
				hdrs, more := parsePacket(p.buffer.Data)
				Expect(hdrs).To(HaveLen(1))
				Expect(hdrs[0].Type).To(Equal(protocol.PacketTypeInitial))
				Expect(more).To(BeEmpty())
			})

			It("packs a maximum size Handshake packet", func() {
				var f *wire.CryptoFrame
				pnManager.EXPECT().PeekPacketNumber(protocol.EncryptionHandshake).Return(protocol.PacketNumber(0x42), protocol.PacketNumberLen2)
				pnManager.EXPECT().PopPacketNumber(protocol.EncryptionHandshake).Return(protocol.PacketNumber(0x42))
				sealingManager.EXPECT().GetInitialSealer().Return(getSealer(), nil)
				sealingManager.EXPECT().GetHandshakeSealer().Return(getSealer(), nil)
				ackFramer.EXPECT().GetAckFrame(protocol.EncryptionInitial, true)
				ackFramer.EXPECT().GetAckFrame(protocol.EncryptionHandshake, false)
				initialStream.EXPECT().HasData()
				handshakeStream.EXPECT().HasData().Return(true).Times(2)
				handshakeStream.EXPECT().PopCryptoFrame(gomock.Any()).DoAndReturn(func(size protocol.ByteCount) *wire.CryptoFrame {
					f = &wire.CryptoFrame{Offset: 0x1337}
					f.Data = bytes.Repeat([]byte{'f'}, int(size-f.Length(protocol.Version1)-1))
					Expect(f.Length(protocol.Version1)).To(Equal(size))
					return f
				})
				p, err := packer.PackCoalescedPacket(false, protocol.Version1)
				Expect(err).ToNot(HaveOccurred())
				Expect(p.longHdrPackets).To(HaveLen(1))
				Expect(p.longHdrPackets[0].frames).To(HaveLen(1))
				Expect(p.buffer.Len()).To(BeEquivalentTo(packer.maxPacketSize))
				parsePacket(p.buffer.Data)
			})

			It("packs a coalesced packet with Initial / Handshake, and pads it", func() {
				pnManager.EXPECT().PeekPacketNumber(protocol.EncryptionInitial).Return(protocol.PacketNumber(0x24), protocol.PacketNumberLen2)
				pnManager.EXPECT().PopPacketNumber(protocol.EncryptionInitial).Return(protocol.PacketNumber(0x24))
				pnManager.EXPECT().PeekPacketNumber(protocol.EncryptionHandshake).Return(protocol.PacketNumber(0x42), protocol.PacketNumberLen2)
				pnManager.EXPECT().PopPacketNumber(protocol.EncryptionHandshake).Return(protocol.PacketNumber(0x42))
				sealingManager.EXPECT().GetInitialSealer().Return(getSealer(), nil)
				sealingManager.EXPECT().GetHandshakeSealer().Return(getSealer(), nil)
				sealingManager.EXPECT().Get1RTTSealer().Return(nil, handshake.ErrKeysNotYetAvailable)
				ackFramer.EXPECT().GetAckFrame(protocol.EncryptionInitial, false)
				// don't EXPECT any calls for a Handshake ACK frame
				initialStream.EXPECT().HasData().Return(true).Times(2)
				initialStream.EXPECT().PopCryptoFrame(gomock.Any()).DoAndReturn(func(size protocol.ByteCount) *wire.CryptoFrame {
					return &wire.CryptoFrame{Offset: 0x42, Data: []byte("initial")}
				})
				handshakeStream.EXPECT().HasData().Return(true).Times(2)
				handshakeStream.EXPECT().PopCryptoFrame(gomock.Any()).DoAndReturn(func(size protocol.ByteCount) *wire.CryptoFrame {
					return &wire.CryptoFrame{Offset: 0x1337, Data: []byte("handshake")}
				})
				p, err := packer.PackCoalescedPacket(false, protocol.Version1)
				Expect(err).ToNot(HaveOccurred())
				Expect(p.buffer.Len()).To(BeEquivalentTo(packer.maxPacketSize))
				Expect(p.longHdrPackets).To(HaveLen(2))
				Expect(p.shortHdrPacket).To(BeNil())
				Expect(p.longHdrPackets[0].EncryptionLevel()).To(Equal(protocol.EncryptionInitial))
				Expect(p.longHdrPackets[0].frames).To(HaveLen(1))
				Expect(p.longHdrPackets[0].frames[0].Frame.(*wire.CryptoFrame).Data).To(Equal([]byte("initial")))
				Expect(p.longHdrPackets[1].EncryptionLevel()).To(Equal(protocol.EncryptionHandshake))
				Expect(p.longHdrPackets[1].frames).To(HaveLen(1))
				Expect(p.longHdrPackets[1].frames[0].Frame.(*wire.CryptoFrame).Data).To(Equal([]byte("handshake")))
				hdrs, more := parsePacket(p.buffer.Data)
				Expect(hdrs).To(HaveLen(2))
				Expect(hdrs[0].Type).To(Equal(protocol.PacketTypeInitial))
				Expect(hdrs[1].Type).To(Equal(protocol.PacketTypeHandshake))
				Expect(more).To(BeEmpty())
			})

			It("packs a coalesced packet with Initial / super short Handshake, and pads it", func() {
				pnManager.EXPECT().PeekPacketNumber(protocol.EncryptionInitial).Return(protocol.PacketNumber(0x24), protocol.PacketNumberLen2)
				pnManager.EXPECT().PopPacketNumber(protocol.EncryptionInitial).Return(protocol.PacketNumber(0x24))
				pnManager.EXPECT().PeekPacketNumber(protocol.EncryptionHandshake).Return(protocol.PacketNumber(0x42), protocol.PacketNumberLen1)
				pnManager.EXPECT().PopPacketNumber(protocol.EncryptionHandshake).Return(protocol.PacketNumber(0x42))
				sealingManager.EXPECT().GetInitialSealer().Return(getSealer(), nil)
				sealingManager.EXPECT().GetHandshakeSealer().Return(getSealer(), nil)
				sealingManager.EXPECT().Get1RTTSealer().Return(nil, handshake.ErrKeysNotYetAvailable)
				ackFramer.EXPECT().GetAckFrame(protocol.EncryptionInitial, false)
				// don't EXPECT any calls for a Handshake ACK frame
				initialStream.EXPECT().HasData().Return(true).Times(2)
				initialStream.EXPECT().PopCryptoFrame(gomock.Any()).DoAndReturn(func(size protocol.ByteCount) *wire.CryptoFrame {
					return &wire.CryptoFrame{Offset: 0x42, Data: []byte("initial")}
				})
				handshakeStream.EXPECT().HasData()
				packer.retransmissionQueue.AddHandshake(&wire.PingFrame{})
				p, err := packer.PackCoalescedPacket(false, protocol.Version1)
				Expect(err).ToNot(HaveOccurred())
				Expect(p.buffer.Len()).To(BeEquivalentTo(packer.maxPacketSize))
				Expect(p.longHdrPackets).To(HaveLen(2))
				Expect(p.shortHdrPacket).To(BeNil())
				Expect(p.longHdrPackets[0].EncryptionLevel()).To(Equal(protocol.EncryptionInitial))
				Expect(p.longHdrPackets[0].frames).To(HaveLen(1))
				Expect(p.longHdrPackets[0].frames[0].Frame.(*wire.CryptoFrame).Data).To(Equal([]byte("initial")))
				Expect(p.longHdrPackets[1].EncryptionLevel()).To(Equal(protocol.EncryptionHandshake))
				Expect(p.longHdrPackets[1].frames).To(HaveLen(1))
				Expect(p.longHdrPackets[1].frames[0].Frame).To(BeAssignableToTypeOf(&wire.PingFrame{}))
				hdrs, more := parsePacket(p.buffer.Data)
				Expect(hdrs).To(HaveLen(2))
				Expect(hdrs[0].Type).To(Equal(protocol.PacketTypeInitial))
				Expect(hdrs[1].Type).To(Equal(protocol.PacketTypeHandshake))
				Expect(more).To(BeEmpty())
			})

			It("packs a coalesced packet with super short Initial / super short Handshake, and pads it", func() {
				pnManager.EXPECT().PeekPacketNumber(protocol.EncryptionInitial).Return(protocol.PacketNumber(0x24), protocol.PacketNumberLen1)
				pnManager.EXPECT().PopPacketNumber(protocol.EncryptionInitial).Return(protocol.PacketNumber(0x24))
				pnManager.EXPECT().PeekPacketNumber(protocol.EncryptionHandshake).Return(protocol.PacketNumber(0x42), protocol.PacketNumberLen1)
				pnManager.EXPECT().PopPacketNumber(protocol.EncryptionHandshake).Return(protocol.PacketNumber(0x42))
				sealingManager.EXPECT().GetInitialSealer().Return(getSealer(), nil)
				sealingManager.EXPECT().GetHandshakeSealer().Return(getSealer(), nil)
				sealingManager.EXPECT().Get1RTTSealer().Return(nil, handshake.ErrKeysNotYetAvailable)
				ackFramer.EXPECT().GetAckFrame(protocol.EncryptionInitial, gomock.Any())
				initialStream.EXPECT().HasData()
				handshakeStream.EXPECT().HasData()
				packer.retransmissionQueue.AddInitial(&wire.PingFrame{})
				packer.retransmissionQueue.AddHandshake(&wire.PingFrame{})
				p, err := packer.PackCoalescedPacket(false, protocol.Version1)
				Expect(err).ToNot(HaveOccurred())
				Expect(p.buffer.Len()).To(BeEquivalentTo(packer.maxPacketSize))
				Expect(p.longHdrPackets).To(HaveLen(2))
				Expect(p.longHdrPackets[0].EncryptionLevel()).To(Equal(protocol.EncryptionInitial))
				Expect(p.longHdrPackets[0].frames).To(HaveLen(1))
				Expect(p.longHdrPackets[0].frames[0].Frame).To(BeAssignableToTypeOf(&wire.PingFrame{}))
				Expect(p.longHdrPackets[1].EncryptionLevel()).To(Equal(protocol.EncryptionHandshake))
				Expect(p.longHdrPackets[1].frames).To(HaveLen(1))
				Expect(p.longHdrPackets[1].frames[0].Frame).To(BeAssignableToTypeOf(&wire.PingFrame{}))
				hdrs, more := parsePacket(p.buffer.Data)
				Expect(hdrs).To(HaveLen(2))
				Expect(hdrs[0].Type).To(Equal(protocol.PacketTypeInitial))
				Expect(hdrs[1].Type).To(Equal(protocol.PacketTypeHandshake))
				Expect(more).To(BeEmpty())
			})

			It("packs a coalesced packet with Initial / super short 1-RTT, and pads it", func() {
				pnManager.EXPECT().PeekPacketNumber(protocol.EncryptionInitial).Return(protocol.PacketNumber(0x24), protocol.PacketNumberLen2)
				pnManager.EXPECT().PopPacketNumber(protocol.EncryptionInitial).Return(protocol.PacketNumber(0x24))
				pnManager.EXPECT().PeekPacketNumber(protocol.Encryption1RTT).Return(protocol.PacketNumber(0x42), protocol.PacketNumberLen1)
				pnManager.EXPECT().PopPacketNumber(protocol.Encryption1RTT).Return(protocol.PacketNumber(0x42))
				sealingManager.EXPECT().GetInitialSealer().Return(getSealer(), nil)
				sealingManager.EXPECT().GetHandshakeSealer().Return(nil, handshake.ErrKeysNotYetAvailable)
				sealingManager.EXPECT().Get1RTTSealer().Return(getSealer(), nil)
				ackFramer.EXPECT().GetAckFrame(protocol.EncryptionInitial, false)
				initialStream.EXPECT().HasData().Return(true).Times(2)
				initialStream.EXPECT().PopCryptoFrame(gomock.Any()).DoAndReturn(func(size protocol.ByteCount) *wire.CryptoFrame {
					return &wire.CryptoFrame{Offset: 0x42, Data: []byte("initial")}
				})
				expectAppendControlFrames()
				expectAppendStreamFrames()
				framer.EXPECT().HasData().Return(true)
				packer.retransmissionQueue.AddAppData(&wire.PingFrame{})
				p, err := packer.PackCoalescedPacket(false, protocol.Version1)
				Expect(err).ToNot(HaveOccurred())
				Expect(p.buffer.Len()).To(BeEquivalentTo(packer.maxPacketSize))
				Expect(p.longHdrPackets).To(HaveLen(1))
				Expect(p.longHdrPackets[0].EncryptionLevel()).To(Equal(protocol.EncryptionInitial))
				Expect(p.longHdrPackets[0].frames).To(HaveLen(1))
				Expect(p.longHdrPackets[0].frames[0].Frame.(*wire.CryptoFrame).Data).To(Equal([]byte("initial")))
				Expect(p.shortHdrPacket).ToNot(BeNil())
				Expect(p.shortHdrPacket.Frames).To(HaveLen(1))
				Expect(p.shortHdrPacket.Frames[0].Frame).To(BeAssignableToTypeOf(&wire.PingFrame{}))
				hdrs, more := parsePacket(p.buffer.Data)
				Expect(hdrs).To(HaveLen(1))
				Expect(hdrs[0].Type).To(Equal(protocol.PacketTypeInitial))
				Expect(more).ToNot(BeEmpty())
				parseShortHeaderPacket(more)
			})

			It("packs a coalesced packet with Initial / 0-RTT, and pads it", func() {
				packer.perspective = protocol.PerspectiveClient
				pnManager.EXPECT().PeekPacketNumber(protocol.EncryptionInitial).Return(protocol.PacketNumber(0x24), protocol.PacketNumberLen2)
				pnManager.EXPECT().PopPacketNumber(protocol.EncryptionInitial).Return(protocol.PacketNumber(0x24))
				pnManager.EXPECT().PeekPacketNumber(protocol.Encryption0RTT).Return(protocol.PacketNumber(0x42), protocol.PacketNumberLen2)
				pnManager.EXPECT().PopPacketNumber(protocol.Encryption0RTT).Return(protocol.PacketNumber(0x42))
				sealingManager.EXPECT().GetInitialSealer().Return(getSealer(), nil)
				sealingManager.EXPECT().GetHandshakeSealer().Return(nil, handshake.ErrKeysNotYetAvailable)
				sealingManager.EXPECT().Get0RTTSealer().Return(getSealer(), nil)
				sealingManager.EXPECT().Get1RTTSealer().Return(nil, handshake.ErrKeysNotYetAvailable)
				framer.EXPECT().HasData().Return(true)
				ackFramer.EXPECT().GetAckFrame(protocol.EncryptionInitial, false)
				// don't EXPECT any calls for a Handshake ACK frame
				initialStream.EXPECT().HasData().Return(true).Times(2)
				initialStream.EXPECT().PopCryptoFrame(gomock.Any()).DoAndReturn(func(size protocol.ByteCount) *wire.CryptoFrame {
					return &wire.CryptoFrame{Offset: 0x42, Data: []byte("initial")}
				})
				expectAppendControlFrames()
				expectAppendStreamFrames(&ackhandler.Frame{Frame: &wire.StreamFrame{Data: []byte("foobar")}})
				p, err := packer.PackCoalescedPacket(false, protocol.Version1)
				Expect(err).ToNot(HaveOccurred())
				Expect(p.buffer.Len()).To(BeNumerically(">=", protocol.MinInitialPacketSize))
				Expect(p.buffer.Len()).To(BeEquivalentTo(maxPacketSize))
				Expect(p.longHdrPackets).To(HaveLen(2))
				Expect(p.longHdrPackets[0].EncryptionLevel()).To(Equal(protocol.EncryptionInitial))
				Expect(p.longHdrPackets[0].frames).To(HaveLen(1))
				Expect(p.longHdrPackets[0].frames[0].Frame.(*wire.CryptoFrame).Data).To(Equal([]byte("initial")))
				Expect(p.longHdrPackets[1].EncryptionLevel()).To(Equal(protocol.Encryption0RTT))
				Expect(p.longHdrPackets[1].frames).To(HaveLen(1))
				Expect(p.longHdrPackets[1].frames[0].Frame.(*wire.StreamFrame).Data).To(Equal([]byte("foobar")))
				hdrs, more := parsePacket(p.buffer.Data)
				Expect(hdrs).To(HaveLen(2))
				Expect(hdrs[0].Type).To(Equal(protocol.PacketTypeInitial))
				Expect(hdrs[1].Type).To(Equal(protocol.PacketType0RTT))
				Expect(more).To(BeEmpty())
			})

			It("packs a coalesced packet with Handshake / 1-RTT", func() {
				pnManager.EXPECT().PeekPacketNumber(protocol.EncryptionHandshake).Return(protocol.PacketNumber(0x24), protocol.PacketNumberLen2)
				pnManager.EXPECT().PopPacketNumber(protocol.EncryptionHandshake).Return(protocol.PacketNumber(0x24))
				pnManager.EXPECT().PeekPacketNumber(protocol.Encryption1RTT).Return(protocol.PacketNumber(0x42), protocol.PacketNumberLen2)
				pnManager.EXPECT().PopPacketNumber(protocol.Encryption1RTT).Return(protocol.PacketNumber(0x42))
				sealingManager.EXPECT().GetInitialSealer().Return(nil, handshake.ErrKeysDropped)
				sealingManager.EXPECT().GetHandshakeSealer().Return(getSealer(), nil)
				sealingManager.EXPECT().Get1RTTSealer().Return(getSealer(), nil)
				framer.EXPECT().HasData().Return(true)
				ackFramer.EXPECT().GetAckFrame(protocol.EncryptionHandshake, false)
				// don't EXPECT any calls for a 1-RTT ACK frame
				handshakeStream.EXPECT().HasData().Return(true).Times(2)
				handshakeStream.EXPECT().PopCryptoFrame(gomock.Any()).DoAndReturn(func(size protocol.ByteCount) *wire.CryptoFrame {
					return &wire.CryptoFrame{Offset: 0x1337, Data: []byte("handshake")}
				})
				expectAppendControlFrames()
				expectAppendStreamFrames(&ackhandler.Frame{Frame: &wire.StreamFrame{Data: []byte("foobar")}})
				p, err := packer.PackCoalescedPacket(false, protocol.Version1)
				Expect(err).ToNot(HaveOccurred())
				Expect(p.buffer.Len()).To(BeNumerically("<", 100))
				Expect(p.longHdrPackets).To(HaveLen(1))
				Expect(p.longHdrPackets[0].EncryptionLevel()).To(Equal(protocol.EncryptionHandshake))
				Expect(p.longHdrPackets[0].frames).To(HaveLen(1))
				Expect(p.longHdrPackets[0].frames[0].Frame.(*wire.CryptoFrame).Data).To(Equal([]byte("handshake")))
				Expect(p.shortHdrPacket).ToNot(BeNil())
				Expect(p.shortHdrPacket.Frames).To(HaveLen(1))
				Expect(p.shortHdrPacket.Frames[0].Frame.(*wire.StreamFrame).Data).To(Equal([]byte("foobar")))
				hdrs, more := parsePacket(p.buffer.Data)
				Expect(hdrs).To(HaveLen(1))
				Expect(hdrs[0].Type).To(Equal(protocol.PacketTypeHandshake))
				Expect(more).ToNot(BeEmpty())
				parseShortHeaderPacket(more)
			})

			It("doesn't add a coalesced packet if the remaining size is smaller than MaxCoalescedPacketSize", func() {
				pnManager.EXPECT().PeekPacketNumber(protocol.EncryptionHandshake).Return(protocol.PacketNumber(0x24), protocol.PacketNumberLen2)
				pnManager.EXPECT().PopPacketNumber(protocol.EncryptionHandshake).Return(protocol.PacketNumber(0x24))
				sealingManager.EXPECT().GetInitialSealer().Return(nil, handshake.ErrKeysDropped)
				sealingManager.EXPECT().GetHandshakeSealer().Return(getSealer(), nil)
				// don't EXPECT any calls to GetHandshakeSealer and Get1RTTSealer
				ackFramer.EXPECT().GetAckFrame(protocol.EncryptionHandshake, false)
				handshakeStream.EXPECT().HasData().Return(true).Times(2)
				handshakeStream.EXPECT().PopCryptoFrame(gomock.Any()).DoAndReturn(func(size protocol.ByteCount) *wire.CryptoFrame {
					s := size - protocol.MinCoalescedPacketSize
					f := &wire.CryptoFrame{Offset: 0x1337}
					f.Data = bytes.Repeat([]byte{'f'}, int(s-f.Length(protocol.Version1)-1))
					Expect(f.Length(protocol.Version1)).To(Equal(s))
					return f
				})
				p, err := packer.PackCoalescedPacket(false, protocol.Version1)
				Expect(err).ToNot(HaveOccurred())
				Expect(p.longHdrPackets).To(HaveLen(1))
				Expect(p.shortHdrPacket).To(BeNil())
				Expect(p.longHdrPackets[0].EncryptionLevel()).To(Equal(protocol.EncryptionHandshake))
				Expect(len(p.buffer.Data)).To(BeEquivalentTo(maxPacketSize - protocol.MinCoalescedPacketSize))
				parsePacket(p.buffer.Data)
			})

			It("pads if payload length + packet number length is smaller than 4, for Long Header packets", func() {
				pnManager.EXPECT().PeekPacketNumber(protocol.EncryptionHandshake).Return(protocol.PacketNumber(0x42), protocol.PacketNumberLen1)
				pnManager.EXPECT().PopPacketNumber(protocol.EncryptionHandshake).Return(protocol.PacketNumber(0x42))
				sealer := getSealer()
				sealingManager.EXPECT().GetInitialSealer().Return(nil, handshake.ErrKeysDropped)
				sealingManager.EXPECT().GetHandshakeSealer().Return(sealer, nil)
				sealingManager.EXPECT().Get1RTTSealer().Return(nil, handshake.ErrKeysNotYetAvailable)
				packer.retransmissionQueue.AddHandshake(&wire.PingFrame{})
				handshakeStream.EXPECT().HasData()
				ackFramer.EXPECT().GetAckFrame(protocol.EncryptionHandshake, false)
				packet, err := packer.PackCoalescedPacket(false, protocol.Version1)
				Expect(err).ToNot(HaveOccurred())
				Expect(packet).ToNot(BeNil())
				Expect(packet.longHdrPackets).To(HaveLen(1))
				Expect(packet.shortHdrPacket).To(BeNil())
				// cut off the tag that the mock sealer added
				// packet.buffer.Data = packet.buffer.Data[:packet.buffer.Len()-protocol.ByteCount(sealer.Overhead())]
				hdr, _, _, err := wire.ParsePacket(packet.buffer.Data)
				Expect(err).ToNot(HaveOccurred())
				data := packet.buffer.Data
				r := bytes.NewReader(data)
				extHdr, err := hdr.ParseExtended(r, protocol.Version1)
				Expect(err).ToNot(HaveOccurred())
				Expect(extHdr.PacketNumberLen).To(Equal(protocol.PacketNumberLen1))
				Expect(r.Len()).To(Equal(4 - 1 /* packet number length */ + sealer.Overhead()))
				// the first bytes of the payload should be a 2 PADDING frames...
				firstPayloadByte, err := r.ReadByte()
				Expect(err).ToNot(HaveOccurred())
				Expect(firstPayloadByte).To(Equal(byte(0)))
				secondPayloadByte, err := r.ReadByte()
				Expect(err).ToNot(HaveOccurred())
				Expect(secondPayloadByte).To(Equal(byte(0)))
				// ... followed by the PING
				frameParser := wire.NewFrameParser(false)
				l, frame, err := frameParser.ParseNext(data[len(data)-r.Len():], protocol.Encryption1RTT, protocol.Version1)
				Expect(err).ToNot(HaveOccurred())
				Expect(frame).To(BeAssignableToTypeOf(&wire.PingFrame{}))
				Expect(r.Len() - l).To(Equal(sealer.Overhead()))
			})

			It("adds retransmissions", func() {
				f := &wire.CryptoFrame{Data: []byte("Initial")}
				retransmissionQueue.AddInitial(f)
				retransmissionQueue.AddHandshake(&wire.CryptoFrame{Data: []byte("Handshake")})
				pnManager.EXPECT().PeekPacketNumber(protocol.EncryptionInitial).Return(protocol.PacketNumber(0x42), protocol.PacketNumberLen2)
				pnManager.EXPECT().PopPacketNumber(protocol.EncryptionInitial).Return(protocol.PacketNumber(0x42))
				sealingManager.EXPECT().GetInitialSealer().Return(getSealer(), nil)
				sealingManager.EXPECT().GetHandshakeSealer().Return(nil, handshake.ErrKeysNotYetAvailable)
				sealingManager.EXPECT().Get1RTTSealer().Return(nil, handshake.ErrKeysNotYetAvailable)
				ackFramer.EXPECT().GetAckFrame(protocol.EncryptionInitial, false)
				initialStream.EXPECT().HasData()
				p, err := packer.PackCoalescedPacket(false, protocol.Version1)
				Expect(err).ToNot(HaveOccurred())
				Expect(p.longHdrPackets).To(HaveLen(1))
				Expect(p.longHdrPackets[0].EncryptionLevel()).To(Equal(protocol.EncryptionInitial))
				Expect(p.longHdrPackets[0].frames).To(Equal([]*ackhandler.Frame{{Frame: f}}))
			})

			It("sends an Initial packet containing only an ACK", func() {
				ack := &wire.AckFrame{AckRanges: []wire.AckRange{{Smallest: 10, Largest: 20}}}
				ackFramer.EXPECT().GetAckFrame(protocol.EncryptionInitial, true).Return(ack)
				initialStream.EXPECT().HasData().Times(2)
				sealingManager.EXPECT().GetInitialSealer().Return(getSealer(), nil)
				sealingManager.EXPECT().GetHandshakeSealer().Return(nil, handshake.ErrKeysNotYetAvailable)
				sealingManager.EXPECT().Get1RTTSealer().Return(nil, handshake.ErrKeysNotYetAvailable)
				pnManager.EXPECT().PeekPacketNumber(protocol.EncryptionInitial).Return(protocol.PacketNumber(0x42), protocol.PacketNumberLen2)
				pnManager.EXPECT().PopPacketNumber(protocol.EncryptionInitial).Return(protocol.PacketNumber(0x42))
				p, err := packer.PackCoalescedPacket(false, protocol.Version1)
				Expect(err).ToNot(HaveOccurred())
				Expect(p.longHdrPackets).To(HaveLen(1))
				Expect(p.longHdrPackets[0].ack).To(Equal(ack))
			})

			It("doesn't pack anything if there's nothing to send at Initial and Handshake keys are not yet available", func() {
				sealingManager.EXPECT().GetInitialSealer().Return(getSealer(), nil)
				sealingManager.EXPECT().GetHandshakeSealer().Return(nil, handshake.ErrKeysNotYetAvailable)
				sealingManager.EXPECT().Get1RTTSealer().Return(nil, handshake.ErrKeysNotYetAvailable)
				initialStream.EXPECT().HasData()
				ackFramer.EXPECT().GetAckFrame(protocol.EncryptionInitial, true)
				p, err := packer.PackCoalescedPacket(false, protocol.Version1)
				Expect(err).ToNot(HaveOccurred())
				Expect(p).To(BeNil())
			})

			It("sends a Handshake packet containing only an ACK", func() {
				ack := &wire.AckFrame{AckRanges: []wire.AckRange{{Smallest: 10, Largest: 20}}}
				ackFramer.EXPECT().GetAckFrame(protocol.EncryptionInitial, true)
				ackFramer.EXPECT().GetAckFrame(protocol.EncryptionHandshake, true).Return(ack)
				initialStream.EXPECT().HasData()
				handshakeStream.EXPECT().HasData().Times(2)
				sealingManager.EXPECT().GetInitialSealer().Return(getSealer(), nil)
				sealingManager.EXPECT().GetHandshakeSealer().Return(getSealer(), nil)
				sealingManager.EXPECT().Get1RTTSealer().Return(nil, handshake.ErrKeysNotYetAvailable)
				pnManager.EXPECT().PeekPacketNumber(protocol.EncryptionHandshake).Return(protocol.PacketNumber(0x42), protocol.PacketNumberLen2)
				pnManager.EXPECT().PopPacketNumber(protocol.EncryptionHandshake).Return(protocol.PacketNumber(0x42))
				p, err := packer.PackCoalescedPacket(false, protocol.Version1)
				Expect(err).ToNot(HaveOccurred())
				Expect(p.longHdrPackets).To(HaveLen(1))
				Expect(p.longHdrPackets[0].ack).To(Equal(ack))
			})

			for _, pers := range []protocol.Perspective{protocol.PerspectiveServer, protocol.PerspectiveClient} {
				perspective := pers

				It(fmt.Sprintf("pads Initial packets to the required minimum packet size, for the %s", perspective), func() {
					token := []byte("initial token")
					packer.SetToken(token)
					f := &wire.CryptoFrame{Data: []byte("foobar")}
					pnManager.EXPECT().PeekPacketNumber(protocol.EncryptionInitial).Return(protocol.PacketNumber(0x42), protocol.PacketNumberLen2)
					pnManager.EXPECT().PopPacketNumber(protocol.EncryptionInitial).Return(protocol.PacketNumber(0x42))
					sealingManager.EXPECT().GetInitialSealer().Return(getSealer(), nil)
					sealingManager.EXPECT().GetHandshakeSealer().Return(nil, handshake.ErrKeysNotYetAvailable)
					sealingManager.EXPECT().Get0RTTSealer().Return(nil, handshake.ErrKeysNotYetAvailable)
					sealingManager.EXPECT().Get1RTTSealer().Return(nil, handshake.ErrKeysNotYetAvailable)
					ackFramer.EXPECT().GetAckFrame(protocol.EncryptionInitial, false)
					initialStream.EXPECT().HasData().Return(true).Times(2)
					initialStream.EXPECT().PopCryptoFrame(gomock.Any()).Return(f)
					packer.perspective = protocol.PerspectiveClient
					p, err := packer.PackCoalescedPacket(false, protocol.Version1)
					Expect(err).ToNot(HaveOccurred())
					Expect(p.buffer.Len()).To(BeNumerically(">=", protocol.MinInitialPacketSize))
					Expect(p.buffer.Len()).To(BeEquivalentTo(maxPacketSize))
					Expect(p.longHdrPackets).To(HaveLen(1))
					Expect(p.longHdrPackets[0].header.Token).To(Equal(token))
					Expect(p.longHdrPackets[0].frames).To(HaveLen(1))
					cf := p.longHdrPackets[0].frames[0].Frame.(*wire.CryptoFrame)
					Expect(cf.Data).To(Equal([]byte("foobar")))
				})
			}

			It("adds an ACK frame", func() {
				f := &wire.CryptoFrame{Data: []byte("foobar")}
				ack := &wire.AckFrame{AckRanges: []wire.AckRange{{Smallest: 42, Largest: 1337}}}
				pnManager.EXPECT().PeekPacketNumber(protocol.EncryptionInitial).Return(protocol.PacketNumber(0x42), protocol.PacketNumberLen2)
				pnManager.EXPECT().PopPacketNumber(protocol.EncryptionInitial).Return(protocol.PacketNumber(0x42))
				sealingManager.EXPECT().GetInitialSealer().Return(getSealer(), nil)
				sealingManager.EXPECT().GetHandshakeSealer().Return(nil, handshake.ErrKeysNotYetAvailable)
				sealingManager.EXPECT().Get0RTTSealer().Return(nil, handshake.ErrKeysNotYetAvailable)
				sealingManager.EXPECT().Get1RTTSealer().Return(nil, handshake.ErrKeysNotYetAvailable)
				ackFramer.EXPECT().GetAckFrame(protocol.EncryptionInitial, false).Return(ack)
				initialStream.EXPECT().HasData().Return(true).Times(2)
				initialStream.EXPECT().PopCryptoFrame(gomock.Any()).Return(f)
				packer.perspective = protocol.PerspectiveClient
				p, err := packer.PackCoalescedPacket(false, protocol.Version1)
				Expect(err).ToNot(HaveOccurred())
				Expect(p.longHdrPackets).To(HaveLen(1))
				Expect(p.longHdrPackets[0].ack).To(Equal(ack))
				Expect(p.longHdrPackets[0].frames).To(HaveLen(1))
				Expect(p.buffer.Len()).To(BeEquivalentTo(maxPacketSize))
			})
		})

		Context("packing probe packets", func() {
			for _, pers := range []protocol.Perspective{protocol.PerspectiveServer, protocol.PerspectiveClient} {
				perspective := pers

				It(fmt.Sprintf("packs an Initial probe packet and pads it, for the %s", perspective), func() {
					packer.perspective = perspective
					f := &wire.CryptoFrame{Data: []byte("Initial")}
					retransmissionQueue.AddInitial(f)
					sealingManager.EXPECT().GetInitialSealer().Return(getSealer(), nil)
					ackFramer.EXPECT().GetAckFrame(protocol.EncryptionInitial, false)
					initialStream.EXPECT().HasData()
					pnManager.EXPECT().PeekPacketNumber(protocol.EncryptionInitial).Return(protocol.PacketNumber(0x42), protocol.PacketNumberLen2)
					pnManager.EXPECT().PopPacketNumber(protocol.EncryptionInitial).Return(protocol.PacketNumber(0x42))

					p, err := packer.MaybePackProbePacket(protocol.EncryptionInitial, protocol.Version1)
					Expect(err).ToNot(HaveOccurred())
					Expect(p).ToNot(BeNil())
					Expect(p.longHdrPackets).To(HaveLen(1))
					packet := p.longHdrPackets[0]
					Expect(packet.EncryptionLevel()).To(Equal(protocol.EncryptionInitial))
					Expect(p.buffer.Len()).To(BeNumerically(">=", protocol.MinInitialPacketSize))
					Expect(p.buffer.Len()).To(BeEquivalentTo(maxPacketSize))
					Expect(packet.frames).To(HaveLen(1))
					Expect(packet.frames[0].Frame).To(Equal(f))
					parsePacket(p.buffer.Data)
				})

				It(fmt.Sprintf("packs an Initial probe packet with 1 byte payload, for the %s", perspective), func() {
					packer.perspective = perspective
					retransmissionQueue.AddInitial(&wire.PingFrame{})
					sealingManager.EXPECT().GetInitialSealer().Return(getSealer(), nil)
					ackFramer.EXPECT().GetAckFrame(protocol.EncryptionInitial, false)
					initialStream.EXPECT().HasData()
					pnManager.EXPECT().PeekPacketNumber(protocol.EncryptionInitial).Return(protocol.PacketNumber(0x42), protocol.PacketNumberLen1)
					pnManager.EXPECT().PopPacketNumber(protocol.EncryptionInitial).Return(protocol.PacketNumber(0x42))

					p, err := packer.MaybePackProbePacket(protocol.EncryptionInitial, protocol.Version1)
					Expect(err).ToNot(HaveOccurred())
					Expect(err).ToNot(HaveOccurred())
					Expect(p).ToNot(BeNil())
					Expect(p.longHdrPackets).To(HaveLen(1))
					packet := p.longHdrPackets[0]
					Expect(packet.EncryptionLevel()).To(Equal(protocol.EncryptionInitial))
					Expect(p.buffer.Len()).To(BeNumerically(">=", protocol.MinInitialPacketSize))
					Expect(p.buffer.Len()).To(BeEquivalentTo(maxPacketSize))
					Expect(packet.frames).To(HaveLen(1))
					Expect(packet.frames[0].Frame).To(BeAssignableToTypeOf(&wire.PingFrame{}))
					parsePacket(p.buffer.Data)
				})
			}

			It("packs a Handshake probe packet", func() {
				f := &wire.CryptoFrame{Data: []byte("Handshake")}
				retransmissionQueue.AddHandshake(f)
				sealingManager.EXPECT().GetHandshakeSealer().Return(getSealer(), nil)
				ackFramer.EXPECT().GetAckFrame(protocol.EncryptionHandshake, false)
				handshakeStream.EXPECT().HasData()
				pnManager.EXPECT().PeekPacketNumber(protocol.EncryptionHandshake).Return(protocol.PacketNumber(0x42), protocol.PacketNumberLen2)
				pnManager.EXPECT().PopPacketNumber(protocol.EncryptionHandshake).Return(protocol.PacketNumber(0x42))

				p, err := packer.MaybePackProbePacket(protocol.EncryptionHandshake, protocol.Version1)
				Expect(err).ToNot(HaveOccurred())
				Expect(err).ToNot(HaveOccurred())
				Expect(p).ToNot(BeNil())
				Expect(p.longHdrPackets).To(HaveLen(1))
				packet := p.longHdrPackets[0]
				Expect(packet.EncryptionLevel()).To(Equal(protocol.EncryptionHandshake))
				Expect(packet.frames).To(HaveLen(1))
				Expect(packet.frames[0].Frame).To(Equal(f))
				parsePacket(p.buffer.Data)
			})

			It("packs a full size  Handshake probe packet", func() {
				f := &wire.CryptoFrame{Data: make([]byte, 2000)}
				retransmissionQueue.AddHandshake(f)
				sealingManager.EXPECT().GetHandshakeSealer().Return(getSealer(), nil)
				ackFramer.EXPECT().GetAckFrame(protocol.EncryptionHandshake, false)
				handshakeStream.EXPECT().HasData()
				pnManager.EXPECT().PeekPacketNumber(protocol.EncryptionHandshake).Return(protocol.PacketNumber(0x42), protocol.PacketNumberLen2)
				pnManager.EXPECT().PopPacketNumber(protocol.EncryptionHandshake).Return(protocol.PacketNumber(0x42))

				p, err := packer.MaybePackProbePacket(protocol.EncryptionHandshake, protocol.Version1)
				Expect(err).ToNot(HaveOccurred())
				Expect(err).ToNot(HaveOccurred())
				Expect(p).ToNot(BeNil())
				Expect(p.longHdrPackets).To(HaveLen(1))
				packet := p.longHdrPackets[0]
				Expect(packet.EncryptionLevel()).To(Equal(protocol.EncryptionHandshake))
				Expect(packet.frames).To(HaveLen(1))
				Expect(packet.frames[0].Frame).To(BeAssignableToTypeOf(&wire.CryptoFrame{}))
				Expect(packet.length).To(Equal(maxPacketSize))
				parsePacket(p.buffer.Data)
			})

			It("packs a 1-RTT probe packet", func() {
				f := &wire.StreamFrame{Data: []byte("1-RTT")}
				retransmissionQueue.AddInitial(f)
				sealingManager.EXPECT().Get1RTTSealer().Return(getSealer(), nil)
				ackFramer.EXPECT().GetAckFrame(protocol.Encryption1RTT, false)
				pnManager.EXPECT().PeekPacketNumber(protocol.Encryption1RTT).Return(protocol.PacketNumber(0x42), protocol.PacketNumberLen2)
				pnManager.EXPECT().PopPacketNumber(protocol.Encryption1RTT).Return(protocol.PacketNumber(0x42))
				framer.EXPECT().HasData().Return(true)
				expectAppendControlFrames()
				expectAppendStreamFrames(&ackhandler.Frame{Frame: f})

				p, err := packer.MaybePackProbePacket(protocol.Encryption1RTT, protocol.Version1)
				Expect(err).ToNot(HaveOccurred())
				Expect(p).ToNot(BeNil())
				Expect(p.longHdrPackets).To(BeEmpty())
				Expect(p.shortHdrPacket).ToNot(BeNil())
				packet := p.shortHdrPacket
				Expect(packet.Frames).To(HaveLen(1))
				Expect(packet.Frames[0].Frame).To(Equal(f))
			})

			It("packs a full size 1-RTT probe packet", func() {
				f := &wire.StreamFrame{Data: make([]byte, 2000)}
				retransmissionQueue.AddInitial(f)
				sealingManager.EXPECT().Get1RTTSealer().Return(getSealer(), nil)
				ackFramer.EXPECT().GetAckFrame(protocol.Encryption1RTT, false)
				pnManager.EXPECT().PeekPacketNumber(protocol.Encryption1RTT).Return(protocol.PacketNumber(0x42), protocol.PacketNumberLen2)
				pnManager.EXPECT().PopPacketNumber(protocol.Encryption1RTT).Return(protocol.PacketNumber(0x42))
				framer.EXPECT().HasData().Return(true)
				expectAppendControlFrames()
				framer.EXPECT().AppendStreamFrames(gomock.Any(), gomock.Any(), protocol.Version1).DoAndReturn(func(fs []*ackhandler.Frame, maxSize protocol.ByteCount, v protocol.VersionNumber) ([]*ackhandler.Frame, protocol.ByteCount) {
					sf, split := f.MaybeSplitOffFrame(maxSize, v)
					Expect(split).To(BeTrue())
					return append(fs, &ackhandler.Frame{Frame: sf}), sf.Length(v)
				})

				p, err := packer.MaybePackProbePacket(protocol.Encryption1RTT, protocol.Version1)
				Expect(err).ToNot(HaveOccurred())
				Expect(p).ToNot(BeNil())
				Expect(p.longHdrPackets).To(BeEmpty())
				Expect(p.shortHdrPacket).ToNot(BeNil())
				packet := p.shortHdrPacket
				Expect(packet.Frames).To(HaveLen(1))
				Expect(packet.Frames[0].Frame).To(BeAssignableToTypeOf(&wire.StreamFrame{}))
				Expect(packet.Length).To(Equal(maxPacketSize))
			})

			It("returns nil if there's no probe data to send", func() {
				sealingManager.EXPECT().Get1RTTSealer().Return(getSealer(), nil)
				pnManager.EXPECT().PeekPacketNumber(protocol.Encryption1RTT).Return(protocol.PacketNumber(0x42), protocol.PacketNumberLen2)
				ackFramer.EXPECT().GetAckFrame(protocol.Encryption1RTT, true)
				framer.EXPECT().HasData()

				packet, err := packer.MaybePackProbePacket(protocol.Encryption1RTT, protocol.Version1)
				Expect(err).ToNot(HaveOccurred())
				Expect(packet).To(BeNil())
			})

			It("packs an MTU probe packet", func() {
				sealingManager.EXPECT().Get1RTTSealer().Return(getSealer(), nil)
				pnManager.EXPECT().PeekPacketNumber(protocol.Encryption1RTT).Return(protocol.PacketNumber(0x43), protocol.PacketNumberLen2)
				pnManager.EXPECT().PopPacketNumber(protocol.Encryption1RTT).Return(protocol.PacketNumber(0x43))
				ping := ackhandler.Frame{Frame: &wire.PingFrame{}}
				const probePacketSize = maxPacketSize + 42
				p, buffer, err := packer.PackMTUProbePacket(ping, probePacketSize, time.Now(), protocol.Version1)
				Expect(err).ToNot(HaveOccurred())
				Expect(p.Length).To(BeEquivalentTo(probePacketSize))
				Expect(p.PacketNumber).To(Equal(protocol.PacketNumber(0x43)))
				Expect(buffer.Data).To(HaveLen(int(probePacketSize)))
				Expect(p.IsPathMTUProbePacket).To(BeTrue())
			})
		})
	})
})

var _ = Describe("Converting to ackhandler.Packet", func() {
	It("convert a packet", func() {
		packet := &longHeaderPacket{
			header: &wire.ExtendedHeader{Header: wire.Header{Type: protocol.PacketTypeInitial}},
			frames: []*ackhandler.Frame{{Frame: &wire.MaxDataFrame{}}, {Frame: &wire.PingFrame{}}},
			ack:    &wire.AckFrame{AckRanges: []wire.AckRange{{Largest: 100, Smallest: 80}}},
			length: 42,
		}
		t := time.Now()
		p := packet.ToAckHandlerPacket(t, nil)
		Expect(p.Length).To(Equal(protocol.ByteCount(42)))
		Expect(p.Frames).To(Equal(packet.frames))
		Expect(p.LargestAcked).To(Equal(protocol.PacketNumber(100)))
		Expect(p.SendTime).To(Equal(t))
	})

	It("sets the LargestAcked to invalid, if the packet doesn't have an ACK frame", func() {
		packet := &longHeaderPacket{
			header: &wire.ExtendedHeader{Header: wire.Header{Type: protocol.PacketTypeHandshake}},
			frames: []*ackhandler.Frame{{Frame: &wire.MaxDataFrame{}}, {Frame: &wire.PingFrame{}}},
		}
		p := packet.ToAckHandlerPacket(time.Now(), nil)
		Expect(p.LargestAcked).To(Equal(protocol.InvalidPacketNumber))
	})

	DescribeTable(
		"doesn't overwrite the OnLost callback, if it is set",
		func(hdr wire.Header) {
			var pingLost bool
			packet := &longHeaderPacket{
				header: &wire.ExtendedHeader{Header: hdr},
				frames: []*ackhandler.Frame{
					{Frame: &wire.MaxDataFrame{}},
					{Frame: &wire.PingFrame{}, OnLost: func(wire.Frame) { pingLost = true }},
				},
			}
			p := packet.ToAckHandlerPacket(time.Now(), newRetransmissionQueue())
			Expect(p.Frames).To(HaveLen(2))
			Expect(p.Frames[0].OnLost).ToNot(BeNil())
			p.Frames[1].OnLost(nil)
			Expect(pingLost).To(BeTrue())
		},
		Entry(protocol.EncryptionInitial.String(), wire.Header{Type: protocol.PacketTypeInitial}),
		Entry(protocol.EncryptionHandshake.String(), wire.Header{Type: protocol.PacketTypeHandshake}),
		Entry(protocol.Encryption0RTT.String(), wire.Header{Type: protocol.PacketType0RTT}),
	)
})<|MERGE_RESOLUTION|>--- conflicted
+++ resolved
@@ -7,7 +7,6 @@
 	"net"
 	"time"
 
-<<<<<<< HEAD
 	"github.com/Psiphon-Labs/quic-go/internal/ackhandler"
 	"github.com/Psiphon-Labs/quic-go/internal/handshake"
 	"github.com/Psiphon-Labs/quic-go/internal/mocks"
@@ -16,16 +15,6 @@
 	"github.com/Psiphon-Labs/quic-go/internal/qerr"
 	"github.com/Psiphon-Labs/quic-go/internal/utils"
 	"github.com/Psiphon-Labs/quic-go/internal/wire"
-=======
-	"github.com/quic-go/quic-go/internal/ackhandler"
-	"github.com/quic-go/quic-go/internal/handshake"
-	"github.com/quic-go/quic-go/internal/mocks"
-	mockackhandler "github.com/quic-go/quic-go/internal/mocks/ackhandler"
-	"github.com/quic-go/quic-go/internal/protocol"
-	"github.com/quic-go/quic-go/internal/qerr"
-	"github.com/quic-go/quic-go/internal/utils"
-	"github.com/quic-go/quic-go/internal/wire"
->>>>>>> 1cea56ac
 
 	"github.com/golang/mock/gomock"
 
@@ -110,27 +99,7 @@
 		pnManager = mockackhandler.NewMockSentPacketHandler(mockCtrl)
 		datagramQueue = newDatagramQueue(func() {}, utils.DefaultLogger)
 
-<<<<<<< HEAD
-		packer = newPacketPacker(
-			protocol.ParseConnectionID([]byte{1, 2, 3, 4, 5, 6, 7, 8}),
-			func() protocol.ConnectionID { return connID },
-			initialStream,
-			handshakeStream,
-			pnManager,
-			retransmissionQueue,
-			&net.TCPAddr{},
-			adjustment,
-			sealingManager,
-			framer,
-			ackFramer,
-			datagramQueue,
-			protocol.PerspectiveServer,
-			version,
-		)
-		packer.version = version
-=======
-		packer = newPacketPacker(protocol.ParseConnectionID([]byte{1, 2, 3, 4, 5, 6, 7, 8}), func() protocol.ConnectionID { return connID }, initialStream, handshakeStream, pnManager, retransmissionQueue, &net.TCPAddr{}, sealingManager, framer, ackFramer, datagramQueue, protocol.PerspectiveServer)
->>>>>>> 1cea56ac
+		packer = newPacketPacker(protocol.ParseConnectionID([]byte{1, 2, 3, 4, 5, 6, 7, 8}), func() protocol.ConnectionID { return connID }, initialStream, handshakeStream, pnManager, retransmissionQueue, &net.TCPAddr{}, adjustment, sealingManager, framer, ackFramer, datagramQueue, protocol.PerspectiveServer)
 		packer.maxPacketSize = maxPacketSize
 	})
 

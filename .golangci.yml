run:
linters-settings:
  depguard:
    type: blacklist
    packages:
<<<<<<< HEAD
      - github.com/Psiphon-Labs/qtls
    packages-with-error-message:
      - github.com/Psiphon-Labs/qtls: "importing qtls only allowed in internal/qtls"
=======
      - github.com/marten-seemann/qtls
      - github.com/quic-go/qtls-go1-19
      - github.com/quic-go/qtls-go1-20
    packages-with-error-message:
      - github.com/marten-seemann/qtls: "importing qtls only allowed in internal/qtls"
      - github.com/quic-go/qtls-go1-19: "importing qtls only allowed in internal/qtls"
      - github.com/quic-go/qtls-go1-20: "importing qtls only allowed in internal/qtls"
>>>>>>> 9237dbb1
  misspell:
    ignore-words:
      - ect

linters:
  disable-all: true
  enable:
    - asciicheck
    - depguard
    - exhaustive
    - exportloopref
    - goimports
    - gofmt # redundant, since gofmt *should* be a no-op after gofumpt
    - gofumpt
    - gosimple
    - ineffassign
    - misspell
    - prealloc
    - staticcheck
    - stylecheck
    - unconvert
    - unparam
    - unused
    - vet

issues:
  exclude-rules:
    - path: internal/qtls
      linters:
        - depguard<|MERGE_RESOLUTION|>--- conflicted
+++ resolved
@@ -3,19 +3,13 @@
   depguard:
     type: blacklist
     packages:
-<<<<<<< HEAD
       - github.com/Psiphon-Labs/qtls
+      - github.com/Psiphon-Labs/qtls-go1-19
+      - github.com/Psiphon-Labs/qtls-go1-20
     packages-with-error-message:
       - github.com/Psiphon-Labs/qtls: "importing qtls only allowed in internal/qtls"
-=======
-      - github.com/marten-seemann/qtls
-      - github.com/quic-go/qtls-go1-19
-      - github.com/quic-go/qtls-go1-20
-    packages-with-error-message:
-      - github.com/marten-seemann/qtls: "importing qtls only allowed in internal/qtls"
-      - github.com/quic-go/qtls-go1-19: "importing qtls only allowed in internal/qtls"
-      - github.com/quic-go/qtls-go1-20: "importing qtls only allowed in internal/qtls"
->>>>>>> 9237dbb1
+      - github.com/Psiphon-Labs/qtls-go1-19: "importing qtls only allowed in internal/qtls"
+      - github.com/Psiphon-Labs/qtls-go1-20: "importing qtls only allowed in internal/qtls"
   misspell:
     ignore-words:
       - ect

--- conflicted
+++ resolved
@@ -1,33 +1,3 @@
 module github.com/Psiphon-Labs/quic-go
 
-<<<<<<< HEAD
-go 1.18
-=======
-go 1.19
-
-require (
-	github.com/francoispqt/gojay v1.2.13
-	github.com/golang/mock v1.6.0
-	github.com/onsi/ginkgo/v2 v2.2.0
-	github.com/onsi/gomega v1.20.1
-	github.com/quic-go/qpack v0.4.0
-	github.com/quic-go/qtls-go1-19 v0.3.2
-	github.com/quic-go/qtls-go1-20 v0.2.2
-	golang.org/x/crypto v0.4.0
-	golang.org/x/exp v0.0.0-20221205204356-47842c84f3db
-	golang.org/x/net v0.7.0
-	golang.org/x/sync v0.1.0
-	golang.org/x/sys v0.5.0
-)
-
-require (
-	github.com/go-task/slim-sprig v0.0.0-20210107165309-348f09dbbbc0 // indirect
-	github.com/google/go-cmp v0.5.8 // indirect
-	github.com/google/pprof v0.0.0-20210407192527-94a9f03dee38 // indirect
-	golang.org/x/mod v0.6.0 // indirect
-	golang.org/x/text v0.7.0 // indirect
-	golang.org/x/tools v0.2.0 // indirect
-	gopkg.in/check.v1 v1.0.0-20180628173108-788fd7840127 // indirect
-	gopkg.in/yaml.v3 v3.0.1 // indirect
-)
->>>>>>> 9237dbb1
+go 1.19
--- conflicted
+++ resolved
@@ -1,8 +1,5 @@
 module github.com/Psiphon-Labs/quic-go
 
-<<<<<<< HEAD
-go 1.19
-=======
 go 1.20
 
 require (
@@ -29,5 +26,4 @@
 	golang.org/x/tools v0.9.1 // indirect
 	gopkg.in/check.v1 v1.0.0-20180628173108-788fd7840127 // indirect
 	gopkg.in/yaml.v3 v3.0.1 // indirect
-)
->>>>>>> a3603549
+)
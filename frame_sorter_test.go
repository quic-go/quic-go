--- conflicted
+++ resolved
@@ -4,19 +4,14 @@
 	"bytes"
 	"fmt"
 	"math"
+	"math/rand"
 	"time"
 
-<<<<<<< HEAD
-	"github.com/lucas-clemente/quic-go/internal/utils"
-	"github.com/lucas-clemente/quic-go/internal/utils/tree"
-
-	"github.com/lucas-clemente/quic-go/internal/protocol"
-=======
-	"golang.org/x/exp/rand"
+	"github.com/quic-go/quic-go/internal/utils"
+	"github.com/quic-go/quic-go/internal/utils/tree"
 
 	"github.com/quic-go/quic-go/internal/protocol"
 
->>>>>>> 18d3846d
 	. "github.com/onsi/ginkgo/v2"
 	. "github.com/onsi/gomega"
 )
@@ -1423,7 +1418,7 @@
 				BeforeEach(func() {
 					seed := time.Now().UnixNano()
 					fmt.Fprintf(GinkgoWriter, "Seed: %d\n", seed)
-					rand.Seed(uint64(seed))
+					rand.Seed(seed)
 
 					callbacks = nil
 					dataLen = 25

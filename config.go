--- conflicted
+++ resolved
@@ -4,9 +4,9 @@
 	"errors"
 	"time"
 
-	"github.com/lucas-clemente/quic-go/internal/utils"
+	"github.com/Psiphon-Labs/quic-go/internal/protocol"
 
-	"github.com/Psiphon-Labs/quic-go/internal/protocol"
+	"github.com/Psiphon-Labs/quic-go/internal/utils"
 )
 
 // Clone clones a Config
@@ -101,25 +101,6 @@
 	}
 
 	return &Config{
-<<<<<<< HEAD
-		Versions:                              versions,
-		HandshakeTimeout:                      handshakeTimeout,
-		MaxIdleTimeout:                        idleTimeout,
-		AcceptToken:                           config.AcceptToken,
-		KeepAlive:                             config.KeepAlive,
-		MaxReceiveStreamFlowControlWindow:     maxReceiveStreamFlowControlWindow,
-		MaxReceiveConnectionFlowControlWindow: maxReceiveConnectionFlowControlWindow,
-		MaxIncomingStreams:                    maxIncomingStreams,
-		MaxIncomingUniStreams:                 maxIncomingUniStreams,
-		ConnectionIDLength:                    config.ConnectionIDLength,
-		StatelessResetKey:                     config.StatelessResetKey,
-		TokenStore:                            config.TokenStore,
-		QuicTracer:                            config.QuicTracer,
-		Tracer:                                config.Tracer,
-
-		// [Psiphon]
-		ClientHelloSeed: config.ClientHelloSeed,
-=======
 		Versions:                       versions,
 		HandshakeIdleTimeout:           handshakeIdleTimeout,
 		MaxIdleTimeout:                 idleTimeout,
@@ -137,6 +118,8 @@
 		EnableDatagrams:                config.EnableDatagrams,
 		DisablePathMTUDiscovery:        config.DisablePathMTUDiscovery,
 		Tracer:                         config.Tracer,
->>>>>>> 40b124d2
+
+		// [Psiphon]
+		ClientHelloSeed: config.ClientHelloSeed,
 	}
 }
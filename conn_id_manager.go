--- conflicted
+++ resolved
@@ -4,18 +4,10 @@
 	"fmt"
 	"slices"
 
-<<<<<<< HEAD
-	"github.com/Noooste/quic-go/internal/protocol"
-	"github.com/Noooste/quic-go/internal/qerr"
-	"github.com/Noooste/quic-go/internal/utils"
-	list "github.com/Noooste/quic-go/internal/utils/linkedlist"
-	"github.com/Noooste/quic-go/internal/wire"
-=======
 	"github.com/quic-go/quic-go/internal/protocol"
 	"github.com/quic-go/quic-go/internal/qerr"
 	"github.com/quic-go/quic-go/internal/utils"
 	"github.com/quic-go/quic-go/internal/wire"
->>>>>>> d7b8447e
 )
 
 type newConnID struct {
@@ -321,7 +313,7 @@
 // Using the connIDManager after it has been closed can have disastrous effects:
 // If the connection ID is rotated, a new entry would be inserted into the packet handler map,
 // leading to a memory leak of the connection struct.
-// See https://github.com/Noooste/quic-go/pull/4852 for more details.
+// See https://github.com/quic-go/quic-go/pull/4852 for more details.
 func (h *connIDManager) assertNotClosed() {
 	if h.closed {
 		panic("connection ID manager is closed")

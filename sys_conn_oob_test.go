<<<<<<< HEAD
//go:build !windows
// +build !windows
=======
//go:build darwin || linux || freebsd
>>>>>>> a3603549

package quic

import (
	"fmt"
	"net"
	"time"

	"golang.org/x/net/ipv4"
	"golang.org/x/sys/unix"

	"github.com/Psiphon-Labs/quic-go/internal/protocol"
	"github.com/Psiphon-Labs/quic-go/internal/utils"

	. "github.com/onsi/ginkgo/v2"
	. "github.com/onsi/gomega"
	"go.uber.org/mock/gomock"
)

type oobRecordingConn struct {
	*net.UDPConn
	oobs [][]byte
}

func (c *oobRecordingConn) WriteMsgUDP(b, oob []byte, addr *net.UDPAddr) (n, oobn int, err error) {
	c.oobs = append(c.oobs, oob)
	return c.UDPConn.WriteMsgUDP(b, oob, addr)
}

var _ = Describe("OOB Conn Test", func() {
	runServer := func(network, address string) (*net.UDPConn, <-chan receivedPacket) {
		addr, err := net.ResolveUDPAddr(network, address)
		Expect(err).ToNot(HaveOccurred())
		udpConn, err := net.ListenUDP(network, addr)
		Expect(err).ToNot(HaveOccurred())
		oobConn, err := newConn(udpConn, true)
		Expect(err).ToNot(HaveOccurred())
		Expect(oobConn.capabilities().DF).To(BeTrue())

		packetChan := make(chan receivedPacket)
		go func() {
			defer GinkgoRecover()
			for {
				p, err := oobConn.ReadPacket()
				if err != nil {
					return
				}
				packetChan <- p
			}
		}()

		return udpConn, packetChan
	}

	Context("reading ECN-marked packets", func() {
		sendPacketWithECN := func(network string, addr *net.UDPAddr, setECN func(uintptr)) net.Addr {
			conn, err := net.DialUDP(network, nil, addr)
			ExpectWithOffset(1, err).ToNot(HaveOccurred())
			rawConn, err := conn.SyscallConn()
			ExpectWithOffset(1, err).ToNot(HaveOccurred())
			ExpectWithOffset(1, rawConn.Control(func(fd uintptr) {
				setECN(fd)
			})).To(Succeed())
			_, err = conn.Write([]byte("foobar"))
			ExpectWithOffset(1, err).ToNot(HaveOccurred())
			return conn.LocalAddr()
		}

		It("reads ECN flags on IPv4", func() {
			conn, packetChan := runServer("udp4", "localhost:0")
			defer conn.Close()

			sentFrom := sendPacketWithECN(
				"udp4",
				conn.LocalAddr().(*net.UDPAddr),
				func(fd uintptr) {
					Expect(unix.SetsockoptInt(int(fd), unix.IPPROTO_IP, unix.IP_TOS, 2)).To(Succeed())
				},
			)

			var p receivedPacket
			Eventually(packetChan).Should(Receive(&p))
			Expect(p.rcvTime).To(BeTemporally("~", time.Now(), scaleDuration(20*time.Millisecond)))
			Expect(p.data).To(Equal([]byte("foobar")))
			Expect(p.remoteAddr).To(Equal(sentFrom))
			Expect(p.ecn).To(Equal(protocol.ECT0))
		})

		It("reads ECN flags on IPv6", func() {
			conn, packetChan := runServer("udp6", "[::]:0")
			defer conn.Close()

			sentFrom := sendPacketWithECN(
				"udp6",
				conn.LocalAddr().(*net.UDPAddr),
				func(fd uintptr) {
					Expect(unix.SetsockoptInt(int(fd), unix.IPPROTO_IPV6, unix.IPV6_TCLASS, 3)).To(Succeed())
				},
			)

			var p receivedPacket
			Eventually(packetChan).Should(Receive(&p))
			Expect(p.rcvTime).To(BeTemporally("~", time.Now(), scaleDuration(20*time.Millisecond)))
			Expect(p.data).To(Equal([]byte("foobar")))
			Expect(p.remoteAddr).To(Equal(sentFrom))
			Expect(p.ecn).To(Equal(protocol.ECNCE))
		})

		It("reads ECN flags on a connection that supports both IPv4 and IPv6", func() {
			conn, packetChan := runServer("udp", "0.0.0.0:0")
			defer conn.Close()
			port := conn.LocalAddr().(*net.UDPAddr).Port

			// IPv4
			sendPacketWithECN(
				"udp4",
				&net.UDPAddr{IP: net.IPv4(127, 0, 0, 1), Port: port},
				func(fd uintptr) {
					Expect(unix.SetsockoptInt(int(fd), unix.IPPROTO_IP, unix.IP_TOS, 3)).To(Succeed())
				},
			)

			var p receivedPacket
			Eventually(packetChan).Should(Receive(&p))
			Expect(utils.IsIPv4(p.remoteAddr.(*net.UDPAddr).IP)).To(BeTrue())
			Expect(p.ecn).To(Equal(protocol.ECNCE))

			// IPv6
			sendPacketWithECN(
				"udp6",
				&net.UDPAddr{IP: net.IPv6loopback, Port: port},
				func(fd uintptr) {
					Expect(unix.SetsockoptInt(int(fd), unix.IPPROTO_IPV6, unix.IPV6_TCLASS, 1)).To(Succeed())
				},
			)

			Eventually(packetChan).Should(Receive(&p))
			Expect(utils.IsIPv4(p.remoteAddr.(*net.UDPAddr).IP)).To(BeFalse())
			Expect(p.ecn).To(Equal(protocol.ECT1))
		})

		It("sends packets with ECN on IPv4", func() {
			conn, packetChan := runServer("udp4", "localhost:0")
			defer conn.Close()

			c, err := net.ListenUDP("udp4", nil)
			Expect(err).ToNot(HaveOccurred())
			defer c.Close()

			for _, val := range []protocol.ECN{protocol.ECNNon, protocol.ECT1, protocol.ECT0, protocol.ECNCE} {
				_, _, err = c.WriteMsgUDP([]byte("foobar"), appendIPv4ECNMsg([]byte{}, val), conn.LocalAddr().(*net.UDPAddr))
				Expect(err).ToNot(HaveOccurred())
				var p receivedPacket
				Eventually(packetChan).Should(Receive(&p))
				Expect(p.data).To(Equal([]byte("foobar")))
				Expect(p.ecn).To(Equal(val))
			}
		})

		It("sends packets with ECN on IPv6", func() {
			conn, packetChan := runServer("udp6", "[::1]:0")
			defer conn.Close()

			c, err := net.ListenUDP("udp6", nil)
			Expect(err).ToNot(HaveOccurred())
			defer c.Close()

			for _, val := range []protocol.ECN{protocol.ECNNon, protocol.ECT1, protocol.ECT0, protocol.ECNCE} {
				_, _, err = c.WriteMsgUDP([]byte("foobar"), appendIPv6ECNMsg([]byte{}, val), conn.LocalAddr().(*net.UDPAddr))
				Expect(err).ToNot(HaveOccurred())
				var p receivedPacket
				Eventually(packetChan).Should(Receive(&p))
				Expect(p.data).To(Equal([]byte("foobar")))
				Expect(p.ecn).To(Equal(val))
			}
		})
	})

	Context("Packet Info conn", func() {
		sendPacket := func(network string, addr *net.UDPAddr) net.Addr {
			conn, err := net.DialUDP(network, nil, addr)
			ExpectWithOffset(1, err).ToNot(HaveOccurred())
			_, err = conn.Write([]byte("foobar"))
			ExpectWithOffset(1, err).ToNot(HaveOccurred())
			return conn.LocalAddr()
		}

		It("reads packet info on IPv4", func() {
			conn, packetChan := runServer("udp4", ":0")
			defer conn.Close()

			addr := conn.LocalAddr().(*net.UDPAddr)
			ip := net.ParseIP("127.0.0.1").To4()
			addr.IP = ip
			sentFrom := sendPacket("udp4", addr)

			var p receivedPacket
			Eventually(packetChan).Should(Receive(&p))
			Expect(p.rcvTime).To(BeTemporally("~", time.Now(), scaleDuration(20*time.Millisecond)))
			Expect(p.data).To(Equal([]byte("foobar")))
			Expect(p.remoteAddr).To(Equal(sentFrom))
			Expect(p.info.addr.IsValid()).To(BeTrue())
			Expect(net.IP(p.info.addr.AsSlice())).To(Equal(ip))
		})

		It("reads packet info on IPv6", func() {
			conn, packetChan := runServer("udp6", ":0")
			defer conn.Close()

			addr := conn.LocalAddr().(*net.UDPAddr)
			ip := net.ParseIP("::1")
			addr.IP = ip
			sentFrom := sendPacket("udp6", addr)

			var p receivedPacket
			Eventually(packetChan).Should(Receive(&p))
			Expect(p.rcvTime).To(BeTemporally("~", time.Now(), scaleDuration(20*time.Millisecond)))
			Expect(p.data).To(Equal([]byte("foobar")))
			Expect(p.remoteAddr).To(Equal(sentFrom))
			Expect(p.info).To(Not(BeNil()))
			Expect(net.IP(p.info.addr.AsSlice())).To(Equal(ip))
		})

		It("reads packet info on a connection that supports both IPv4 and IPv6", func() {
			conn, packetChan := runServer("udp", ":0")
			defer conn.Close()
			port := conn.LocalAddr().(*net.UDPAddr).Port

			// IPv4
			ip4 := net.ParseIP("127.0.0.1")
			sendPacket("udp4", &net.UDPAddr{IP: ip4, Port: port})

			var p receivedPacket
			Eventually(packetChan).Should(Receive(&p))
			Expect(utils.IsIPv4(p.remoteAddr.(*net.UDPAddr).IP)).To(BeTrue())
			Expect(p.info).To(Not(BeNil()))
			Expect(p.info.addr.Is4In6() || p.info.addr.Is4()).To(BeTrue())
			ip := p.info.addr.As4()
			Expect(net.IP(ip[:])).To(Equal(ip4.To4()))

			// IPv6
			ip6 := net.ParseIP("::1")
			sendPacket("udp6", &net.UDPAddr{IP: net.IPv6loopback, Port: port})

			Eventually(packetChan).Should(Receive(&p))
			Expect(utils.IsIPv4(p.remoteAddr.(*net.UDPAddr).IP)).To(BeFalse())
			Expect(p.info).To(Not(BeNil()))
			Expect(net.IP(p.info.addr.AsSlice())).To(Equal(ip6))
		})
	})

	Context("Batch Reading", func() {
		var batchConn *MockBatchConn

		BeforeEach(func() {
			batchConn = NewMockBatchConn(mockCtrl)
		})

		It("reads multiple messages in one batch", func() {
			const numMsgRead = batchSize/2 + 1
			var counter int
			batchConn.EXPECT().ReadBatch(gomock.Any(), gomock.Any()).DoAndReturn(func(ms []ipv4.Message, flags int) (int, error) {
				Expect(ms).To(HaveLen(batchSize))
				for i := 0; i < numMsgRead; i++ {
					Expect(ms[i].Buffers).To(HaveLen(1))
					Expect(ms[i].Buffers[0]).To(HaveLen(protocol.MaxPacketBufferSize))
					data := []byte(fmt.Sprintf("message %d", counter))
					counter++
					ms[i].Buffers[0] = data
					ms[i].N = len(data)
				}
				return numMsgRead, nil
			}).Times(2)

			addr, err := net.ResolveUDPAddr("udp", "localhost:0")
			Expect(err).ToNot(HaveOccurred())
			udpConn, err := net.ListenUDP("udp", addr)
			Expect(err).ToNot(HaveOccurred())
			oobConn, err := newConn(udpConn, true)
			Expect(err).ToNot(HaveOccurred())
			oobConn.batchConn = batchConn

			for i := 0; i < batchSize+1; i++ {
				p, err := oobConn.ReadPacket()
				Expect(err).ToNot(HaveOccurred())
				Expect(string(p.data)).To(Equal(fmt.Sprintf("message %d", i)))
			}
		})
	})

	Context("sending ECN-marked packets", func() {
		It("sets the ECN control message", func() {
			addr, err := net.ResolveUDPAddr("udp", "localhost:0")
			Expect(err).ToNot(HaveOccurred())
			udpConn, err := net.ListenUDP("udp", addr)
			Expect(err).ToNot(HaveOccurred())
			c := &oobRecordingConn{UDPConn: udpConn}
			oobConn, err := newConn(c, true)
			Expect(err).ToNot(HaveOccurred())

			oob := make([]byte, 0, 123)
			oobConn.WritePacket([]byte("foobar"), addr, oob, 0, protocol.ECNCE)
			Expect(c.oobs).To(HaveLen(1))
			oobMsg := c.oobs[0]
			Expect(oobMsg).ToNot(BeEmpty())
			Expect(oobMsg).To(HaveCap(cap(oob))) // check that it appended to oob
			expected := appendIPv4ECNMsg([]byte{}, protocol.ECNCE)
			Expect(oobMsg).To(Equal(expected))
		})
	})

	if platformSupportsGSO {
		Context("GSO", func() {
			It("appends the GSO control message", func() {
				addr, err := net.ResolveUDPAddr("udp", "localhost:0")
				Expect(err).ToNot(HaveOccurred())
				udpConn, err := net.ListenUDP("udp", addr)
				Expect(err).ToNot(HaveOccurred())
				c := &oobRecordingConn{UDPConn: udpConn}
				oobConn, err := newConn(c, true)
				Expect(err).ToNot(HaveOccurred())
				Expect(oobConn.capabilities().GSO).To(BeTrue())

				oob := make([]byte, 0, 123)
				oobConn.WritePacket([]byte("foobar"), addr, oob, 3, protocol.ECNCE)
				Expect(c.oobs).To(HaveLen(1))
				oobMsg := c.oobs[0]
				Expect(oobMsg).ToNot(BeEmpty())
				Expect(oobMsg).To(HaveCap(cap(oob))) // check that it appended to oob
				expected := appendUDPSegmentSizeMsg([]byte{}, 3)
				// Check that the first control message is the OOB control message.
				Expect(oobMsg[:len(expected)]).To(Equal(expected))
			})
		})
	}
})<|MERGE_RESOLUTION|>--- conflicted
+++ resolved
@@ -1,9 +1,4 @@
-<<<<<<< HEAD
-//go:build !windows
-// +build !windows
-=======
 //go:build darwin || linux || freebsd
->>>>>>> a3603549
 
 package quic
 

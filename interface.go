--- conflicted
+++ resolved
@@ -325,8 +325,7 @@
 	Allow0RTT bool
 	// Enable QUIC datagram support (RFC 9221).
 	EnableDatagrams bool
-<<<<<<< HEAD
-	Tracer          func(context.Context, logging.Perspective, ConnectionID) logging.ConnectionTracer
+	Tracer          func(context.Context, logging.Perspective, ConnectionID) *logging.ConnectionTracer
 
 	// [Psiphon]
 	// ClientHelloSeed is used for TLS Client Hello randomization and replay.
@@ -361,9 +360,6 @@
 	// obfuscation overhead while remaining at or under the 1280 target
 	// packet size. Must be set only for QUIC server configs.
 	ServerMaxPacketSizeAdjustment func(net.Addr) int
-=======
-	Tracer          func(context.Context, logging.Perspective, ConnectionID) *logging.ConnectionTracer
->>>>>>> a3603549
 }
 
 type ClientHelloInfo struct {
